--- conflicted
+++ resolved
@@ -109,18 +109,11 @@
 just run the following command to get an environment that will run on either the cpu or gpu.
 
    ```bash
-<<<<<<< HEAD
    mkdir -p $HOME/.allennlp/
-   docker run --rm -v $HOME/.allennlp:/root.allennlp allennlp/allennlp:v0.8.1
+   docker run --rm -v $HOME/.allennlp:/root.allennlp allennlp/allennlp:v0.8.2
    ```
 
-You can test the Docker environment with `docker run --rm -v $HOME/.allennlp:/root.allennlp allennlp/allennlp:v0.8.1 test-install`.
-=======
-   docker run -it -p 8000:8000 --rm allennlp/allennlp:v0.8.2
-   ```
-
-You can test the Docker environment with `docker run -it -p 8000:8000 --rm allennlp/allennlp:v0.8.2 test-install`.
->>>>>>> 9437b614
+You can test the Docker environment with `docker run --rm -v $HOME/.allennlp:/root.allennlp allennlp/allennlp:v0.8.2 test-install`.
 
 ### Installing from source
 
