--- conflicted
+++ resolved
@@ -16,18 +16,6 @@
             print("Tests (pytest):", flush=True)
             run("pytest -v --color=yes", shell=True, check=True)
 
-<<<<<<< HEAD
-        if "pylint" in checks:
-            print("Linter (pylint):", flush=True)
-            run(
-                "pylint -d locally-disabled,locally-enabled -f colorized allennlp",
-                shell=True,
-                check=True,
-            )
-            print("pylint checks passed")
-
-=======
->>>>>>> 256d4dac
         if "flake8" in checks:
             print("Linter (flake8)", flush=True)
             run("flake8 -v", shell=True, check=True)
