#! /usr/bin/env python
# pylint: disable=invalid-name,redefined-outer-name
from glob import glob
import os
import re
import sys
from typing import Set

DOCS_DIR = 'doc/api'
MODULE_REGEX = r"\ballennlp\.[a-z0-9_.]+\b"
MODULE_GLOB = 'allennlp/**/*.py'

MODULES_THAT_NEED_NO_DOCS: Set[str] = {
        # No docs at top level.
        'allennlp',
        'allennlp.version',
        # No docs for tests, unnecessary info for users.
        'allennlp.tests.*',
        # Private base class, no docs needed.
        'allennlp.modules.encoder_base',
<<<<<<< HEAD
=======
        # Deprecated in favor of allennlp.models.language_model
        'allennlp.models.bidirectional_lm',
        # Deprecated in favor of
        # allennlp.modules.token_embedders.language_model_token_embedder
        'allennlp.modules.token_embedders.bidirectional_language_model_token_embedder',
>>>>>>> 51ac8142
        # Deprecated in favor of allennlp.predictors.
        'allennlp.service.predictors.*',
}

DOCS_THAT_NEED_NO_MODULES: Set[str] = {
        # Function is defined in allennlp/commands/__init__.py.
        'allennlp.commands.main',
}


def documented_modules(docs_dir: str = DOCS_DIR, module_regex: str = MODULE_REGEX) -> Set[str]:
    modules: Set[str] = set()

    for path in glob(os.path.join(docs_dir, '**/*.rst'), recursive=True):
        with open(path) as f:
            text = f.read()
            for module in re.findall(module_regex, text):
                modules.add(module)

    return modules


def existing_modules(module_glob: str = MODULE_GLOB) -> Set[str]:
    modules: Set[str] = set()

    for path in glob(module_glob, recursive=True):
        path = re.sub(".py$", "", path)
        path = re.sub("/__init__", "", path)
        path = path.replace("/", ".")
        modules.add(path)

    return modules

if __name__ == "__main__":
    success = True
    existing = existing_modules()
    documented = documented_modules()
    for module in sorted(existing):
        if module not in documented and not any(re.fullmatch(ignored_module, module) for ignored_module
                                                in MODULES_THAT_NEED_NO_DOCS):
            print("undocumented module:", module)
            success = False
    for module in sorted(documented):
        if module not in existing and module not in DOCS_THAT_NEED_NO_MODULES:
            print("documented but nonexistent:", module)
            success = False

    if not success:
        sys.exit(1)<|MERGE_RESOLUTION|>--- conflicted
+++ resolved
@@ -18,14 +18,6 @@
         'allennlp.tests.*',
         # Private base class, no docs needed.
         'allennlp.modules.encoder_base',
-<<<<<<< HEAD
-=======
-        # Deprecated in favor of allennlp.models.language_model
-        'allennlp.models.bidirectional_lm',
-        # Deprecated in favor of
-        # allennlp.modules.token_embedders.language_model_token_embedder
-        'allennlp.modules.token_embedders.bidirectional_language_model_token_embedder',
->>>>>>> 51ac8142
         # Deprecated in favor of allennlp.predictors.
         'allennlp.service.predictors.*',
 }
