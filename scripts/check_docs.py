#! /usr/bin/env python
# pylint: disable=invalid-name,redefined-outer-name
from glob import glob
import os
import re
import sys
from typing import Set

DOCS_DIR = 'doc/api'
MODULE_REGEX = r"\ballennlp\.[a-z0-9_.]+\b"
MODULE_GLOB = 'allennlp/**/*.py'

MODULES_THAT_NEED_NO_DOCS: Set[str] = {
        # No docs at top level.
        'allennlp',
        'allennlp.version',

        # No docs for custom extensions, which aren't even in python.
        'allennlp.custom_extensions.*',

        # No docs for tests, unnecessary info for users.
        'allennlp.tests.*',

        # TODO(joelgrus): Figure out how to make these docs build;
        # the cffi part is causing problems.
        'allennlp.modules.alternating_highway_lstm',
        # Private base class, no docs needed.
        'allennlp.modules.encoder_base',
<<<<<<< HEAD
        # Deprecated module name (renamed to allennlp.modules.pruner). This can be removed once the
        # module is removed (probably in version 0.8).
        'allennlp.modules.span_pruner',
=======
        # Moved to dataset_readers/semantic_parsing. TODO(Mark): remove in version 0.8.
        'allennlp.data.dataset_readers.atis',
        'allennlp.data.dataset_readers.nlvr',
        'allennlp.data.dataset_readers.wikitables',
>>>>>>> 3cff7d35
        # Deprecated in favor of allennlp.predictors.
        'allennlp.service.predictors.*',
}

DOCS_THAT_NEED_NO_MODULES: Set[str] = {
        # Function is defined in allennlp/commands/__init__.py.
        'allennlp.commands.main',
}


def documented_modules(docs_dir: str = DOCS_DIR, module_regex: str = MODULE_REGEX) -> Set[str]:
    modules: Set[str] = set()

    for path in glob(os.path.join(docs_dir, '**/*.rst'), recursive=True):
        with open(path) as f:
            text = f.read()
            for module in re.findall(module_regex, text):
                modules.add(module)

    return modules


def existing_modules(module_glob: str = MODULE_GLOB) -> Set[str]:
    modules: Set[str] = set()

    for path in glob(module_glob, recursive=True):
        path = re.sub(".py$", "", path)
        path = re.sub("/__init__", "", path)
        path = path.replace("/", ".")
        modules.add(path)

    return modules

if __name__ == "__main__":
    success = True
    existing = existing_modules()
    documented = documented_modules()
    for module in sorted(existing):
        if module not in documented and not any(re.fullmatch(ignored_module, module) for ignored_module
                                                in MODULES_THAT_NEED_NO_DOCS):
            print("undocumented module:", module)
            success = False
    for module in sorted(documented):
        if module not in existing and module not in DOCS_THAT_NEED_NO_MODULES:
            print("documented but nonexistent:", module)
            success = False

    if not success:
        sys.exit(1)<|MERGE_RESOLUTION|>--- conflicted
+++ resolved
@@ -26,16 +26,6 @@
         'allennlp.modules.alternating_highway_lstm',
         # Private base class, no docs needed.
         'allennlp.modules.encoder_base',
-<<<<<<< HEAD
-        # Deprecated module name (renamed to allennlp.modules.pruner). This can be removed once the
-        # module is removed (probably in version 0.8).
-        'allennlp.modules.span_pruner',
-=======
-        # Moved to dataset_readers/semantic_parsing. TODO(Mark): remove in version 0.8.
-        'allennlp.data.dataset_readers.atis',
-        'allennlp.data.dataset_readers.nlvr',
-        'allennlp.data.dataset_readers.wikitables',
->>>>>>> 3cff7d35
         # Deprecated in favor of allennlp.predictors.
         'allennlp.service.predictors.*',
 }
