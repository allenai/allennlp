import os
import sys

sys.path.insert(0, os.path.dirname(os.path.abspath(os.path.join(__file__, os.pardir))))
import argparse
from allennlp.common import Params
from allennlp.common.tqdm import Tqdm
from allennlp.data.iterators import BasicIterator
from allennlp.data import DatasetReader
from allennlp.models import Model
from allennlp.models.semantic_role_labeler import write_to_conll_eval_file


def main(serialization_directory, device):
    """
    serialization_directory : str, required.
        The directory containing the serialized weights.
    device: int, default = -1
        The device to run the evaluation on.
    """

    config = Params.from_file(os.path.join(serialization_directory, "model_params.json"))
    dataset_reader = DatasetReader.from_params(config['dataset_reader'])
    evaluation_data_path = config['validation_data_path']

    model = Model.load(config, serialization_dir=serialization_directory, cuda_device=device)

    prediction_file_path = os.path.join(serialization_directory, "predictions.txt")
    gold_file_path = os.path.join(serialization_directory, "gold.txt")
    prediction_file = open(prediction_file_path, "w+")
    gold_file = open(gold_file_path, "w+")

    # Load the evaluation data and index it.
    print("Reading evaluation data from {}".format(evaluation_data_path))
    instances = dataset_reader.instances(evaluation_data_path)
    iterator = BasicIterator(batch_size=32)
    iterator.index_with(model.vocab)

    model_predictions = []
<<<<<<< HEAD
    for batch in tqdm.tqdm(iterator(instances, num_epochs=1, shuffle=False, cuda_device=device, for_training=False)):
=======
    for batch in Tqdm.tqdm(iterator(dataset, num_epochs=1, shuffle=False, cuda_device=device, for_training=False)):
>>>>>>> 2a86dc32
        result = model(**batch)
        predictions = model.decode(result)
        model_predictions.extend(predictions["tags"])

    for instance, prediction in zip(instances, model_predictions):
        fields = instance.fields
        try:
            # Most sentences have a verbal predicate, but not all.
            verb_index = fields["verb_indicator"].labels.index(1)
        except ValueError:
            verb_index = None

        gold_tags = fields["tags"].labels
        sentence = fields["tokens"].tokens

        write_to_conll_eval_file(prediction_file, gold_file,
                                 verb_index, sentence, prediction, gold_tags)
    prediction_file.close()
    gold_file.close()

if __name__ == "__main__":

    parser = argparse.ArgumentParser(description="Write CONLL format SRL predictions"
                                                 " to file from a pretrained model.")
    parser.add_argument('--path', type=str, help='The serialization directory.')
    parser.add_argument('--device', type=int, default=-1, help='The device to load the model onto.')

    args = parser.parse_args()
    main(args.path, args.device)<|MERGE_RESOLUTION|>--- conflicted
+++ resolved
@@ -37,11 +37,8 @@
     iterator.index_with(model.vocab)
 
     model_predictions = []
-<<<<<<< HEAD
-    for batch in tqdm.tqdm(iterator(instances, num_epochs=1, shuffle=False, cuda_device=device, for_training=False)):
-=======
-    for batch in Tqdm.tqdm(iterator(dataset, num_epochs=1, shuffle=False, cuda_device=device, for_training=False)):
->>>>>>> 2a86dc32
+    batches = iterator(instances, num_epochs=1, shuffle=False, cuda_device=device, for_training=False)
+    for batch in Tqdm.tqdm(batches):
         result = model(**batch)
         predictions = model.decode(result)
         model_predictions.extend(predictions["tags"])
