--- conflicted
+++ resolved
@@ -18,24 +18,12 @@
 
 WORKDIR /stage/allennlp
 
-<<<<<<< HEAD
-# Install the wheel of AllenNLP.
-COPY dist dist/
-RUN pip install $(ls dist/*.whl)[vision]
-
-# Install detectron2.
-RUN pip install detectron2 -f https://dl.fbaipublicfiles.com/detectron2/wheels/cu102/torch1.7/index.html
-
-# TODO(epwalsh): In PyTorch 1.7, dataclasses is an unconditional dependency, when it should
-# only be a conditional dependency for Python < 3.7.
-# This has been fixed on PyTorch master branch, so we should be able to
-# remove this check with the next PyTorch release.
-RUN pip uninstall -y dataclasses
-=======
-# Install torch first. This build arg should be in the form of a version requirement,
+# Install torch and detectron2 first. This build arg should be in the form of a version requirement,
 # like 'torch==1.7' or 'torch==1.7+cu102 -f https://download.pytorch.org/whl/torch_stable.html'.
 ARG TORCH
 RUN pip install --no-cache-dir ${TORCH}
+ARG DETECTRON
+RUN pip install --no-cache-dir ${DETECTRON}
 
 # Installing AllenNLP's dependencies is the most time-consuming part of building
 # this Docker image, so we make use of layer caching here by adding the minimal files
@@ -44,14 +32,13 @@
 COPY setup.py .
 RUN touch allennlp/__init__.py \
     && touch README.md \
-    && pip install --no-cache-dir -e .
+    && pip install --no-cache-dir -e .[vision]
 
 # Now add the full package source and re-install just the package.
 COPY allennlp allennlp
-RUN pip install --no-cache-dir --no-deps -e .
+RUN pip install --no-cache-dir --no-deps -e .[vision]
 
 WORKDIR /app/
->>>>>>> 98018cca
 
 # Copy wrapper script to allow beaker to run resumable training workloads.
 COPY scripts/ai2_internal/resumable_train.sh .
