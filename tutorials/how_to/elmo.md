# ELMo: Deep contextualized word representations

Pre-trained contextual representations of words from large scale bidirectional
language models provide large improvements over GloVe/word2vec baselines
for many supervised NLP tasks including question answering, coreference,
semantic role labeling, classification, and syntactic parsing.

This document describes how to add ELMo representations to your model using pytorch and `allennlp`.
We also have a [tensorflow implementation](https://github.com/allenai/bilm-tf).

For more detail about ELMo, please see the publication ["Deep contextualized word representations", NAACL 2018](http://www.aclweb.org/anthology/N18-1202) or the [ELMo section of the AllenNLP website](https://allennlp.org/elmo).

Citations:

```
@inproceedings{Peters:2018,
  author={Peters, Matthew E. and  Neumann, Mark and Iyyer, Mohit and Gardner, Matt and Clark, Christopher and Lee, Kenton and Zettlemoyer, Luke},
  title={Deep contextualized word representations},
  booktitle={Proc. of NAACL},
  year={2018}
}
```

```
@inproceedings{Gardner2017AllenNLP,
  title={{AllenNLP}: A Deep Semantic Natural Language Processing Platform},
  author={Matt Gardner and Joel Grus and Mark Neumann and Oyvind Tafjord
    and Pradeep Dasigi and Nelson F. Liu and Matthew Peters and
    Michael Schmitz and Luke S. Zettlemoyer},
  year={2018},
  booktitle={ACL workshop for NLP Open Source Software}
}
```

## Writing contextual representations to disk

You can write ELMo representations to disk with the `elmo` command.  The `elmo`
command will write all the biLM individual layer representations for a dataset
of sentences to an HDF5 file. The generated hdf5 file will contain line indices
of the original sentences as keys. Here is an example of using the `elmo` command:

```bash
echo "The cryptocurrency space is now figuring out to have the highest search on Google globally ." > sentences.txt
echo "Bitcoin alone has a sixty percent share of global search ." >> sentences.txt
allennlp elmo sentences.txt elmo_layers.hdf5 --all
```

If you'd like to use the ELMo embeddings without keeping the original dataset of
sentences around, using the `--include-sentence-indices` flag will write a
JSON-serialized string with a mapping from sentences to line indices to the
`"sentence_indices"` key.  For more details on command-line arguments, see 
`allennlp elmo -h`. 

<<<<<<< HEAD
If you'd like to write ELMo probabilities to disk, add the paths to the softmax
weight file (`--softmax-weight-file`), and softmax vocab file (`--softmax-vocab-file`).
This will load the `_ElmoSoftmax` class and calculate the probabilities. Note:
running the softmax layer will be a lot slower than running the ELMo representations.
The softmax layer is also memory-intensive so tune the `--chunk-size` as necessary.

For more details, see `allennlp elmo -h`. 
=======
Once you've written out ELMo vectors to HDF5, you can read them with various HDF5
libraries, such as h5py:
>>>>>>> d5040896

```
> import h5py
> h5py_file = h5py.File("elmo_layers.hdf5", 'r')
> embedding = h5py_file.get("0")
> assert(len(embedding) == 3) # one layer for each vector
> assert(len(embedding[0]) == 16) # one entry for each word in the source sentence
```

## Using ELMo as a PyTorch `Module` to train a new model

To train a model using ELMo, use the allennlp.modules.elmo.Elmo class ([API doc](https://github.com/allenai/allennlp/blob/master/allennlp/modules/elmo.py#L27)). This class provides a mechanism to compute the weighted ELMo representations (Equation (1) in the paper) as a PyTorch tensor.  The weighted average can be learned as part of a larger model and typically works best for using ELMo to improving performance on a particular task.

This is a `torch.nn.Module` subclass that computes any number of ELMo
representations and introduces trainable scalar weights for each.
For example, this code snippet computes two layers of representations
(as in the SNLI and SQuAD models from our paper):

```python
from allennlp.modules.elmo import Elmo, batch_to_ids

options_file = "https://s3-us-west-2.amazonaws.com/allennlp/models/elmo/2x4096_512_2048cnn_2xhighway/elmo_2x4096_512_2048cnn_2xhighway_options.json"
weight_file = "https://s3-us-west-2.amazonaws.com/allennlp/models/elmo/2x4096_512_2048cnn_2xhighway/elmo_2x4096_512_2048cnn_2xhighway_weights.hdf5"

elmo = Elmo(options_file, weight_file, 2, dropout=0)

# use batch_to_ids to convert sentences to character ids
sentences = [['First', 'sentence', '.'], ['Another', '.']]
character_ids = batch_to_ids(sentences)

embeddings = elmo(character_ids)

# embeddings['elmo_representations'] is length two list of tensors.
# Each element contains one layer of ELMo representations with shape
# (2, 3, 1024).
#   2    - the batch size
#   3    - the sequence length of the batch
#   1024 - the length of each ELMo vector
```

If you are not training a pytorch model, and just want numpy arrays as output
then use `allennlp.commands.elmo.ElmoEmbedder`.

## Using ELMo interactively

You can use ELMo interactively (or programatically) with iPython.  The `allennlp.commands.elmo.ElmoEmbedder` class provides the easiest way to process one or many sentences with ELMo, but it returns numpy arrays so it is meant for use as a standalone command and not within a larger model.  For example, if you would like to learn a weighted average of the ELMo vectors then you need to use `allennlp.modules.elmo.Elmo` instead.

The ElmoEmbedder class returns three vectors for each word, each vector corresponding to a layer in the ELMo LSTM output. The first layer corresponds to the context insensitive token representation, followed by the two LSTM layers. See the ELMo paper or follow up work at EMNLP 2018 for a description of what types of information is captured in each layer.

```
$ ipython
> from allennlp.commands.elmo import ElmoEmbedder
> elmo = ElmoEmbedder()
> tokens = ["I", "ate", "an", "apple", "for", "breakfast"]
> vectors = elmo.embed_sentence(tokens)

> assert(len(vectors) == 3) # one for each layer in the ELMo output
> assert(len(vectors[0]) == len(tokens)) # the vector elements correspond with the input tokens

> import scipy
> vectors2 = elmo.embed_sentence(["I", "ate", "a", "carrot", "for", "breakfast"])
> scipy.spatial.distance.cosine(vectors[2][3], vectors2[2][3]) # cosine distance between "apple" and "carrot" in the last layer
0.18020617961883545
```

## Using ELMo with existing `allennlp` models

In the simplest case, adding ELMo to an existing model is a simple
configuration change.  We provide a `TokenEmbedder` that accepts
character ids as input, runs the deep biLM and computes the ELMo representations
via a learned weighted combination.
Note that this simple case only includes one layer of ELMo representation
in the final model.
In some case (e.g. SQuAD and SNLI) we found that including multiple layers improved performance.  Multiple layers require code changes (see below).

We will use existing SRL model [configuration file](../../training_config/semantic_role_labeler.jsonnet) as an example to illustrate the changes.  Without ELMo, it uses 100 dimensional pre-trained GloVe vectors.

To add ELMo, there are three relevant changes.  First, modify the `text_field_embedder` section by adding an `elmo` section as follows:

```json
"text_field_embedder": {
  "tokens": {
    "type": "embedding",
    "embedding_dim": 100,
    "pretrained_file": "https://s3-us-west-2.amazonaws.com/allennlp/datasets/glove/glove.6B.100d.txt.gz",
    "trainable": true
  },
  "elmo": {
    "type": "elmo_token_embedder",
    "options_file": "https://s3-us-west-2.amazonaws.com/allennlp/models/elmo/2x4096_512_2048cnn_2xhighway/elmo_2x4096_512_2048cnn_2xhighway_options.json",
    "weight_file": "https://s3-us-west-2.amazonaws.com/allennlp/models/elmo/2x4096_512_2048cnn_2xhighway/elmo_2x4096_512_2048cnn_2xhighway_weights.hdf5",
    "do_layer_norm": false,
    "dropout": 0.5
  }
}
```

Second, add an `elmo` section to the `dataset_reader` to convert raw text to ELMo character id sequences in addition to GloVe ids:

```json
"dataset_reader": {
  "type": "srl",
  "token_indexers": {
    "tokens": {
      "type": "single_id",
      "lowercase_tokens": true
    },
    "elmo": {
      "type": "elmo_characters"
    }
  }
}
```

Third, modify the input dimension (`input_size`) to the stacked LSTM encoder.
The baseline model uses a 200 dimensional input (100 dimensional GloVe embedding with 100 dimensional feature specifying the predicate location).
ELMo provides a 1024 dimension representation so the new `input_size` is 1224.

```json
"encoder": {
  "type": "alternating_lstm",
  "input_size": 1224,
  "hidden_size": 300,
  "num_layers": 8,
  "recurrent_dropout_probability": 0.1,
  "use_highway": true
}
```

## Recommended hyper-parameter settings for `Elmo` class

When using ELMo, there are several hyper-parameters to set.  As a general rule, we have found
training to be relatively insensitive to the hyper-parameters, but nevertheless here are some
general guidelines for an initial training run.

* Include one layer of ELMo representations at the same location as pre-trained word representations.
* Set `do_layer_norm=False` when constructing the `Elmo` class.
* Add some dropout (0.5 is a good default value), either in the `Elmo` class directly, or in the next layer of your network.  If the next layer of the network includes dropout then set `dropout=0` when constructing the `Elmo` class.
* Add a small amount of L2 regularization to the scalar weighting parameters (`lambda=0.001` in the paper).  These are the parameters named `scalar_mix_L.scalar_parameters.X` where `X=[0, 1, 2]` indexes the biLM layer and `L` indexes the number of ELMo representations included in the downstream model.  Often performance is slightly higher for larger datasets without regularizing these parameters, but it can sometimes cause training to be unstable.

Finally, we have found that in some cases including pre-trained GloVe or other word vectors in addition to ELMo provides little to no improvement over just using ELMo and slows down training.  However, we recommend experimenting with your dataset and model architecture for best results.

## Notes on statefulness and non-determinism

The pre-trained biLM used to compute ELMo representations was trained without resetting the internal LSTM states between sentences.
Accordingly, the re-implementation in allennlp is stateful, and carries the LSTM states forward from batch to batch.
Since the biLM was trained on randomly shuffled sentences padded with special `<S>` and `</S>` tokens, it will reset the internal states to its own internal representation of sentence break when seeing these tokens.

There are a few practical implications of this:

* Due to the statefulness, the ELMo vectors are not deterministic and running the same batch multiple times will result in slightly different embeddings.
* After loading the pre-trained model, the first few batches will be negatively impacted until the biLM can reset its internal states.  You may want to run a few batches through the model to warm up the states before making predictions (although we have not worried about this issue in practice).
* It is important to always add the `<S>` and `</S>` tokens to each sentence.  The `allennlp` code handles this behind the scenes, but if you are handing padding and indexing in a different manner then take care to ensure this is handled appropriately.


# Reproducing the results from <i>Deep contextualized word representations</i>

This section provides details on reproducing the results in Table 1
of the [ELMo paper](http://www.aclweb.org/anthology/N18-1202).

For context, all of the experiments for the ELMo paper were done before AllenNLP existed, and almost all of the models in AllenNLP are re-implementations of things that were typically originally written in tensorflow code (the SRL model is the only exception).
In some cases, we haven't had the resources to tune the AllenNLP implementations to match the existing performance numbers yet; if you are able to do this for some of the models and submit back a tuned model, we (and many others) would greatly appreciate it.

For the tasks in Table 1, this table lists the corresponding AllenNLP config files in cases where we have a re-implementation, and notes about reproducing the results in cases where we do not.
The config files are in the [training_config/](../../training_config) folder.

|Task |    Configs |  Notes
|-----|------------|-------|
|SQuAD|   N/A | The SQuAD model is from [Clark and Gardner, 2018](https://www.semanticscholar.org/paper/Simple-and-Effective-Multi-Paragraph-Reading-Clark-Gardner/b95f7399861dd08d4f057bcbe2d6e21a9c543ddc). Tensorflow code to reproduce the results is [here](https://github.com/allenai/document-qa/tree/master/docqa/elmo).|
|SNLI| esim.jsonnet / esim_elmo.jsonnet  | This configuration is modified slightly from the one used in the ELMo paper, but performance is comparable. AllenNLP re-implementation has test accuracy 88.5% (original 88.7 +/- 0.17).  See the comment in esim_elmo.jsonnet for more details.|
|SRL | semantic_role_labeler.jsonnet /  semantic_role_labeler_elmo.jsonnet    | There's also a config that uses the ELMo trained on 5.5B tokens. Note: the SRL model is exceedingly slow to train. There is a faster version with a custom CUDA kernel available, but it is being depreciated and is incompatible with newer allennlp releases.  See [this discussion](https://github.com/allenai/allennlp/pull/1626#issuecomment-416697726) for details.  Also, the SRL metric implementation (`SpanF1Measure`) does not exactly track the output of the official PERL script (is typically 1-1.5 F1 below), and reported results used the official evaluation script.|
|Coref | coref.jsonnet  / NA | The allennlp re-implementation is missing some features of the original tensorflow version and performance is a few percent below the original result. See [Tensorflow code](https://github.com/kentonl/e2e-coref) for running the original experiments (baseline and with ELMo) and extentions reported in [Lee et al. 2018, "Higher-order Coreference Resolution with Coarse-to-fine Inference"](https://arxiv.org/abs/1804.05392).|
|NER | ner.jsonnet  / ner_elmo.jsonnet  | AllenNLP baseline has F1 of 89.91 +/- 0.35 (Keras original is 90.15). AllenNLP with ELMo single run F1 is 92.51 (original 92.22 +/- 0.10), see ner_elmo.jsonnnet for details.|
|SST-5 | biattentive_classification_network.jsonnet / biattentive_classification_network_elmo.jsonnet  | AllenNLP baseline single random seed test accuracy is 51.3 (original 51.4), with ELMo accuracy is 54.7 (original is 54.7 +/- 0.5).  See biattentive_classification_network_elmo.jsonnet for details.|
<|MERGE_RESOLUTION|>--- conflicted
+++ resolved
@@ -48,21 +48,11 @@
 If you'd like to use the ELMo embeddings without keeping the original dataset of
 sentences around, using the `--include-sentence-indices` flag will write a
 JSON-serialized string with a mapping from sentences to line indices to the
-`"sentence_indices"` key.  For more details on command-line arguments, see 
-`allennlp elmo -h`. 
-
-<<<<<<< HEAD
-If you'd like to write ELMo probabilities to disk, add the paths to the softmax
-weight file (`--softmax-weight-file`), and softmax vocab file (`--softmax-vocab-file`).
-This will load the `_ElmoSoftmax` class and calculate the probabilities. Note:
-running the softmax layer will be a lot slower than running the ELMo representations.
-The softmax layer is also memory-intensive so tune the `--chunk-size` as necessary.
-
-For more details, see `allennlp elmo -h`. 
-=======
+`"sentence_indices"` key.  For more details on command-line arguments, see
+`allennlp elmo -h`.
+
 Once you've written out ELMo vectors to HDF5, you can read them with various HDF5
 libraries, such as h5py:
->>>>>>> d5040896
 
 ```
 > import h5py
@@ -71,6 +61,11 @@
 > assert(len(embedding) == 3) # one layer for each vector
 > assert(len(embedding[0]) == 16) # one entry for each word in the source sentence
 ```
+You can alternatively write ELMo softmax vectors to HDF5. You will need to add
+the `--softmax-weight-file` argument to the `elmo` command. This will take the
+ELMo vectors and calculate the probabilities from the softmax layer. Since the
+softmax layer is large, you can chunk the computation with the `--chunk-size`
+argument.
 
 ## Using ELMo as a PyTorch `Module` to train a new model
 
