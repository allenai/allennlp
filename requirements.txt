--- conflicted
+++ resolved
@@ -66,11 +66,7 @@
 ftfy
 
 # To use the BERT model
-<<<<<<< HEAD
-pytorch-pretrained-bert>=0.4.0
-=======
 pytorch-pretrained-bert>=0.5.0
->>>>>>> 43dc4cb4
 
 #### ESSENTIAL LIBRARIES USED IN SCRIPTS ####
 
