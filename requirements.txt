--- conflicted
+++ resolved
@@ -25,14 +25,8 @@
 termcolor==1.1.0
 wandb>=0.10.0,<0.13.0
 huggingface_hub>=0.0.16
-<<<<<<< HEAD
-dill
-base58
-traitlets>5.1.1
-=======
 dill>=0.3.4
 base58>=2.1.1
->>>>>>> ea4a53ca
 
 # Spacy depends on typer, and typer had a bug. This is how we make sure we get the fixed version of typer.
 typer>=0.4.1
