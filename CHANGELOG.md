--- conflicted
+++ resolved
@@ -7,22 +7,17 @@
 
 ## Unreleased
 
-
-<<<<<<< HEAD
-- Use `dist_reduce_sum` in distributed metrics.
+### Added
+
+### Changed
+
 - The type of the `grad_norm` parameter of `GradientDescentTrainer` is now `Union[float, bool]`,
   with a default value of `False`. `False` means gradients are not rescaled and the gradient
   norm is never even calculated. `True` means the gradients are still not rescaled but the gradient
   norm is calculated and passed on to callbacks. A `float` value means gradients are rescaled.
-- Allow Google Cloud Storage paths in `cached_path` ("gs://...").
-- Renamed `nn.util.load_state_dict()` to `read_state_dict` to avoid confusion with `torch.nn.Module.load_state_dict()`.
-- `TransformerModule.from_pretrained_module` now only accepts a pretrained model ID (e.g. "bert-base-case") instead of
-  an actual `torch.nn.Module`. Other parameters to this method have changed as well.
-- Print the first batch to the console by default.
-- Renamed `sanity_checks` to `confidence_checks` (`sanity_checks` is deprecated and will be removed in AllenNLP 3.0).
-=======
+
+
 ## [v2.5.0](https://github.com/allenai/allennlp/releases/tag/v2.5.0) - 2021-06-03
->>>>>>> 7a5106d5
 
 ### Added
 
