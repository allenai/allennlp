--- conflicted
+++ resolved
@@ -10,6 +10,13 @@
 
 ### Added
 
+- Added `TensorCache` class for caching tensors on disk
+- Added reader for the NLVR2 dataset
+- Added cache for Detectron models that we might re-use several times in the code base
+- Added abstraction and concrete implementation for image loading
+- Added abstraction and concrete implementation for `GridEmbedder`
+- Added abstraction and demo implementation for an image augmentation module.
+- Added abstraction and concrete implementation for region detectors.
 - A new high-performance default `DataLoader`: `MultiProcessDataLoading`.
 - A `MultiTaskModel` and abstractions to use with it, including `Backbone` and `Head`.  The
   `MultiTaskModel` first runs its inputs through the `Backbone`, then passes the result (and
@@ -31,7 +38,7 @@
 - The `DataLoader` now decides whether to load instances lazily or not.
   With the `PyTorchDataLoader` this is controlled with the `lazy` parameter, but with
   the `MultiProcessDataLoading` this is controlled by the `max_instances_in_memory` setting.
-- `TensorField` is now implemented in terms of torch tensors, not numpy.
+- `ArrayField` is now called `TensorField`, and implemented in terms of torch tensors, not numpy.
 
 ### Fixed
 
@@ -44,15 +51,6 @@
 
 ### Added
 
-<<<<<<< HEAD
-- Added `TensorCache` class for caching tensors on disk
-- Added reader for the NLVR2 dataset
-- Added cache for Detectron models that we might re-use several times in the code base
-- Added abstraction and concrete implementation for image loading
-- Added abstraction and concrete implementation for `GridEmbedder`
-- Added abstraction and demo implementation for an image augmentation module.
-- Added abstraction and concrete implementation for region detectors.
-=======
 - Added a `build-vocab` subcommand that can be used to build a vocabulary from a training config file.
 - Added `tokenizer_kwargs` argument to `PretrainedTransformerMismatchedIndexer`.
 - Added `tokenizer_kwargs` and `transformer_kwargs` arguments to `PretrainedTransformerMismatchedEmbedder`.
@@ -61,7 +59,6 @@
   CHANGELOG and commit history.
 - Added a flag `--predictions-output-file` to the `evaluate` command, which tells AllenNLP to write the
   predictions from the given dataset to the file as JSON lines.
->>>>>>> 2985236f
 - Added the ability to ignore certain missing keys when loading a model from an archive. This is done
   by adding a class-level variable called `authorized_missing_keys` to any PyTorch module that a `Model` uses.
   If defined, `authorized_missing_keys` should be a list of regex string patterns.
@@ -79,15 +76,6 @@
 - Subcommands that don't require plugins will no longer cause plugins to be loaded or have an `--include-package` flag.
 - Allow overrides to be JSON string or `dict`.
 - `transformers` dependency updated to version 3.1.0.
-<<<<<<< HEAD
-- `ArrayField` is now implemented in terms of torch tensors, not numpy.
-
-### Fixed
-
-- Ignore *args when constructing classes with `FromParams`.
-- Ensured some consistency in the types of the values that metrics return
-- `PretrainedTransformerTokenizer` will now never return a sequence that's longer than `max_length`, even with special tokens
-=======
 - When `cached_path` is called on a local archive with `extract_archive=True`, the archive is now extracted into a unique subdirectory of the cache root instead of a subdirectory of the archive's directory. The extraction directory is also unique to the modification time of the archive, so if the file changes, subsequent calls to `cached_path` will know to re-extract the archive.
 - Removed the `truncation_strategy` parameter to `PretrainedTransformerTokenizer`. The way we're calling the tokenizer, the truncation strategy takes no effect anyways.
 
@@ -116,7 +104,6 @@
   when an instance is instantiated `from_params`.
 - Fixed a bug in distributed training where the vocab would be saved from every worker, when it should have been saved by only the local master process.
 
->>>>>>> 2985236f
 
 ## [v1.1.0](https://github.com/allenai/allennlp/releases/tag/v1.1.0) - 2020-09-08
 
