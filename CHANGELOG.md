--- conflicted
+++ resolved
@@ -4,6 +4,12 @@
 
 The format is based on [Keep a Changelog](https://keepachangelog.com/en/1.0.0/),
 and this project adheres to [Semantic Versioning](https://semver.org/spec/v2.0.0.html).
+
+## Unreleased
+
+### Added
+
+- Added `TaskSuite` base class and command line functionality for running [`checklist`](https://github.com/marcotcr/checklist) test suites, along with implementations for `SentimentAnalysisSuite`, `QuestionAnsweringSuite`, and `TextualEntailmentSuite`.
 
 
 ## [v2.4.0](https://github.com/allenai/allennlp/releases/tag/v2.4.0) - 2021-04-22
@@ -30,9 +36,6 @@
 - Add new dimension to the `interpret` module: influence functions via the `InfluenceInterpreter` base class, along with a concrete implementation: `SimpleInfluence`.
 - Added a `quiet` parameter to the `MultiProcessDataLoading` that disables `Tqdm` progress bars.
 - The test for distributed metrics now takes a parameter specifying how often you want to run it.
-<<<<<<< HEAD
-- Added `TaskSuite` base class and command line functionality for running [`checklist`](https://github.com/marcotcr/checklist) test suites, along with implementations for `SentimentAnalysisSuite`, `QuestionAnsweringSuite`, and `TextualEntailmentSuite`.
-=======
 - Created the fairness module and added four fairness metrics: `Independence`, `Separation`, `Sufficiency`, and `DemographicParityWithoutGroundTruth`.
 
 ### Changed
@@ -42,8 +45,6 @@
 ### Fixed
 
 - Fixed a bug with the `ShardedDatasetReader` when used with multi-process data loading (https://github.com/allenai/allennlp/issues/5132).
->>>>>>> 35769154
-
 
 ## [v2.3.0](https://github.com/allenai/allennlp/releases/tag/v2.3.0) - 2021-04-14
 
