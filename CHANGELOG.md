# Changelog

All notable changes to this project will be documented in this file.

The format is based on [Keep a Changelog](https://keepachangelog.com/en/1.0.0/),
and this project adheres to [Semantic Versioning](https://semver.org/spec/v2.0.0.html).

## Unreleased

### Changed

- Enforced stricter typing requirements around the use of `Optional[T]` types.
- Changed the behavior of `Lazy` types in `from_params` methods. Previously, if you defined a `Lazy` parameter like
  `foo: Lazy[Foo] = None` in a custom `from_params` classmethod, then `foo` would actually never be `None`.
  This behavior is now different. If no params were given for `foo`, it will be `None`.
  You can also now set default values for foo like `foo: Lazy[Foo] = Lazy(Foo)`.
  Or, if you want you want a default value but also want to allow for `None` values, you can
  write it like this: `foo: Optional[Lazy[Foo]] = Lazy(Foo)`.

### Fixed

- Made it possible to instantiate `TrainerCallback` from config files.

## [v1.2.0rc1](https://github.com/allenai/allennlp/releases/tag/v1.2.0rc1) - 2020-10-22

### Added

- Added a warning when `batches_per_epoch` for the validation data loader is inherited from
  the train data loader.
- Added a `build-vocab` subcommand that can be used to build a vocabulary from a training config file.
- Added `tokenizer_kwargs` argument to `PretrainedTransformerMismatchedIndexer`.
- Added `tokenizer_kwargs` and `transformer_kwargs` arguments to `PretrainedTransformerMismatchedEmbedder`.
- Added official support for Python 3.8.
- Added a script: `scripts/release_notes.py`, which automatically prepares markdown release notes from the
  CHANGELOG and commit history.
- Added a flag `--predictions-output-file` to the `evaluate` command, which tells AllenNLP to write the
  predictions from the given dataset to the file as JSON lines.
- Added the ability to ignore certain missing keys when loading a model from an archive. This is done
  by adding a class-level variable called `authorized_missing_keys` to any PyTorch module that a `Model` uses.
  If defined, `authorized_missing_keys` should be a list of regex string patterns.
- Added `FBetaMultiLabelMeasure`, a multi-label Fbeta metric. This is a subclass of the existing `FBetaMeasure`.
- Added ability to pass additional key word arguments to `cached_transformers.get()`, which will be passed on to `AutoModel.from_pretrained()`.
- Added an `overrides` argument to `Predictor.from_path()`.
- Added a `cached-path` command.
- Added a function `inspect_cache` to `common.file_utils` that prints useful information about the cache. This can also 
  be used from the `cached-path` command with `allennlp cached-path --inspect`.
- Added a function `remove_cache_entries` to `common.file_utils` that removes any cache entries matching the given
  glob patterns. This can used from the `cached-path` command with `allennlp cached-path --remove some-files-*`.
- Added logging for the main process when running in distributed mode.
- Added a `TrainerCallback` object to support state sharing between batch and epoch-level training callbacks.
<<<<<<< HEAD
- Added classes: `nn/samplers/samplers.py` with `MultinomialSampler`, `TopKSampler`, `TopPSampler`, and `GumbelMaxSampler` for 
  sampling indices from log probabilities
- Made `BeamSearch` registrable.
- Added `top_k_sampling`, `type_p_sampling`, and `stochastic_beam_search` `BeamSearch` implementations.
=======
- Added support for .tar.gz in PretrainedModelInitializer.
- Added classes: `nn/samplers/samplers.py` with `MultinomialSampler`, `TopKSampler`, and `TopPSampler` for 
  sampling indices from log probabilities
- Made `BeamSearch` registrable.
- Added `top_k_sampling` and `type_p_sampling` `BeamSearch` implementations.
- Pass `serialization_dir` to `Model` and `DatasetReader`.
- Added an optional `include_in_archive` parameter to the top-level of configuration files. When specified, `include_in_archive` should be a list of paths relative to the serialization directory which will be bundled up with the final archived model from a training run.
>>>>>>> 71a98c2a

### Changed

- Subcommands that don't require plugins will no longer cause plugins to be loaded or have an `--include-package` flag.
- Allow overrides to be JSON string or `dict`.
- `transformers` dependency updated to version 3.1.0.
- When `cached_path` is called on a local archive with `extract_archive=True`, the archive is now extracted into a unique subdirectory of the cache root instead of a subdirectory of the archive's directory. The extraction directory is also unique to the modification time of the archive, so if the file changes, subsequent calls to `cached_path` will know to re-extract the archive.
- Removed the `truncation_strategy` parameter to `PretrainedTransformerTokenizer`. The way we're calling the tokenizer, the truncation strategy takes no effect anyways.
- Don't use initializers when loading a model, as it is not needed.
- Distributed training will now automatically search for a local open port if the `master_port` parameter is not provided.
- In training, save model weights before evaluation.
- `allennlp.common.util.peak_memory_mb` renamed to `peak_cpu_memory`, and `allennlp.common.util.gpu_memory_mb` renamed to `peak_gpu_memory`,
  and they both now return the results in bytes as integers. Also, the `peak_gpu_memory` function now utilizes PyTorch functions to find the memory
  usage instead of shelling out to the `nvidia-smi` command. This is more efficient and also more accurate because it only takes
  into account the tensor allocations of the current PyTorch process.
- Make sure weights are first loaded to the cpu when using PretrainedModelInitializer, preventing wasted GPU memory.
- Load dataset readers in `load_archive`.
- Updated `AllenNlpTestCase` docstring to remove reference to `unittest.TestCase`

### Removed

- Removed `common.util.is_master` function.

### Fixed

- Fix CUDA/CPU device mismatch bug during distributed training for categorical accuracy metric.
- Fixed a bug where the reported `batch_loss` metric was incorrect when training with gradient accumulation.
- Class decorators now displayed in API docs.
- Fixed up the documentation for the `allennlp.nn.beam_search` module.
- Ignore `*args` when constructing classes with `FromParams`.
- Ensured some consistency in the types of the values that metrics return.
- Fix a PyTorch warning by explicitly providing the `as_tuple` argument (leaving
  it as its default value of `False`) to `Tensor.nonzero()`.
- Remove temporary directory when extracting model archive in `load_archive`
  at end of function rather than via `atexit`.
- Fixed a bug where using `cached_path()` offline could return a cached resource's lock file instead
  of the cache file.
- Fixed a bug where `cached_path()` would fail if passed a `cache_dir` with the user home shortcut `~/`.
- Fixed a bug in our doc building script where markdown links did not render properly
  if the "href" part of the link (the part inside the `()`) was on a new line.
- Changed how gradients are zeroed out with an optimization. See [this video from NVIDIA](https://www.youtube.com/watch?v=9mS1fIYj1So)
  at around the 9 minute mark.
- Fixed a bug where parameters to a `FromParams` class that are dictionaries wouldn't get logged
  when an instance is instantiated `from_params`.
- Fixed a bug in distributed training where the vocab would be saved from every worker, when it should have been saved by only the local master process.
- Fixed a bug in the calculation of rouge metrics during distributed training where the total sequence count was not being aggregated across GPUs.
- Fixed `allennlp.nn.util.add_sentence_boundary_token_ids()` to use `device` parameter of input tensor.
- Be sure to close the TensorBoard writer even when training doesn't finish.
- Fixed the docstring for `PyTorchSeq2VecWrapper`.

## [v1.1.0](https://github.com/allenai/allennlp/releases/tag/v1.1.0) - 2020-09-08

### Fixed

- Fixed handling of some edge cases when constructing classes with `FromParams` where the class
  accepts `**kwargs`.
- Fixed division by zero error when there are zero-length spans in the input to a
  `PretrainedTransformerMismatchedIndexer`.
- Improved robustness of `cached_path` when extracting archives so that the cache won't be corrupted
  if a failure occurs during extraction.
- Fixed a bug with the `average` and `evalb_bracketing_score` metrics in distributed training.

### Added

- `Predictor.capture_model_internals()` now accepts a regex specifying
  which modules to capture


## [v1.1.0rc4](https://github.com/allenai/allennlp/releases/tag/v1.1.0rc4) - 2020-08-20

### Added

- Added a workflow to GitHub Actions that will automatically close unassigned stale issues and
  ping the assignees of assigned stale issues.

### Fixed

- Fixed a bug in distributed metrics that caused nan values due to repeated addition of an accumulated variable.

## [v1.1.0rc3](https://github.com/allenai/allennlp/releases/tag/v1.1.0rc3) - 2020-08-12

### Fixed

- Fixed how truncation was handled with `PretrainedTransformerTokenizer`.
  Previously, if `max_length` was set to `None`, the tokenizer would still do truncation if the
  transformer model had a default max length in its config.
  Also, when `max_length` was set to a non-`None` value, several warnings would appear
  for certain transformer models around the use of the `truncation` parameter.
- Fixed evaluation of all metrics when using distributed training.
- Added a `py.typed` marker. Fixed type annotations in `allennlp.training.util`.
- Fixed problem with automatically detecting whether tokenization is necessary.
  This affected primarily the Roberta SST model.
- Improved help text for using the --overrides command line flag.


## [v1.1.0rc2](https://github.com/allenai/allennlp/releases/tag/v1.1.0rc2) - 2020-07-31

### Changed

- Upgraded PyTorch requirement to 1.6.
- Replaced the NVIDIA Apex AMP module with torch's native AMP module. The default trainer (`GradientDescentTrainer`)
  now takes a `use_amp: bool` parameter instead of the old `opt_level: str` parameter.

### Fixed

- Removed unnecessary warning about deadlocks in `DataLoader`.
- Fixed testing models that only return a loss when they are in training mode.
- Fixed a bug in `FromParams` that caused silent failure in case of the parameter type being `Optional[Union[...]]`.
- Fixed a bug where the program crashes if `evaluation_data_loader` is a `AllennlpLazyDataset`.

### Added

- Added the option to specify `requires_grad: false` within an optimizer's parameter groups.
- Added the `file-friendly-logging` flag back to the `train` command. Also added this flag to the `predict`, `evaluate`, and `find-learning-rate` commands.
- Added an `EpochCallback` to track current epoch as a model class member.
- Added the option to enable or disable gradient checkpointing for transformer token embedders via boolean parameter `gradient_checkpointing`.

### Removed

- Removed the `opt_level` parameter to `Model.load` and `load_archive`. In order to use AMP with a loaded
  model now, just run the model's forward pass within torch's [`autocast`](https://pytorch.org/docs/stable/amp.html#torch.cuda.amp.autocast)
  context.

## [v1.1.0rc1](https://github.com/allenai/allennlp/releases/tag/v1.1.0rc1) - 2020-07-14

### Fixed

- Reduced the amount of log messages produced by `allennlp.common.file_utils`.
- Fixed a bug where `PretrainedTransformerEmbedder` parameters appeared to be trainable
  in the log output even when `train_parameters` was set to `False`.
- Fixed a bug with the sharded dataset reader where it would only read a fraction of the instances
  in distributed training.
- Fixed checking equality of `ArrayField`s.
- Fixed a bug where `NamespaceSwappingField` did not work correctly with `.empty_field()`.
- Put more sensible defaults on the `huggingface_adamw` optimizer.
- Simplified logging so that all logging output always goes to one file.
- Fixed interaction with the python command line debugger.
- Log the grad norm properly even when we're not clipping it.
- Fixed a bug where `PretrainedModelInitializer` fails to initialize a model with a 0-dim tensor
- Fixed a bug with the layer unfreezing schedule of the `SlantedTriangular` learning rate scheduler.
- Fixed a regression with logging in the distributed setting. Only the main worker should write log output to the terminal.
- Pinned the version of boto3 for package managers (e.g. poetry).
- Fixed issue #4330 by updating the `tokenizers` dependency.
- Fixed a bug in `TextClassificationPredictor` so that it passes tokenized inputs to the `DatasetReader`
  in case it does not have a tokenizer.
- `reg_loss` is only now returned for models that have some regularization penalty configured.
- Fixed a bug that prevented `cached_path` from downloading assets from GitHub releases.
- Fixed a bug that erroneously increased last label's false positive count in calculating fbeta metrics.
- `Tqdm` output now looks much better when the output is being piped or redirected.
- Small improvements to how the API documentation is rendered.
- Only show validation progress bar from main process in distributed training.

### Added

- Adjust beam search to support multi-layer decoder.
- A method to ModelTestCase for running basic model tests when you aren't using config files.
- Added some convenience methods for reading files.
- Added an option to `file_utils.cached_path` to automatically extract archives.
- Added the ability to pass an archive file instead of a local directory to `Vocab.from_files`.
- Added the ability to pass an archive file instead of a glob to `ShardedDatasetReader`.
- Added a new `"linear_with_warmup"` learning rate scheduler.
- Added a check in `ShardedDatasetReader` that ensures the base reader doesn't implement manual
  distributed sharding itself.
- Added an option to `PretrainedTransformerEmbedder` and `PretrainedTransformerMismatchedEmbedder` to use a
  scalar mix of all hidden layers from the transformer model instead of just the last layer. To utilize
  this, just set `last_layer_only` to `False`.
- `cached_path()` can now read files inside of archives.
- Training metrics now include `batch_loss` and `batch_reg_loss` in addition to aggregate loss across number of batches.

### Changed

- Not specifying a `cuda_device` now automatically determines whether to use a GPU or not.
- Discovered plugins are logged so you can see what was loaded.
- `allennlp.data.DataLoader` is now an abstract registrable class. The default implementation
remains the same, but was renamed to `allennlp.data.PyTorchDataLoader`.
- `BertPooler` can now unwrap and re-wrap extra dimensions if necessary.
- New `transformers` dependency. Only version >=3.0 now supported.

## [v1.0.0](https://github.com/allenai/allennlp/releases/tag/v1.0.0) - 2020-06-16

### Fixed

- Lazy dataset readers now work correctly with multi-process data loading.
- Fixed race conditions that could occur when using a dataset cache.

### Added

- A bug where where all datasets would be loaded for vocab creation even if not needed.
- A parameter to the `DatasetReader` class: `manual_multi_process_sharding`. This is similar
  to the `manual_distributed_sharding` parameter, but applies when using a multi-process
  `DataLoader`.

## [v1.0.0rc6](https://github.com/allenai/allennlp/releases/tag/v1.0.0rc6) - 2020-06-11

### Fixed

- A bug where `TextField`s could not be duplicated since some tokenizers cannot be deep-copied.
  See https://github.com/allenai/allennlp/issues/4270.
- Our caching mechanism had the potential to introduce race conditions if multiple processes
  were attempting to cache the same file at once. This was fixed by using a lock file tied to each
  cached file.
- `get_text_field_mask()` now supports padding indices that are not `0`.
- A bug where `predictor.get_gradients()` would return an empty dictionary if an embedding layer had trainable set to false
- Fixes `PretrainedTransformerMismatchedIndexer` in the case where a token consists of zero word pieces.
- Fixes a bug when using a lazy dataset reader that results in a `UserWarning` from PyTorch being printed at
  every iteration during training.
- Predictor names were inconsistently switching between dashes and underscores. Now they all use underscores.
- `Predictor.from_path` now automatically loads plugins (unless you specify `load_plugins=False`) so
  that you don't have to manually import a bunch of modules when instantiating predictors from
  an archive path.
- `allennlp-server` automatically found as a plugin once again.

### Added

- A `duplicate()` method on `Instance`s and `Field`s, to be used instead of `copy.deepcopy()`
- A batch sampler that makes sure each batch contains approximately the same number of tokens (`MaxTokensBatchSampler`)
- Functions to turn a sequence of token indices back into tokens
- The ability to use Huggingface encoder/decoder models as token embedders
- Improvements to beam search
- ROUGE metric
- Polynomial decay learning rate scheduler
- A `BatchCallback` for logging CPU and GPU memory usage to tensorboard. This is mainly for debugging
  because using it can cause a significant slowdown in training.
- Ability to run pretrained transformers as an embedder without training the weights
- Add Optuna Integrated badge to README.md

### Changed

- Similar to our caching mechanism, we introduced a lock file to the vocab to avoid race
  conditions when saving/loading the vocab from/to the same serialization directory in different processes.
- Changed the `Token`, `Instance`, and `Batch` classes along with all `Field` classes to "slots" classes. This dramatically reduces the size in memory of instances.
- SimpleTagger will no longer calculate span-based F1 metric when `calculate_span_f1` is `False`.
- CPU memory for every worker is now reported in the logs and the metrics. Previously this was only reporting the CPU memory of the master process, and so it was only
  correct in the non-distributed setting.
- To be consistent with PyTorch `IterableDataset`, `AllennlpLazyDataset` no longer implements `__len__()`.
  Previously it would always return 1.
- Removed old tutorials, in favor of [the new AllenNLP Guide](https://guide.allennlp.org)
- Changed the vocabulary loading to consider new lines for Windows/Linux and Mac.

## [v1.0.0rc5](https://github.com/allenai/allennlp/releases/tag/v1.0.0rc5) - 2020-05-26

### Fixed

- Fix bug where `PretrainedTransformerTokenizer` crashed with some transformers (#4267)
- Make `cached_path` work offline.
- Tons of docstring inconsistencies resolved.
- Nightly builds no longer run on forks.
- Distributed training now automatically figures out which worker should see which instances
- A race condition bug in distributed training caused from saving the vocab to file from the master process while other processing might be reading those files.
- Unused dependencies in `setup.py` removed.

### Added

- Additional CI checks to ensure docstrings are consistently formatted.
- Ability to train on CPU with multiple processes by setting `cuda_devices` to a list of negative integers in your training config. For example: `"distributed": {"cuda_devices": [-1, -1]}`. This is mainly to make it easier to test and debug distributed training code..
- Documentation for when parameters don't need config file entries.

### Changed

- The `allennlp test-install` command now just ensures the core submodules can
be imported successfully, and prints out some other useful information such as the version, PyTorch version,
and the number of GPU devices available.
- All of the tests moved from `allennlp/tests` to `tests` at the root level, and
`allennlp/tests/fixtures` moved to `test_fixtures` at the root level. The PyPI source and wheel distributions will no longer include tests and fixtures.

## [v1.0.0rc4](https://github.com/allenai/allennlp/releases/tag/v1.0.0rc4) - 2020-05-14

We first introduced this `CHANGELOG` after release `v1.0.0rc4`, so please refer to the GitHub release
notes for this and earlier releases.<|MERGE_RESOLUTION|>--- conflicted
+++ resolved
@@ -48,20 +48,14 @@
   glob patterns. This can used from the `cached-path` command with `allennlp cached-path --remove some-files-*`.
 - Added logging for the main process when running in distributed mode.
 - Added a `TrainerCallback` object to support state sharing between batch and epoch-level training callbacks.
-<<<<<<< HEAD
+- Added support for .tar.gz in PretrainedModelInitializer.
 - Added classes: `nn/samplers/samplers.py` with `MultinomialSampler`, `TopKSampler`, `TopPSampler`, and `GumbelMaxSampler` for 
   sampling indices from log probabilities
 - Made `BeamSearch` registrable.
 - Added `top_k_sampling`, `type_p_sampling`, and `stochastic_beam_search` `BeamSearch` implementations.
-=======
-- Added support for .tar.gz in PretrainedModelInitializer.
-- Added classes: `nn/samplers/samplers.py` with `MultinomialSampler`, `TopKSampler`, and `TopPSampler` for 
-  sampling indices from log probabilities
-- Made `BeamSearch` registrable.
-- Added `top_k_sampling` and `type_p_sampling` `BeamSearch` implementations.
 - Pass `serialization_dir` to `Model` and `DatasetReader`.
 - Added an optional `include_in_archive` parameter to the top-level of configuration files. When specified, `include_in_archive` should be a list of paths relative to the serialization directory which will be bundled up with the final archived model from a training run.
->>>>>>> 71a98c2a
+
 
 ### Changed
 
