# Changelog

All notable changes to this project will be documented in this file.

The format is based on [Keep a Changelog](https://keepachangelog.com/en/1.0.0/),
and this project adheres to [Semantic Versioning](https://semver.org/spec/v2.0.0.html).

## Unreleased

### Added

- Added `on_backward` training callback which allows for control over backpropagation and gradient manipulation.
- Added `AdversarialBiasMitigator`, a Model wrapper to adversarially mitigate biases in predictions produced by a pretrained model for a downstream task.
- Added `which_loss` parameter to `ensure_model_can_train_save_and_load` in `ModelTestCase` to specify which loss to test.
- Added `**kwargs` to `Predictor.from_path()`. These key-word argument will be passed on to the `Predictor`'s constructor.
- The activation layer in the transformer toolkit now can be queried for its output dimension.
- `TransformerEmbeddings` now takes, but ignores, a parameter for the attention mask. This is needed for compatibility with some other modules that get called the same way and use the mask.
- `TransformerPooler` can now be instantiated from a pretrained transformer module, just like the other modules in the transformer toolkit.
- `TransformerTextField`, for cases where you don't care about AllenNLP's advanced text handling capabilities.
- Added `TransformerModule._post_load_pretrained_state_dict_hook()` method. Can be used to modify `missing_keys` and `unexpected_keys` after
  loading a pretrained state dictionary. This is useful when tying weights, for example.
<<<<<<< HEAD
- Added a module `allennlp.nn.parallel` with a new base class, `DdpAccelerator`, which generalizes
  PyTorch's `DistributedDataParallel` wrapper to support other implementations. Two implementations of
  this class are provided. The default is `TorchDdpAccelerator` (registered at "torch"), which is just a thin wrapper around
  `DistributedDataParallel`. The other is `FairScaleFsdpAccelerator`, which wraps FairScale's
  [`FullyShardedDataParallel`](https://fairscale.readthedocs.io/en/latest/api/nn/fsdp.html).
  You can specify the `DdpAccelerator` in the "distributed" section of a configuration file under the key "ddp_accelerator".
- Added a module `allennlp.nn.checkpoint` with a new base class, `CheckpointWrapper`, for implementations
  of activation/gradient checkpointing. Two implentations are provided. The default implementation is `TorchCheckpointWrapper` (registered as "torch"),
  which exposes [PyTorch's checkpoint functionality](https://pytorch.org/docs/stable/checkpoint.html).
  The other is `FairScaleCheckpointWrapper` which exposes the more flexible
  [checkpointing funtionality from FairScale](https://fairscale.readthedocs.io/en/latest/api/nn/checkpoint/checkpoint_activations.html).
- The `Model` base class now takes a `ddp_accelerator` parameter (an instance of `DdpAccelerator`) which will be available as
  `self.ddp_accelerator` during distributed training. This is useful when, for example, instantiating submodules in your
  model's `__init__()` method by wrapping them with `self.ddp_accelerator.wrap_module()`. See the `allennlp.modules.transformer.t5`
  for an example.
=======
- Added an end-to-end test for the Transformer Toolkit.
>>>>>>> 7d4a6726

### Fixed

- Fixed a mispelling: the parameter `contructor_extras` in `Lazy()` is now correctly called `constructor_extras`.
- Fixed Broken link in `allennlp.fairness.fairness_metrics.Separation` docs
- Ensured all `allennlp` submodules are imported with `allennlp.common.plugins.import_plugins()`.
- Fixed `IndexOutOfBoundsException` in `MultiOptimizer` when checking if optimizer received any parameters.
- Removed confusing zero mask from VilBERT.
- Ensured `ensure_model_can_train_save_and_load` is consistently random.
- Fixed weight tying logic in `T5` transformer module. Previously input/output embeddings were always tied. Now this is optional,
  and the default behavior is taken from the `config.tie_word_embeddings` value when instantiating `from_pretrained_module()`.
- Implemented slightly faster label smoothing.
- Fixed the docs for `PytorchTransformerWrapper`
- Fixed recovering training jobs with models that expect `get_metrics()` to not be called until they have seen at least one batch.
- Made the Transformer Toolkit compatible with transformers that don't start their positional embeddings at 0.

### Changed

- Changed behavior of `MultiOptimizer` so that while a default optimizer is still required, an error is not thrown if the default optimizer receives no parameters.
<<<<<<< HEAD
- The type of the `grad_norm` parameter of `GradientDescentTrainer` is now `Union[float, bool]`,
  with a default value of `False`. `False` means gradients are not rescaled and the gradient
  norm is never even calculated. `True` means the gradients are still not rescaled but the gradient
  norm is calculated and passed on to callbacks. A `float` value means gradients are rescaled.
=======
- Made the epsilon parameter for the layer normalization in token embeddings configurable. 
>>>>>>> 7d4a6726

### Removed

- Removed `TransformerModule._tied_weights`. Weights should now just be tied directly in the `__init__()` method.
  You can also override `TransformerModule._post_load_pretrained_state_dict_hook()` to remove keys associated with tied weights from `missing_keys`
  after loading a pretrained state dictionary.


## [v2.5.0](https://github.com/allenai/allennlp/releases/tag/v2.5.0) - 2021-06-03

### Added

- Added `TaskSuite` base class and command line functionality for running [`checklist`](https://github.com/marcotcr/checklist) test suites, along with implementations for `SentimentAnalysisSuite`, `QuestionAnsweringSuite`, and `TextualEntailmentSuite`. These can be found in the `allennlp.confidence_checks.task_checklists` module.
- Added `BiasMitigatorApplicator`, which wraps any Model and mitigates biases by finetuning
on a downstream task.
- Added `allennlp diff` command to compute a diff on model checkpoints, analogous to what `git diff` does on two files.
- Meta data defined by the class `allennlp.common.meta.Meta` is now saved in the serialization directory and archive file
  when training models from the command line. This is also now part of the `Archive` named tuple that's returned from `load_archive()`.
- Added `nn.util.distributed_device()` helper function.
- Added `allennlp.nn.util.load_state_dict` helper function.
- Added a way to avoid downloading and loading pretrained weights in modules that wrap transformers
  such as the `PretrainedTransformerEmbedder` and `PretrainedTransformerMismatchedEmbedder`.
  You can do this by setting the parameter `load_weights` to `False`.
  See [PR #5172](https://github.com/allenai/allennlp/pull/5172) for more details.
- Added `SpanExtractorWithSpanWidthEmbedding`, putting specific span embedding computations into the `_embed_spans` method and leaving the common code in `SpanExtractorWithSpanWidthEmbedding` to unify the arguments, and modified `BidirectionalEndpointSpanExtractor`, `EndpointSpanExtractor` and `SelfAttentiveSpanExtractor` accordingly. Now, `SelfAttentiveSpanExtractor` can also embed span widths.
- Added a `min_steps` parameter to `BeamSearch` to set a minimum length for the predicted sequences.
- Added the `FinalSequenceScorer` abstraction to calculate the final scores of the generated sequences in `BeamSearch`. 
- Added `shuffle` argument to `BucketBatchSampler` which allows for disabling shuffling.
- Added `allennlp.modules.transformer.attention_module` which contains a generalized `AttentionModule`. `SelfAttention` and `T5Attention` both inherit from this.
- Added a `Constraint` abstract class to `BeamSearch`, which allows for incorporating constraints on the predictions found by `BeamSearch`,
  along with a `RepeatedNGramBlockingConstraint` constraint implementation, which allows for preventing repeated n-grams in the output from `BeamSearch`.
- Added `DataCollator` for dynamic operations for each batch.

### Changed

- Use `dist_reduce_sum` in distributed metrics.
- Allow Google Cloud Storage paths in `cached_path` ("gs://...").
- Renamed `nn.util.load_state_dict()` to `read_state_dict` to avoid confusion with `torch.nn.Module.load_state_dict()`.
- `TransformerModule.from_pretrained_module` now only accepts a pretrained model ID (e.g. "bert-base-case") instead of
  an actual `torch.nn.Module`. Other parameters to this method have changed as well.
- Print the first batch to the console by default.
- Renamed `sanity_checks` to `confidence_checks` (`sanity_checks` is deprecated and will be removed in AllenNLP 3.0).
- Trainer callbacks can now store and restore state in case a training run gets interrupted.
- VilBERT backbone now rolls and unrolls extra dimensions to handle input with > 3 dimensions.
- `BeamSearch` is now a `Registrable` class.

### Fixed

- When `PretrainedTransformerIndexer` folds long sequences, it no longer loses the information from token type ids.
- Fixed documentation for `GradientDescentTrainer.cuda_device`.
- Re-starting a training run from a checkpoint in the middle of an epoch now works correctly.
- When using the "moving average" weights smoothing feature of the trainer, training checkpoints would also get smoothed, with strange results for resuming a training job. This has been fixed.
- When re-starting an interrupted training job, the trainer will now read out the data loader even for epochs and batches that can be skipped. We do this to try to get any random number generators used by the reader or data loader into the same state as they were the first time the training job ran.
- Fixed the potential for a race condition with `cached_path()` when extracting archives. Although the race condition
  is still possible if used with `force_extract=True`.
- Fixed `wandb` callback to work in distributed training.
- Fixed `tqdm` logging into multiple files with `allennlp-optuna`.


## [v2.4.0](https://github.com/allenai/allennlp/releases/tag/v2.4.0) - 2021-04-22

### Added

- Added a T5 implementation to `modules.transformers`.

### Changed

- Weights & Biases callback can now work in anonymous mode (i.e. without the `WANDB_API_KEY` environment variable).

### Fixed

- The `GradientDescentTrainer` no longer leaves stray model checkpoints around when it runs out of patience.
- Fixed `cached_path()` for "hf://" files.
- Improved the error message for the `PolynomialDecay` LR scheduler when `num_steps_per_epoch` is missing.


## [v2.3.1](https://github.com/allenai/allennlp/releases/tag/v2.3.1) - 2021-04-20

### Added

- Added support for the HuggingFace Hub as an alternative way to handle loading files. Hub downloads should be made through the `hf://` URL scheme.
- Add new dimension to the `interpret` module: influence functions via the `InfluenceInterpreter` base class, along with a concrete implementation: `SimpleInfluence`.
- Added a `quiet` parameter to the `MultiProcessDataLoading` that disables `Tqdm` progress bars.
- The test for distributed metrics now takes a parameter specifying how often you want to run it.
- Created the fairness module and added three fairness metrics: `Independence`, `Separation`, and `Sufficiency`.
- Added four bias metrics to the fairness module: `WordEmbeddingAssociationTest`, `EmbeddingCoherenceTest`, `NaturalLanguageInference`, and `AssociationWithoutGroundTruth`.
- Added four bias direction methods (`PCABiasDirection`, `PairedPCABiasDirection`, `TwoMeansBiasDirection`, `ClassificationNormalBiasDirection`) and four bias mitigation methods (`LinearBiasMitigator`, `HardBiasMitigator`, `INLPBiasMitigator`, `OSCaRBiasMitigator`).

### Changed

- Updated CONTRIBUTING.md to remind reader to upgrade pip setuptools to avoid spaCy installation issues.

### Fixed

- Fixed a bug with the `ShardedDatasetReader` when used with multi-process data loading (https://github.com/allenai/allennlp/issues/5132).

## [v2.3.0](https://github.com/allenai/allennlp/releases/tag/v2.3.0) - 2021-04-14

### Added

- Ported the following Huggingface `LambdaLR`-based schedulers: `ConstantLearningRateScheduler`, `ConstantWithWarmupLearningRateScheduler`, `CosineWithWarmupLearningRateScheduler`, `CosineHardRestartsWithWarmupLearningRateScheduler`.
- Added new `sub_token_mode` parameter to `pretrained_transformer_mismatched_embedder` class to support first sub-token embedding
- Added a way to run a multi task model with a dataset reader as part of `allennlp predict`.
- Added new `eval_mode` in `PretrainedTransformerEmbedder`. If it is set to `True`, the transformer is _always_ run in evaluation mode, which, e.g., disables dropout and does not update batch normalization statistics.
- Added additional parameters to the W&B callback: `entity`, `group`, `name`, `notes`, and `wandb_kwargs`.

### Changed

- Sanity checks in the `GradientDescentTrainer` can now be turned off by setting the `run_sanity_checks` parameter to `False`.
- Allow the order of examples in the task cards to be specified explicitly
- `histogram_interval` parameter is now deprecated in `TensorboardWriter`, please use `distribution_interval` instead.
- Memory usage is not logged in tensorboard during training now. `ConsoleLoggerCallback` should be used instead.
- If you use the `min_count` parameter of the Vocabulary, but you specify a namespace that does not exist, the vocabulary creation will raise a `ConfigurationError`.
- Documentation updates made to SoftmaxLoss regarding padding and the expected shapes of the input and output tensors of `forward`.
- Moved the data preparation script for coref into allennlp-models.
- If a transformer is not in cache but has override weights, the transformer's pretrained weights are no longer downloaded, that is, only its `config.json` file is downloaded.
- `SanityChecksCallback` now raises `SanityCheckError` instead of `AssertionError` when a check fails.
- `jsonpickle` removed from dependencies.
- Improved the error message from `Registrable.by_name()` when the name passed does not match any registered subclassess.
  The error message will include a suggestion if there is a close match between the name passed and a registered name.

### Fixed

- Fixed a bug where some `Activation` implementations could not be pickled due to involving a lambda function.
- Fixed `__str__()` method on `ModelCardInfo` class.
- Fixed a stall when using distributed training and gradient accumulation at the same time
- Fixed an issue where using the `from_pretrained_transformer` `Vocabulary` constructor in distributed training via the `allennlp train` command
  would result in the data being iterated through unnecessarily.
- Fixed a bug regarding token indexers with the `InterleavingDatasetReader` when used with multi-process data loading.
- Fixed a warning from `transformers` when using `max_length` in the `PretrainedTransformerTokenizer`.

### Removed

- Removed the `stride` parameter to `PretrainedTransformerTokenizer`. This parameter had no effect.


## [v2.2.0](https://github.com/allenai/allennlp/releases/tag/v2.2.0) - 2021-03-26


### Added

- Add new method on `Field` class: `.human_readable_repr() -> Any`
- Add new method on `Instance` class: `.human_readable_dict() -> JsonDict`.
- Added `WandBCallback` class for [Weights & Biases](https://wandb.ai) integration, registered as a callback under
  the name "wandb".
- Added `TensorBoardCallback` to replace the `TensorBoardWriter`. Registered as a callback
  under the name "tensorboard".
- Added `NormalizationBiasVerification` and `SanityChecksCallback` for model sanity checks.
- `SanityChecksCallback` runs by default from the `allennlp train` command.
  It can be turned off by setting `trainer.enable_default_callbacks` to `false` in your config.

### Changed

- Use attributes of `ModelOutputs` object in `PretrainedTransformerEmbedder` instead of indexing.
- Added support for PyTorch version 1.8 and `torchvision` version 0.9 .
- `Model.get_parameters_for_histogram_tensorboard_logging` is deprecated in favor of
  `Model.get_parameters_for_histogram_logging`.


### Fixed

- Makes sure tensors that are stored in `TensorCache` always live on CPUs
- Fixed a bug where `FromParams` objects wrapped in `Lazy()` couldn't be pickled.
- Fixed a bug where the `ROUGE` metric couldn't be picked.
- Fixed a bug reported by https://github.com/allenai/allennlp/issues/5036. We keeps our spacy POS tagger on.

### Removed

- Removed `TensorBoardWriter`. Please use the `TensorBoardCallback` instead.


## [v2.1.0](https://github.com/allenai/allennlp/releases/tag/v2.1.0) - 2021-02-24

### Changed

- `coding_scheme` parameter is now deprecated in `Conll2003DatasetReader`, please use `convert_to_coding_scheme` instead.
- Support spaCy v3

### Added

- Added `ModelUsage` to `ModelCard` class.
- Added a way to specify extra parameters to the predictor in an `allennlp predict` call.
- Added a way to initialize a `Vocabulary` from transformers models.
- Added the ability to use `Predictors` with multitask models through the new `MultiTaskPredictor`.
- Added an example for fields of type `ListField[TextField]` to `apply_token_indexers` API docs.
- Added `text_key` and `label_key` parameters to `TextClassificationJsonReader` class.
- Added `MultiOptimizer`, which allows you to use different optimizers for different parts of your model.
- Added a clarification to `predictions_to_labeled_instances` API docs for attack from json

### Fixed

- `@Registrable.register(...)` decorator no longer masks the decorated class's annotations
- Ensured that `MeanAbsoluteError` always returns a `float` metric value instead of a `Tensor`.
- Learning rate schedulers that rely on metrics from the validation set were broken in v2.0.0. This
  brings that functionality back.
- Fixed a bug where the `MultiProcessDataLoading` would crash when `num_workers > 0`, `start_method = "spawn"`, `max_instances_in_memory not None`, and `batches_per_epoch not None`.
- Fixed documentation and validation checks for `FBetaMultiLabelMetric`.
- Fixed handling of HTTP errors when fetching remote resources with `cached_path()`. Previously the content would be cached even when
  certain errors - like 404s - occurred. Now an `HTTPError` will be raised whenever the HTTP response is not OK.
- Fixed a bug where the `MultiTaskDataLoader` would crash when `num_workers > 0`
- Fixed an import error that happens when PyTorch's distributed framework is unavailable on the system.


## [v2.0.1](https://github.com/allenai/allennlp/releases/tag/v2.0.1) - 2021-01-29

### Added

- Added `tokenizer_kwargs` and `transformer_kwargs` arguments to `PretrainedTransformerBackbone`
- Resize transformers word embeddings layer for `additional_special_tokens`

### Changed

- GradientDescentTrainer makes `serialization_dir` when it's instantiated, if it doesn't exist.

### Fixed

- `common.util.sanitize` now handles sets.


## [v2.0.0](https://github.com/allenai/allennlp/releases/tag/v2.0.0) - 2021-01-27

### Added

- The `TrainerCallback` constructor accepts `serialization_dir` provided by `Trainer`. This can be useful for `Logger` callbacks those need to store files in the run directory.
- The `TrainerCallback.on_start()` is fired at the start of the training.
- The `TrainerCallback` event methods now accept `**kwargs`. This may be useful to maintain backwards-compability of callbacks easier in the future. E.g. we may decide to pass the exception/traceback object in case of failure to `on_end()` and this older callbacks may simply ignore the argument instead of raising a `TypeError`.
- Added a `TensorBoardCallback` which wraps the `TensorBoardWriter`.

### Changed

- The `TrainerCallack.on_epoch()` does not fire with `epoch=-1` at the start of the training.
  Instead, `TrainerCallback.on_start()` should be used for these cases.
- `TensorBoardBatchMemoryUsage` is converted from `BatchCallback` into `TrainerCallback`.
- `TrackEpochCallback` is converted from `EpochCallback` into `TrainerCallback`.
- `Trainer` can accept callbacks simply with name `callbacks` instead of `trainer_callbacks`.
- `TensorboardWriter` renamed to `TensorBoardWriter`, and removed as an argument to the `GradientDescentTrainer`.
  In order to enable TensorBoard logging during training, you should utilize the `TensorBoardCallback` instead.

### Removed

- Removed `EpochCallback`, `BatchCallback` in favour of `TrainerCallback`.
  The metaclass-wrapping implementation is removed as well.
- Removed the `tensorboard_writer` parameter to `GradientDescentTrainer`. You should use the `TensorBoardCallback` now instead.

### Fixed

- Now Trainer always fires `TrainerCallback.on_end()` so all the resources can be cleaned up properly.
- Fixed the misspelling, changed `TensoboardBatchMemoryUsage` to `TensorBoardBatchMemoryUsage`.
- We set a value to `epoch` so in case of firing `TrainerCallback.on_end()` the variable is bound.
  This could have lead to an error in case of trying to recover a run after it was finished training.


## [v2.0.0rc1](https://github.com/allenai/allennlp/releases/tag/v2.0.0rc1) - 2021-01-21

### Added

- Added `TensorCache` class for caching tensors on disk
- Added abstraction and concrete implementation for image loading
- Added abstraction and concrete implementation for `GridEmbedder`
- Added abstraction and demo implementation for an image augmentation module.
- Added abstraction and concrete implementation for region detectors.
- A new high-performance default `DataLoader`: `MultiProcessDataLoading`.
- A `MultiTaskModel` and abstractions to use with it, including `Backbone` and `Head`.  The
  `MultiTaskModel` first runs its inputs through the `Backbone`, then passes the result (and
  whatever other relevant inputs it got) to each `Head` that's in use.
- A `MultiTaskDataLoader`, with a corresponding `MultiTaskDatasetReader`, and a couple of new
  configuration objects: `MultiTaskEpochSampler` (for deciding what proportion to sample from each
  dataset at every epoch) and a `MultiTaskScheduler` (for ordering the instances within an epoch).
- Transformer toolkit to plug and play with modular components of transformer architectures.
- Added a command to count the number of instances we're going to be training with
- Added a `FileLock` class to `common.file_utils`. This is just like the `FileLock` from the `filelock` library, except that
  it adds an optional flag `read_only_ok: bool`, which when set to `True` changes the behavior so that a warning will be emitted
  instead of an exception when lacking write permissions on an existing file lock.
  This makes it possible to use the `FileLock` class on a read-only file system.
- Added a new learning rate scheduler: `CombinedLearningRateScheduler`. This can be used to combine different LR schedulers, using one after the other.
- Added an official CUDA 10.1 Docker image.
- Moving `ModelCard` and `TaskCard` abstractions into the main repository.
- Added a util function `allennlp.nn.util.dist_reduce(...)` for handling distributed reductions.
  This is especially useful when implementing a distributed `Metric`.
- Added a `FileLock` class to `common.file_utils`. This is just like the `FileLock` from the `filelock` library, except that
  it adds an optional flag `read_only_ok: bool`, which when set to `True` changes the behavior so that a warning will be emitted
  instead of an exception when lacking write permissions on an existing file lock.
  This makes it possible to use the `FileLock` class on a read-only file system.
- Added a new learning rate scheduler: `CombinedLearningRateScheduler`. This can be used to combine different LR schedulers, using one after the other.
- Moving `ModelCard` and `TaskCard` abstractions into the main repository.

### Changed

- `DatasetReader`s are now always lazy. This means there is no `lazy` parameter in the base
  class, and the `_read()` method should always be a generator.
- The `DataLoader` now decides whether to load instances lazily or not.
  With the `PyTorchDataLoader` this is controlled with the `lazy` parameter, but with
  the `MultiProcessDataLoading` this is controlled by the `max_instances_in_memory` setting.
- `ArrayField` is now called `TensorField`, and implemented in terms of torch tensors, not numpy.
- Improved `nn.util.move_to_device` function by avoiding an unnecessary recursive check for tensors and
  adding a `non_blocking` optional argument, which is the same argument as in `torch.Tensor.to()`.
- If you are trying to create a heterogeneous batch, you now get a better error message.
- Readers using the new vision features now explicitly log how they are featurizing images.
- `master_addr` and `master_port` renamed to `primary_addr` and `primary_port`, respectively.
- `is_master` parameter for training callbacks renamed to `is_primary`.
- `master` branch renamed to `main`
- Torch version bumped to 1.7.1 in Docker images.
- 'master' branch renamed to 'main'
- Torch version bumped to 1.7.1 in Docker images.

### Removed

- Removed `nn.util.has_tensor`.

### Fixed

- The `build-vocab` command no longer crashes when the resulting vocab file is
  in the current working directory.
- VQA models now use the `vqa_score` metric for early stopping. This results in
  much better scores.
- Fixed typo with `LabelField` string representation: removed trailing apostrophe.
- `Vocabulary.from_files` and `cached_path` will issue a warning, instead of failing, when a lock on an existing resource
  can't be acquired because the file system is read-only.
- `TrackEpochCallback` is now a `EpochCallback`.


## [v1.3.0](https://github.com/allenai/allennlp/releases/tag/v1.3.0) - 2020-12-15

### Added

- Added links to source code in docs.
- Added `get_embedding_layer` and `get_text_field_embedder` to the `Predictor` class; to specify embedding layers for non-AllenNLP models.
- Added [Gaussian Error Linear Unit (GELU)](https://pytorch.org/docs/stable/generated/torch.nn.GELU.html) as an Activation.

### Changed

- Renamed module `allennlp.data.tokenizers.token` to `allennlp.data.tokenizers.token_class` to avoid
  [this bug](https://github.com/allenai/allennlp/issues/4819).
- `transformers` dependency updated to version 4.0.1.
- `BasicClassifier`'s forward method now takes a metadata field.

### Fixed

- Fixed a lot of instances where tensors were first created and then sent to a device
  with `.to(device)`. Instead, these tensors are now created directly on the target device.
- Fixed issue with `GradientDescentTrainer` when constructed with `validation_data_loader=None` and `learning_rate_scheduler!=None`.
- Fixed a bug when removing all handlers in root logger.
- `ShardedDatasetReader` now inherits parameters from `base_reader` when required.
- Fixed an issue in `FromParams` where parameters in the `params` object used to a construct a class
  were not passed to the constructor if the value of the parameter was equal to the default value.
  This caused bugs in some edge cases where a subclass that takes `**kwargs` needs to inspect
  `kwargs` before passing them to its superclass.
- Improved the band-aid solution for segmentation faults and the "ImportError: dlopen: cannot load any more object with static TLS"
  by adding a `transformers` import.
- Added safety checks for extracting tar files
- Turned superfluous warning to info when extending the vocab in the embedding matrix, if no pretrained file was provided


## [v1.2.2](https://github.com/allenai/allennlp/releases/tag/v1.2.2) - 2020-11-17

### Added

- Added Docker builds for other torch-supported versions of CUDA.
- Adds [`allennlp-semparse`](https://github.com/allenai/allennlp-semparse) as an official, default plugin.

### Fixed

- `GumbelSampler` now sorts the beams by their true log prob.


## [v1.2.1](https://github.com/allenai/allennlp/releases/tag/v1.2.1) - 2020-11-10

### Added

- Added an optional `seed` parameter to `ModelTestCase.set_up_model` which sets the random
  seed for `random`, `numpy`, and `torch`.
- Added support for a global plugins file at `~/.allennlp/plugins`.
- Added more documentation about plugins.
- Added sampler class and parameter in beam search for non-deterministic search, with several
  implementations, including `MultinomialSampler`, `TopKSampler`, `TopPSampler`, and
  `GumbelSampler`. Utilizing `GumbelSampler` will give [Stochastic Beam Search](https://api.semanticscholar.org/CorpusID:76662039).

### Changed

- Pass batch metrics to `BatchCallback`.

### Fixed

- Fixed a bug where forward hooks were not cleaned up with saliency interpreters if there
  was an exception.
- Fixed the computation of saliency maps in the Interpret code when using mismatched indexing.
  Previously, we would compute gradients from the top of the transformer, after aggregation from
  wordpieces to tokens, which gives results that are not very informative.  Now, we compute gradients
  with respect to the embedding layer, and aggregate wordpieces to tokens separately.
- Fixed the heuristics for finding embedding layers in the case of RoBERTa. An update in the
  `transformers` library broke our old heuristic.
- Fixed typo with registered name of ROUGE metric. Previously was `rogue`, fixed to `rouge`.
- Fixed default masks that were erroneously created on the CPU even when a GPU is available.
- Fixed pretrained embeddings for transformers that don't use end tokens.
- Fixed the transformer tokenizer cache when the tokenizers are initialized with custom kwargs.


## [v1.2.0](https://github.com/allenai/allennlp/releases/tag/v1.2.0) - 2020-10-29

### Changed

- Enforced stricter typing requirements around the use of `Optional[T]` types.
- Changed the behavior of `Lazy` types in `from_params` methods. Previously, if you defined a `Lazy` parameter like
  `foo: Lazy[Foo] = None` in a custom `from_params` classmethod, then `foo` would actually never be `None`.
  This behavior is now different. If no params were given for `foo`, it will be `None`.
  You can also now set default values for foo like `foo: Lazy[Foo] = Lazy(Foo)`.
  Or, if you want you want a default value but also want to allow for `None` values, you can
  write it like this: `foo: Optional[Lazy[Foo]] = Lazy(Foo)`.
- Added support for PyTorch version 1.7.

### Fixed

- Made it possible to instantiate `TrainerCallback` from config files.
- Fixed the remaining broken internal links in the API docs.
- Fixed a bug where Hotflip would crash with a model that had multiple TokenIndexers and the input
  used rare vocabulary items.
- Fixed a bug where `BeamSearch` would fail if `max_steps` was equal to 1.
- Fixed `BasicTextFieldEmbedder` to not raise ConfigurationError if it has embedders that are empty and not in input


## [v1.2.0rc1](https://github.com/allenai/allennlp/releases/tag/v1.2.0rc1) - 2020-10-22

### Added

- Added a warning when `batches_per_epoch` for the validation data loader is inherited from
  the train data loader.
- Added a `build-vocab` subcommand that can be used to build a vocabulary from a training config file.
- Added `tokenizer_kwargs` argument to `PretrainedTransformerMismatchedIndexer`.
- Added `tokenizer_kwargs` and `transformer_kwargs` arguments to `PretrainedTransformerMismatchedEmbedder`.
- Added official support for Python 3.8.
- Added a script: `scripts/release_notes.py`, which automatically prepares markdown release notes from the
  CHANGELOG and commit history.
- Added a flag `--predictions-output-file` to the `evaluate` command, which tells AllenNLP to write the
  predictions from the given dataset to the file as JSON lines.
- Added the ability to ignore certain missing keys when loading a model from an archive. This is done
  by adding a class-level variable called `authorized_missing_keys` to any PyTorch module that a `Model` uses.
  If defined, `authorized_missing_keys` should be a list of regex string patterns.
- Added `FBetaMultiLabelMeasure`, a multi-label Fbeta metric. This is a subclass of the existing `FBetaMeasure`.
- Added ability to pass additional key word arguments to `cached_transformers.get()`, which will be passed on to `AutoModel.from_pretrained()`.
- Added an `overrides` argument to `Predictor.from_path()`.
- Added a `cached-path` command.
- Added a function `inspect_cache` to `common.file_utils` that prints useful information about the cache. This can also
  be used from the `cached-path` command with `allennlp cached-path --inspect`.
- Added a function `remove_cache_entries` to `common.file_utils` that removes any cache entries matching the given
  glob patterns. This can used from the `cached-path` command with `allennlp cached-path --remove some-files-*`.
- Added logging for the main process when running in distributed mode.
- Added a `TrainerCallback` object to support state sharing between batch and epoch-level training callbacks.
- Added support for .tar.gz in PretrainedModelInitializer.
- Made `BeamSearch` instantiable `from_params`.
- Pass `serialization_dir` to `Model` and `DatasetReader`.
- Added an optional `include_in_archive` parameter to the top-level of configuration files. When specified, `include_in_archive` should be a list of paths relative to the serialization directory which will be bundled up with the final archived model from a training run.

### Changed

- Subcommands that don't require plugins will no longer cause plugins to be loaded or have an `--include-package` flag.
- Allow overrides to be JSON string or `dict`.
- `transformers` dependency updated to version 3.1.0.
- When `cached_path` is called on a local archive with `extract_archive=True`, the archive is now extracted into a unique subdirectory of the cache root instead of a subdirectory of the archive's directory. The extraction directory is also unique to the modification time of the archive, so if the file changes, subsequent calls to `cached_path` will know to re-extract the archive.
- Removed the `truncation_strategy` parameter to `PretrainedTransformerTokenizer`. The way we're calling the tokenizer, the truncation strategy takes no effect anyways.
- Don't use initializers when loading a model, as it is not needed.
- Distributed training will now automatically search for a local open port if the `master_port` parameter is not provided.
- In training, save model weights before evaluation.
- `allennlp.common.util.peak_memory_mb` renamed to `peak_cpu_memory`, and `allennlp.common.util.gpu_memory_mb` renamed to `peak_gpu_memory`,
  and they both now return the results in bytes as integers. Also, the `peak_gpu_memory` function now utilizes PyTorch functions to find the memory
  usage instead of shelling out to the `nvidia-smi` command. This is more efficient and also more accurate because it only takes
  into account the tensor allocations of the current PyTorch process.
- Make sure weights are first loaded to the cpu when using PretrainedModelInitializer, preventing wasted GPU memory.
- Load dataset readers in `load_archive`.
- Updated `AllenNlpTestCase` docstring to remove reference to `unittest.TestCase`

### Removed

- Removed `common.util.is_master` function.

### Fixed

- Fix CUDA/CPU device mismatch bug during distributed training for categorical accuracy metric.
- Fixed a bug where the reported `batch_loss` metric was incorrect when training with gradient accumulation.
- Class decorators now displayed in API docs.
- Fixed up the documentation for the `allennlp.nn.beam_search` module.
- Ignore `*args` when constructing classes with `FromParams`.
- Ensured some consistency in the types of the values that metrics return.
- Fix a PyTorch warning by explicitly providing the `as_tuple` argument (leaving
  it as its default value of `False`) to `Tensor.nonzero()`.
- Remove temporary directory when extracting model archive in `load_archive`
  at end of function rather than via `atexit`.
- Fixed a bug where using `cached_path()` offline could return a cached resource's lock file instead
  of the cache file.
- Fixed a bug where `cached_path()` would fail if passed a `cache_dir` with the user home shortcut `~/`.
- Fixed a bug in our doc building script where markdown links did not render properly
  if the "href" part of the link (the part inside the `()`) was on a new line.
- Changed how gradients are zeroed out with an optimization. See [this video from NVIDIA](https://www.youtube.com/watch?v=9mS1fIYj1So)
  at around the 9 minute mark.
- Fixed a bug where parameters to a `FromParams` class that are dictionaries wouldn't get logged
  when an instance is instantiated `from_params`.
- Fixed a bug in distributed training where the vocab would be saved from every worker, when it should have been saved by only the local master process.
- Fixed a bug in the calculation of rouge metrics during distributed training where the total sequence count was not being aggregated across GPUs.
- Fixed `allennlp.nn.util.add_sentence_boundary_token_ids()` to use `device` parameter of input tensor.
- Be sure to close the TensorBoard writer even when training doesn't finish.
- Fixed the docstring for `PyTorchSeq2VecWrapper`.
- Fixed a bug in the cnn_encoder where activations involving masked tokens could be picked up by the max
- Fix intra word tokenization for `PretrainedTransformerTokenizer` when disabling fast tokenizer.


## [v1.1.0](https://github.com/allenai/allennlp/releases/tag/v1.1.0) - 2020-09-08

### Fixed

- Fixed handling of some edge cases when constructing classes with `FromParams` where the class
  accepts `**kwargs`.
- Fixed division by zero error when there are zero-length spans in the input to a
  `PretrainedTransformerMismatchedIndexer`.
- Improved robustness of `cached_path` when extracting archives so that the cache won't be corrupted
  if a failure occurs during extraction.
- Fixed a bug with the `average` and `evalb_bracketing_score` metrics in distributed training.

### Added

- `Predictor.capture_model_internals()` now accepts a regex specifying which modules to capture.


## [v1.1.0rc4](https://github.com/allenai/allennlp/releases/tag/v1.1.0rc4) - 2020-08-20

### Added

- Added a workflow to GitHub Actions that will automatically close unassigned stale issues and
  ping the assignees of assigned stale issues.

### Fixed

- Fixed a bug in distributed metrics that caused nan values due to repeated addition of an accumulated variable.

## [v1.1.0rc3](https://github.com/allenai/allennlp/releases/tag/v1.1.0rc3) - 2020-08-12

### Fixed

- Fixed how truncation was handled with `PretrainedTransformerTokenizer`.
  Previously, if `max_length` was set to `None`, the tokenizer would still do truncation if the
  transformer model had a default max length in its config.
  Also, when `max_length` was set to a non-`None` value, several warnings would appear
  for certain transformer models around the use of the `truncation` parameter.
- Fixed evaluation of all metrics when using distributed training.
- Added a `py.typed` marker. Fixed type annotations in `allennlp.training.util`.
- Fixed problem with automatically detecting whether tokenization is necessary.
  This affected primarily the Roberta SST model.
- Improved help text for using the --overrides command line flag.


## [v1.1.0rc2](https://github.com/allenai/allennlp/releases/tag/v1.1.0rc2) - 2020-07-31

### Changed

- Upgraded PyTorch requirement to 1.6.
- Replaced the NVIDIA Apex AMP module with torch's native AMP module. The default trainer (`GradientDescentTrainer`)
  now takes a `use_amp: bool` parameter instead of the old `opt_level: str` parameter.

### Fixed

- Removed unnecessary warning about deadlocks in `DataLoader`.
- Fixed testing models that only return a loss when they are in training mode.
- Fixed a bug in `FromParams` that caused silent failure in case of the parameter type being `Optional[Union[...]]`.
- Fixed a bug where the program crashes if `evaluation_data_loader` is a `AllennlpLazyDataset`.

### Added

- Added the option to specify `requires_grad: false` within an optimizer's parameter groups.
- Added the `file-friendly-logging` flag back to the `train` command. Also added this flag to the `predict`, `evaluate`, and `find-learning-rate` commands.
- Added an `EpochCallback` to track current epoch as a model class member.
- Added the option to enable or disable gradient checkpointing for transformer token embedders via boolean parameter `gradient_checkpointing`.

### Removed

- Removed the `opt_level` parameter to `Model.load` and `load_archive`. In order to use AMP with a loaded
  model now, just run the model's forward pass within torch's [`autocast`](https://pytorch.org/docs/stable/amp.html#torch.cuda.amp.autocast)
  context.

## [v1.1.0rc1](https://github.com/allenai/allennlp/releases/tag/v1.1.0rc1) - 2020-07-14

### Fixed

- Reduced the amount of log messages produced by `allennlp.common.file_utils`.
- Fixed a bug where `PretrainedTransformerEmbedder` parameters appeared to be trainable
  in the log output even when `train_parameters` was set to `False`.
- Fixed a bug with the sharded dataset reader where it would only read a fraction of the instances
  in distributed training.
- Fixed checking equality of `TensorField`s.
- Fixed a bug where `NamespaceSwappingField` did not work correctly with `.empty_field()`.
- Put more sensible defaults on the `huggingface_adamw` optimizer.
- Simplified logging so that all logging output always goes to one file.
- Fixed interaction with the python command line debugger.
- Log the grad norm properly even when we're not clipping it.
- Fixed a bug where `PretrainedModelInitializer` fails to initialize a model with a 0-dim tensor
- Fixed a bug with the layer unfreezing schedule of the `SlantedTriangular` learning rate scheduler.
- Fixed a regression with logging in the distributed setting. Only the main worker should write log output to the terminal.
- Pinned the version of boto3 for package managers (e.g. poetry).
- Fixed issue #4330 by updating the `tokenizers` dependency.
- Fixed a bug in `TextClassificationPredictor` so that it passes tokenized inputs to the `DatasetReader`
  in case it does not have a tokenizer.
- `reg_loss` is only now returned for models that have some regularization penalty configured.
- Fixed a bug that prevented `cached_path` from downloading assets from GitHub releases.
- Fixed a bug that erroneously increased last label's false positive count in calculating fbeta metrics.
- `Tqdm` output now looks much better when the output is being piped or redirected.
- Small improvements to how the API documentation is rendered.
- Only show validation progress bar from main process in distributed training.

### Added

- Adjust beam search to support multi-layer decoder.
- A method to ModelTestCase for running basic model tests when you aren't using config files.
- Added some convenience methods for reading files.
- Added an option to `file_utils.cached_path` to automatically extract archives.
- Added the ability to pass an archive file instead of a local directory to `Vocab.from_files`.
- Added the ability to pass an archive file instead of a glob to `ShardedDatasetReader`.
- Added a new `"linear_with_warmup"` learning rate scheduler.
- Added a check in `ShardedDatasetReader` that ensures the base reader doesn't implement manual
  distributed sharding itself.
- Added an option to `PretrainedTransformerEmbedder` and `PretrainedTransformerMismatchedEmbedder` to use a
  scalar mix of all hidden layers from the transformer model instead of just the last layer. To utilize
  this, just set `last_layer_only` to `False`.
- `cached_path()` can now read files inside of archives.
- Training metrics now include `batch_loss` and `batch_reg_loss` in addition to aggregate loss across number of batches.

### Changed

- Not specifying a `cuda_device` now automatically determines whether to use a GPU or not.
- Discovered plugins are logged so you can see what was loaded.
- `allennlp.data.DataLoader` is now an abstract registrable class. The default implementation
remains the same, but was renamed to `allennlp.data.PyTorchDataLoader`.
- `BertPooler` can now unwrap and re-wrap extra dimensions if necessary.
- New `transformers` dependency. Only version >=3.0 now supported.

## [v1.0.0](https://github.com/allenai/allennlp/releases/tag/v1.0.0) - 2020-06-16

### Fixed

- Lazy dataset readers now work correctly with multi-process data loading.
- Fixed race conditions that could occur when using a dataset cache.

### Added

- A bug where where all datasets would be loaded for vocab creation even if not needed.
- A parameter to the `DatasetReader` class: `manual_multi_process_sharding`. This is similar
  to the `manual_distributed_sharding` parameter, but applies when using a multi-process
  `DataLoader`.

## [v1.0.0rc6](https://github.com/allenai/allennlp/releases/tag/v1.0.0rc6) - 2020-06-11

### Fixed

- A bug where `TextField`s could not be duplicated since some tokenizers cannot be deep-copied.
  See https://github.com/allenai/allennlp/issues/4270.
- Our caching mechanism had the potential to introduce race conditions if multiple processes
  were attempting to cache the same file at once. This was fixed by using a lock file tied to each
  cached file.
- `get_text_field_mask()` now supports padding indices that are not `0`.
- A bug where `predictor.get_gradients()` would return an empty dictionary if an embedding layer had trainable set to false
- Fixes `PretrainedTransformerMismatchedIndexer` in the case where a token consists of zero word pieces.
- Fixes a bug when using a lazy dataset reader that results in a `UserWarning` from PyTorch being printed at
  every iteration during training.
- Predictor names were inconsistently switching between dashes and underscores. Now they all use underscores.
- `Predictor.from_path` now automatically loads plugins (unless you specify `load_plugins=False`) so
  that you don't have to manually import a bunch of modules when instantiating predictors from
  an archive path.
- `allennlp-server` automatically found as a plugin once again.

### Added

- A `duplicate()` method on `Instance`s and `Field`s, to be used instead of `copy.deepcopy()`
- A batch sampler that makes sure each batch contains approximately the same number of tokens (`MaxTokensBatchSampler`)
- Functions to turn a sequence of token indices back into tokens
- The ability to use Huggingface encoder/decoder models as token embedders
- Improvements to beam search
- ROUGE metric
- Polynomial decay learning rate scheduler
- A `BatchCallback` for logging CPU and GPU memory usage to tensorboard. This is mainly for debugging
  because using it can cause a significant slowdown in training.
- Ability to run pretrained transformers as an embedder without training the weights
- Add Optuna Integrated badge to README.md

### Changed

- Similar to our caching mechanism, we introduced a lock file to the vocab to avoid race
  conditions when saving/loading the vocab from/to the same serialization directory in different processes.
- Changed the `Token`, `Instance`, and `Batch` classes along with all `Field` classes to "slots" classes. This dramatically reduces the size in memory of instances.
- SimpleTagger will no longer calculate span-based F1 metric when `calculate_span_f1` is `False`.
- CPU memory for every worker is now reported in the logs and the metrics. Previously this was only reporting the CPU memory of the master process, and so it was only
  correct in the non-distributed setting.
- To be consistent with PyTorch `IterableDataset`, `AllennlpLazyDataset` no longer implements `__len__()`.
  Previously it would always return 1.
- Removed old tutorials, in favor of [the new AllenNLP Guide](https://guide.allennlp.org)
- Changed the vocabulary loading to consider new lines for Windows/Linux and Mac.

## [v1.0.0rc5](https://github.com/allenai/allennlp/releases/tag/v1.0.0rc5) - 2020-05-26

### Fixed

- Fix bug where `PretrainedTransformerTokenizer` crashed with some transformers (#4267)
- Make `cached_path` work offline.
- Tons of docstring inconsistencies resolved.
- Nightly builds no longer run on forks.
- Distributed training now automatically figures out which worker should see which instances
- A race condition bug in distributed training caused from saving the vocab to file from the master process while other processing might be reading those files.
- Unused dependencies in `setup.py` removed.

### Added

- Additional CI checks to ensure docstrings are consistently formatted.
- Ability to train on CPU with multiple processes by setting `cuda_devices` to a list of negative integers in your training config. For example: `"distributed": {"cuda_devices": [-1, -1]}`. This is mainly to make it easier to test and debug distributed training code..
- Documentation for when parameters don't need config file entries.

### Changed

- The `allennlp test-install` command now just ensures the core submodules can
be imported successfully, and prints out some other useful information such as the version, PyTorch version,
and the number of GPU devices available.
- All of the tests moved from `allennlp/tests` to `tests` at the root level, and
`allennlp/tests/fixtures` moved to `test_fixtures` at the root level. The PyPI source and wheel distributions will no longer include tests and fixtures.

## [v1.0.0rc4](https://github.com/allenai/allennlp/releases/tag/v1.0.0rc4) - 2020-05-14

We first introduced this `CHANGELOG` after release `v1.0.0rc4`, so please refer to the GitHub release
notes for this and earlier releases.<|MERGE_RESOLUTION|>--- conflicted
+++ resolved
@@ -19,7 +19,6 @@
 - `TransformerTextField`, for cases where you don't care about AllenNLP's advanced text handling capabilities.
 - Added `TransformerModule._post_load_pretrained_state_dict_hook()` method. Can be used to modify `missing_keys` and `unexpected_keys` after
   loading a pretrained state dictionary. This is useful when tying weights, for example.
-<<<<<<< HEAD
 - Added a module `allennlp.nn.parallel` with a new base class, `DdpAccelerator`, which generalizes
   PyTorch's `DistributedDataParallel` wrapper to support other implementations. Two implementations of
   this class are provided. The default is `TorchDdpAccelerator` (registered at "torch"), which is just a thin wrapper around
@@ -35,9 +34,7 @@
   `self.ddp_accelerator` during distributed training. This is useful when, for example, instantiating submodules in your
   model's `__init__()` method by wrapping them with `self.ddp_accelerator.wrap_module()`. See the `allennlp.modules.transformer.t5`
   for an example.
-=======
 - Added an end-to-end test for the Transformer Toolkit.
->>>>>>> 7d4a6726
 
 ### Fixed
 
@@ -57,14 +54,11 @@
 ### Changed
 
 - Changed behavior of `MultiOptimizer` so that while a default optimizer is still required, an error is not thrown if the default optimizer receives no parameters.
-<<<<<<< HEAD
 - The type of the `grad_norm` parameter of `GradientDescentTrainer` is now `Union[float, bool]`,
   with a default value of `False`. `False` means gradients are not rescaled and the gradient
   norm is never even calculated. `True` means the gradients are still not rescaled but the gradient
   norm is calculated and passed on to callbacks. A `float` value means gradients are rescaled.
-=======
 - Made the epsilon parameter for the layer normalization in token embeddings configurable. 
->>>>>>> 7d4a6726
 
 ### Removed
 
