--- conflicted
+++ resolved
@@ -9,11 +9,8 @@
 
 ### Fixed
 
-<<<<<<< HEAD
 - The `GradientDescentTrainer` no longer leaves stray model checkpoints around when it runs out of patience.
-=======
 - Fixed `cached_path()` for "hf://" files.
->>>>>>> 7fc5a91f
 
 
 ## [v2.3.1](https://github.com/allenai/allennlp/releases/tag/v2.3.1) - 2021-04-20
