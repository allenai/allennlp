# Changelog

All notable changes to this project will be documented in this file.

The format is based on [Keep a Changelog](https://keepachangelog.com/en/1.0.0/),
and this project adheres to [Semantic Versioning](https://semver.org/spec/v2.0.0.html).

## Unreleased

<<<<<<< HEAD
### Fixed

- Fixed a bug where the `MultiProcessDataLoading` would crash when `num_workers > 0`, `start_method = "spawn"`, `max_instances_in_memory not None`, and `batches_per_epoch not None`.
=======
### Added

- Added a way to specify extra parameters to the predictor in an `allennlp predict` call.
>>>>>>> 6f222919


## [v2.0.1](https://github.com/allenai/allennlp/releases/tag/v2.0.1) - 2021-01-29

### Added

- Added `tokenizer_kwargs` and `transformer_kwargs` arguments to `PretrainedTransformerBackbone`

### Changed

- GradientDescentTrainer makes `serialization_dir` when it's instantiated, if it doesn't exist.

### Fixed

- `common.util.sanitize` now handles sets.


## [v2.0.0](https://github.com/allenai/allennlp/releases/tag/v2.0.0) - 2021-01-27

### Added

- The `TrainerCallback` constructor accepts `serialization_dir` provided by `Trainer`. This can be useful for `Logger` callbacks those need to store files in the run directory.
- The `TrainerCallback.on_start()` is fired at the start of the training.
- The `TrainerCallback` event methods now accept `**kwargs`. This may be useful to maintain backwards-compability of callbacks easier in the future. E.g. we may decide to pass the exception/traceback object in case of failure to `on_end()` and this older callbacks may simply ignore the argument instead of raising a `TypeError`.
- Added a `TensorBoardCallback` which wraps the `TensorBoardWriter`.

### Changed

- The `TrainerCallack.on_epoch()` does not fire with `epoch=-1` at the start of the training.
  Instead, `TrainerCallback.on_start()` should be used for these cases.
- `TensorBoardBatchMemoryUsage` is converted from `BatchCallback` into `TrainerCallback`.
- `TrackEpochCallback` is converted from `EpochCallback` into `TrainerCallback`.
- `Trainer` can accept callbacks simply with name `callbacks` instead of `trainer_callbacks`.
- `TensorboardWriter` renamed to `TensorBoardWriter`, and removed as an argument to the `GradientDescentTrainer`.
  In order to enable TensorBoard logging during training, you should utilize the `TensorBoardCallback` instead.

### Removed

- Removed `EpochCallback`, `BatchCallback` in favour of `TrainerCallback`.
  The metaclass-wrapping implementation is removed as well.
- Removed the `tensorboard_writer` parameter to `GradientDescentTrainer`. You should use the `TensorBoardCallback` now instead.

### Fixed

- Now Trainer always fires `TrainerCallback.on_end()` so all the resources can be cleaned up properly.
- Fixed the misspelling, changed `TensoboardBatchMemoryUsage` to `TensorBoardBatchMemoryUsage`.
- We set a value to `epoch` so in case of firing `TrainerCallback.on_end()` the variable is bound.
  This could have lead to an error in case of trying to recover a run after it was finished training.


## [v2.0.0rc1](https://github.com/allenai/allennlp/releases/tag/v2.0.0rc1) - 2021-01-21

### Added

- Added `TensorCache` class for caching tensors on disk
- Added abstraction and concrete implementation for image loading
- Added abstraction and concrete implementation for `GridEmbedder`
- Added abstraction and demo implementation for an image augmentation module.
- Added abstraction and concrete implementation for region detectors.
- A new high-performance default `DataLoader`: `MultiProcessDataLoading`.
- A `MultiTaskModel` and abstractions to use with it, including `Backbone` and `Head`.  The
  `MultiTaskModel` first runs its inputs through the `Backbone`, then passes the result (and
  whatever other relevant inputs it got) to each `Head` that's in use.
- A `MultiTaskDataLoader`, with a corresponding `MultiTaskDatasetReader`, and a couple of new
  configuration objects: `MultiTaskEpochSampler` (for deciding what proportion to sample from each
  dataset at every epoch) and a `MultiTaskScheduler` (for ordering the instances within an epoch).
- Transformer toolkit to plug and play with modular components of transformer architectures.
- Added a command to count the number of instances we're going to be training with
- Added a `FileLock` class to `common.file_utils`. This is just like the `FileLock` from the `filelock` library, except that
  it adds an optional flag `read_only_ok: bool`, which when set to `True` changes the behavior so that a warning will be emitted
  instead of an exception when lacking write permissions on an existing file lock.
  This makes it possible to use the `FileLock` class on a read-only file system.
- Added a new learning rate scheduler: `CombinedLearningRateScheduler`. This can be used to combine different LR schedulers, using one after the other.
- Added an official CUDA 10.1 Docker image.
- Moving `ModelCard` and `TaskCard` abstractions into the main repository.
- Added a util function `allennlp.nn.util.dist_reduce(...)` for handling distributed reductions.
  This is especially useful when implementing a distributed `Metric`.
- Added a `FileLock` class to `common.file_utils`. This is just like the `FileLock` from the `filelock` library, except that
  it adds an optional flag `read_only_ok: bool`, which when set to `True` changes the behavior so that a warning will be emitted
  instead of an exception when lacking write permissions on an existing file lock.
  This makes it possible to use the `FileLock` class on a read-only file system.
- Added a new learning rate scheduler: `CombinedLearningRateScheduler`. This can be used to combine different LR schedulers, using one after the other.
- Moving `ModelCard` and `TaskCard` abstractions into the main repository.

### Changed

- `DatasetReader`s are now always lazy. This means there is no `lazy` parameter in the base
  class, and the `_read()` method should always be a generator.
- The `DataLoader` now decides whether to load instances lazily or not.
  With the `PyTorchDataLoader` this is controlled with the `lazy` parameter, but with
  the `MultiProcessDataLoading` this is controlled by the `max_instances_in_memory` setting.
- `ArrayField` is now called `TensorField`, and implemented in terms of torch tensors, not numpy.
- Improved `nn.util.move_to_device` function by avoiding an unnecessary recursive check for tensors and
  adding a `non_blocking` optional argument, which is the same argument as in `torch.Tensor.to()`.
- If you are trying to create a heterogeneous batch, you now get a better error message.
- Readers using the new vision features now explicitly log how they are featurizing images.
- `master_addr` and `master_port` renamed to `primary_addr` and `primary_port`, respectively.
- `is_master` parameter for training callbacks renamed to `is_primary`.
- `master` branch renamed to `main`
- Torch version bumped to 1.7.1 in Docker images.
- 'master' branch renamed to 'main'
- Torch version bumped to 1.7.1 in Docker images.

### Removed

- Removed `nn.util.has_tensor`.

### Fixed

- The `build-vocab` command no longer crashes when the resulting vocab file is
  in the current working directory.
- VQA models now use the `vqa_score` metric for early stopping. This results in
  much better scores.
- Fixed typo with `LabelField` string representation: removed trailing apostrophe.
- `Vocabulary.from_files` and `cached_path` will issue a warning, instead of failing, when a lock on an existing resource
  can't be acquired because the file system is read-only.
- `TrackEpochCallback` is now a `EpochCallback`.


## [v1.3.0](https://github.com/allenai/allennlp/releases/tag/v1.3.0) - 2020-12-15

### Added

- Added links to source code in docs.
- Added `get_embedding_layer` and `get_text_field_embedder` to the `Predictor` class; to specify embedding layers for non-AllenNLP models.
- Added [Gaussian Error Linear Unit (GELU)](https://pytorch.org/docs/stable/generated/torch.nn.GELU.html) as an Activation.

### Changed

- Renamed module `allennlp.data.tokenizers.token` to `allennlp.data.tokenizers.token_class` to avoid
  [this bug](https://github.com/allenai/allennlp/issues/4819).
- `transformers` dependency updated to version 4.0.1.

### Fixed

- Fixed a lot of instances where tensors were first created and then sent to a device
  with `.to(device)`. Instead, these tensors are now created directly on the target device.
- Fixed issue with `GradientDescentTrainer` when constructed with `validation_data_loader=None` and `learning_rate_scheduler!=None`.
- Fixed a bug when removing all handlers in root logger.
- `ShardedDatasetReader` now inherits parameters from `base_reader` when required.
- Fixed an issue in `FromParams` where parameters in the `params` object used to a construct a class
  were not passed to the constructor if the value of the parameter was equal to the default value.
  This caused bugs in some edge cases where a subclass that takes `**kwargs` needs to inspect
  `kwargs` before passing them to its superclass.
- Improved the band-aid solution for segmentation faults and the "ImportError: dlopen: cannot load any more object with static TLS"
  by adding a `transformers` import.
- Added safety checks for extracting tar files
- Turned superfluous warning to info when extending the vocab in the embedding matrix, if no pretrained file was provided


## [v1.2.2](https://github.com/allenai/allennlp/releases/tag/v1.2.2) - 2020-11-17

### Added

- Added Docker builds for other torch-supported versions of CUDA.
- Adds [`allennlp-semparse`](https://github.com/allenai/allennlp-semparse) as an official, default plugin.

### Fixed

- `GumbelSampler` now sorts the beams by their true log prob.


## [v1.2.1](https://github.com/allenai/allennlp/releases/tag/v1.2.1) - 2020-11-10

### Added

- Added an optional `seed` parameter to `ModelTestCase.set_up_model` which sets the random
  seed for `random`, `numpy`, and `torch`.
- Added support for a global plugins file at `~/.allennlp/plugins`.
- Added more documentation about plugins.
- Added sampler class and parameter in beam search for non-deterministic search, with several
  implementations, including `MultinomialSampler`, `TopKSampler`, `TopPSampler`, and
  `GumbelSampler`. Utilizing `GumbelSampler` will give [Stochastic Beam Search](https://api.semanticscholar.org/CorpusID:76662039).

### Changed

- Pass batch metrics to `BatchCallback`.

### Fixed

- Fixed a bug where forward hooks were not cleaned up with saliency interpreters if there
  was an exception.
- Fixed the computation of saliency maps in the Interpret code when using mismatched indexing.
  Previously, we would compute gradients from the top of the transformer, after aggregation from
  wordpieces to tokens, which gives results that are not very informative.  Now, we compute gradients
  with respect to the embedding layer, and aggregate wordpieces to tokens separately.
- Fixed the heuristics for finding embedding layers in the case of RoBERTa. An update in the
  `transformers` library broke our old heuristic.
- Fixed typo with registered name of ROUGE metric. Previously was `rogue`, fixed to `rouge`.
- Fixed default masks that were erroneously created on the CPU even when a GPU is available.
- Fixed pretrained embeddings for transformers that don't use end tokens.
- Fixed the transformer tokenizer cache when the tokenizers are initialized with custom kwargs.


## [v1.2.0](https://github.com/allenai/allennlp/releases/tag/v1.2.0) - 2020-10-29

### Changed

- Enforced stricter typing requirements around the use of `Optional[T]` types.
- Changed the behavior of `Lazy` types in `from_params` methods. Previously, if you defined a `Lazy` parameter like
  `foo: Lazy[Foo] = None` in a custom `from_params` classmethod, then `foo` would actually never be `None`.
  This behavior is now different. If no params were given for `foo`, it will be `None`.
  You can also now set default values for foo like `foo: Lazy[Foo] = Lazy(Foo)`.
  Or, if you want you want a default value but also want to allow for `None` values, you can
  write it like this: `foo: Optional[Lazy[Foo]] = Lazy(Foo)`.
- Added support for PyTorch version 1.7.

### Fixed

- Made it possible to instantiate `TrainerCallback` from config files.
- Fixed the remaining broken internal links in the API docs.
- Fixed a bug where Hotflip would crash with a model that had multiple TokenIndexers and the input
  used rare vocabulary items.
- Fixed a bug where `BeamSearch` would fail if `max_steps` was equal to 1.
- Fixed `BasicTextFieldEmbedder` to not raise ConfigurationError if it has embedders that are empty and not in input


## [v1.2.0rc1](https://github.com/allenai/allennlp/releases/tag/v1.2.0rc1) - 2020-10-22

### Added

- Added a warning when `batches_per_epoch` for the validation data loader is inherited from
  the train data loader.
- Added a `build-vocab` subcommand that can be used to build a vocabulary from a training config file.
- Added `tokenizer_kwargs` argument to `PretrainedTransformerMismatchedIndexer`.
- Added `tokenizer_kwargs` and `transformer_kwargs` arguments to `PretrainedTransformerMismatchedEmbedder`.
- Added official support for Python 3.8.
- Added a script: `scripts/release_notes.py`, which automatically prepares markdown release notes from the
  CHANGELOG and commit history.
- Added a flag `--predictions-output-file` to the `evaluate` command, which tells AllenNLP to write the
  predictions from the given dataset to the file as JSON lines.
- Added the ability to ignore certain missing keys when loading a model from an archive. This is done
  by adding a class-level variable called `authorized_missing_keys` to any PyTorch module that a `Model` uses.
  If defined, `authorized_missing_keys` should be a list of regex string patterns.
- Added `FBetaMultiLabelMeasure`, a multi-label Fbeta metric. This is a subclass of the existing `FBetaMeasure`.
- Added ability to pass additional key word arguments to `cached_transformers.get()`, which will be passed on to `AutoModel.from_pretrained()`.
- Added an `overrides` argument to `Predictor.from_path()`.
- Added a `cached-path` command.
- Added a function `inspect_cache` to `common.file_utils` that prints useful information about the cache. This can also
  be used from the `cached-path` command with `allennlp cached-path --inspect`.
- Added a function `remove_cache_entries` to `common.file_utils` that removes any cache entries matching the given
  glob patterns. This can used from the `cached-path` command with `allennlp cached-path --remove some-files-*`.
- Added logging for the main process when running in distributed mode.
- Added a `TrainerCallback` object to support state sharing between batch and epoch-level training callbacks.
- Added support for .tar.gz in PretrainedModelInitializer.
- Made `BeamSearch` instantiable `from_params`.
- Pass `serialization_dir` to `Model` and `DatasetReader`.
- Added an optional `include_in_archive` parameter to the top-level of configuration files. When specified, `include_in_archive` should be a list of paths relative to the serialization directory which will be bundled up with the final archived model from a training run.

### Changed

- Subcommands that don't require plugins will no longer cause plugins to be loaded or have an `--include-package` flag.
- Allow overrides to be JSON string or `dict`.
- `transformers` dependency updated to version 3.1.0.
- When `cached_path` is called on a local archive with `extract_archive=True`, the archive is now extracted into a unique subdirectory of the cache root instead of a subdirectory of the archive's directory. The extraction directory is also unique to the modification time of the archive, so if the file changes, subsequent calls to `cached_path` will know to re-extract the archive.
- Removed the `truncation_strategy` parameter to `PretrainedTransformerTokenizer`. The way we're calling the tokenizer, the truncation strategy takes no effect anyways.
- Don't use initializers when loading a model, as it is not needed.
- Distributed training will now automatically search for a local open port if the `master_port` parameter is not provided.
- In training, save model weights before evaluation.
- `allennlp.common.util.peak_memory_mb` renamed to `peak_cpu_memory`, and `allennlp.common.util.gpu_memory_mb` renamed to `peak_gpu_memory`,
  and they both now return the results in bytes as integers. Also, the `peak_gpu_memory` function now utilizes PyTorch functions to find the memory
  usage instead of shelling out to the `nvidia-smi` command. This is more efficient and also more accurate because it only takes
  into account the tensor allocations of the current PyTorch process.
- Make sure weights are first loaded to the cpu when using PretrainedModelInitializer, preventing wasted GPU memory.
- Load dataset readers in `load_archive`.
- Updated `AllenNlpTestCase` docstring to remove reference to `unittest.TestCase`

### Removed

- Removed `common.util.is_master` function.

### Fixed

- Fix CUDA/CPU device mismatch bug during distributed training for categorical accuracy metric.
- Fixed a bug where the reported `batch_loss` metric was incorrect when training with gradient accumulation.
- Class decorators now displayed in API docs.
- Fixed up the documentation for the `allennlp.nn.beam_search` module.
- Ignore `*args` when constructing classes with `FromParams`.
- Ensured some consistency in the types of the values that metrics return.
- Fix a PyTorch warning by explicitly providing the `as_tuple` argument (leaving
  it as its default value of `False`) to `Tensor.nonzero()`.
- Remove temporary directory when extracting model archive in `load_archive`
  at end of function rather than via `atexit`.
- Fixed a bug where using `cached_path()` offline could return a cached resource's lock file instead
  of the cache file.
- Fixed a bug where `cached_path()` would fail if passed a `cache_dir` with the user home shortcut `~/`.
- Fixed a bug in our doc building script where markdown links did not render properly
  if the "href" part of the link (the part inside the `()`) was on a new line.
- Changed how gradients are zeroed out with an optimization. See [this video from NVIDIA](https://www.youtube.com/watch?v=9mS1fIYj1So)
  at around the 9 minute mark.
- Fixed a bug where parameters to a `FromParams` class that are dictionaries wouldn't get logged
  when an instance is instantiated `from_params`.
- Fixed a bug in distributed training where the vocab would be saved from every worker, when it should have been saved by only the local master process.
- Fixed a bug in the calculation of rouge metrics during distributed training where the total sequence count was not being aggregated across GPUs.
- Fixed `allennlp.nn.util.add_sentence_boundary_token_ids()` to use `device` parameter of input tensor.
- Be sure to close the TensorBoard writer even when training doesn't finish.
- Fixed the docstring for `PyTorchSeq2VecWrapper`.
- Fixed a bug in the cnn_encoder where activations involving masked tokens could be picked up by the max
- Fix intra word tokenization for `PretrainedTransformerTokenizer` when disabling fast tokenizer.


## [v1.1.0](https://github.com/allenai/allennlp/releases/tag/v1.1.0) - 2020-09-08

### Fixed

- Fixed handling of some edge cases when constructing classes with `FromParams` where the class
  accepts `**kwargs`.
- Fixed division by zero error when there are zero-length spans in the input to a
  `PretrainedTransformerMismatchedIndexer`.
- Improved robustness of `cached_path` when extracting archives so that the cache won't be corrupted
  if a failure occurs during extraction.
- Fixed a bug with the `average` and `evalb_bracketing_score` metrics in distributed training.

### Added

- `Predictor.capture_model_internals()` now accepts a regex specifying which modules to capture.


## [v1.1.0rc4](https://github.com/allenai/allennlp/releases/tag/v1.1.0rc4) - 2020-08-20

### Added

- Added a workflow to GitHub Actions that will automatically close unassigned stale issues and
  ping the assignees of assigned stale issues.

### Fixed

- Fixed a bug in distributed metrics that caused nan values due to repeated addition of an accumulated variable.

## [v1.1.0rc3](https://github.com/allenai/allennlp/releases/tag/v1.1.0rc3) - 2020-08-12

### Fixed

- Fixed how truncation was handled with `PretrainedTransformerTokenizer`.
  Previously, if `max_length` was set to `None`, the tokenizer would still do truncation if the
  transformer model had a default max length in its config.
  Also, when `max_length` was set to a non-`None` value, several warnings would appear
  for certain transformer models around the use of the `truncation` parameter.
- Fixed evaluation of all metrics when using distributed training.
- Added a `py.typed` marker. Fixed type annotations in `allennlp.training.util`.
- Fixed problem with automatically detecting whether tokenization is necessary.
  This affected primarily the Roberta SST model.
- Improved help text for using the --overrides command line flag.


## [v1.1.0rc2](https://github.com/allenai/allennlp/releases/tag/v1.1.0rc2) - 2020-07-31

### Changed

- Upgraded PyTorch requirement to 1.6.
- Replaced the NVIDIA Apex AMP module with torch's native AMP module. The default trainer (`GradientDescentTrainer`)
  now takes a `use_amp: bool` parameter instead of the old `opt_level: str` parameter.

### Fixed

- Removed unnecessary warning about deadlocks in `DataLoader`.
- Fixed testing models that only return a loss when they are in training mode.
- Fixed a bug in `FromParams` that caused silent failure in case of the parameter type being `Optional[Union[...]]`.
- Fixed a bug where the program crashes if `evaluation_data_loader` is a `AllennlpLazyDataset`.

### Added

- Added the option to specify `requires_grad: false` within an optimizer's parameter groups.
- Added the `file-friendly-logging` flag back to the `train` command. Also added this flag to the `predict`, `evaluate`, and `find-learning-rate` commands.
- Added an `EpochCallback` to track current epoch as a model class member.
- Added the option to enable or disable gradient checkpointing for transformer token embedders via boolean parameter `gradient_checkpointing`.

### Removed

- Removed the `opt_level` parameter to `Model.load` and `load_archive`. In order to use AMP with a loaded
  model now, just run the model's forward pass within torch's [`autocast`](https://pytorch.org/docs/stable/amp.html#torch.cuda.amp.autocast)
  context.

## [v1.1.0rc1](https://github.com/allenai/allennlp/releases/tag/v1.1.0rc1) - 2020-07-14

### Fixed

- Reduced the amount of log messages produced by `allennlp.common.file_utils`.
- Fixed a bug where `PretrainedTransformerEmbedder` parameters appeared to be trainable
  in the log output even when `train_parameters` was set to `False`.
- Fixed a bug with the sharded dataset reader where it would only read a fraction of the instances
  in distributed training.
- Fixed checking equality of `TensorField`s.
- Fixed a bug where `NamespaceSwappingField` did not work correctly with `.empty_field()`.
- Put more sensible defaults on the `huggingface_adamw` optimizer.
- Simplified logging so that all logging output always goes to one file.
- Fixed interaction with the python command line debugger.
- Log the grad norm properly even when we're not clipping it.
- Fixed a bug where `PretrainedModelInitializer` fails to initialize a model with a 0-dim tensor
- Fixed a bug with the layer unfreezing schedule of the `SlantedTriangular` learning rate scheduler.
- Fixed a regression with logging in the distributed setting. Only the main worker should write log output to the terminal.
- Pinned the version of boto3 for package managers (e.g. poetry).
- Fixed issue #4330 by updating the `tokenizers` dependency.
- Fixed a bug in `TextClassificationPredictor` so that it passes tokenized inputs to the `DatasetReader`
  in case it does not have a tokenizer.
- `reg_loss` is only now returned for models that have some regularization penalty configured.
- Fixed a bug that prevented `cached_path` from downloading assets from GitHub releases.
- Fixed a bug that erroneously increased last label's false positive count in calculating fbeta metrics.
- `Tqdm` output now looks much better when the output is being piped or redirected.
- Small improvements to how the API documentation is rendered.
- Only show validation progress bar from main process in distributed training.

### Added

- Adjust beam search to support multi-layer decoder.
- A method to ModelTestCase for running basic model tests when you aren't using config files.
- Added some convenience methods for reading files.
- Added an option to `file_utils.cached_path` to automatically extract archives.
- Added the ability to pass an archive file instead of a local directory to `Vocab.from_files`.
- Added the ability to pass an archive file instead of a glob to `ShardedDatasetReader`.
- Added a new `"linear_with_warmup"` learning rate scheduler.
- Added a check in `ShardedDatasetReader` that ensures the base reader doesn't implement manual
  distributed sharding itself.
- Added an option to `PretrainedTransformerEmbedder` and `PretrainedTransformerMismatchedEmbedder` to use a
  scalar mix of all hidden layers from the transformer model instead of just the last layer. To utilize
  this, just set `last_layer_only` to `False`.
- `cached_path()` can now read files inside of archives.
- Training metrics now include `batch_loss` and `batch_reg_loss` in addition to aggregate loss across number of batches.

### Changed

- Not specifying a `cuda_device` now automatically determines whether to use a GPU or not.
- Discovered plugins are logged so you can see what was loaded.
- `allennlp.data.DataLoader` is now an abstract registrable class. The default implementation
remains the same, but was renamed to `allennlp.data.PyTorchDataLoader`.
- `BertPooler` can now unwrap and re-wrap extra dimensions if necessary.
- New `transformers` dependency. Only version >=3.0 now supported.

## [v1.0.0](https://github.com/allenai/allennlp/releases/tag/v1.0.0) - 2020-06-16

### Fixed

- Lazy dataset readers now work correctly with multi-process data loading.
- Fixed race conditions that could occur when using a dataset cache.

### Added

- A bug where where all datasets would be loaded for vocab creation even if not needed.
- A parameter to the `DatasetReader` class: `manual_multi_process_sharding`. This is similar
  to the `manual_distributed_sharding` parameter, but applies when using a multi-process
  `DataLoader`.

## [v1.0.0rc6](https://github.com/allenai/allennlp/releases/tag/v1.0.0rc6) - 2020-06-11

### Fixed

- A bug where `TextField`s could not be duplicated since some tokenizers cannot be deep-copied.
  See https://github.com/allenai/allennlp/issues/4270.
- Our caching mechanism had the potential to introduce race conditions if multiple processes
  were attempting to cache the same file at once. This was fixed by using a lock file tied to each
  cached file.
- `get_text_field_mask()` now supports padding indices that are not `0`.
- A bug where `predictor.get_gradients()` would return an empty dictionary if an embedding layer had trainable set to false
- Fixes `PretrainedTransformerMismatchedIndexer` in the case where a token consists of zero word pieces.
- Fixes a bug when using a lazy dataset reader that results in a `UserWarning` from PyTorch being printed at
  every iteration during training.
- Predictor names were inconsistently switching between dashes and underscores. Now they all use underscores.
- `Predictor.from_path` now automatically loads plugins (unless you specify `load_plugins=False`) so
  that you don't have to manually import a bunch of modules when instantiating predictors from
  an archive path.
- `allennlp-server` automatically found as a plugin once again.

### Added

- A `duplicate()` method on `Instance`s and `Field`s, to be used instead of `copy.deepcopy()`
- A batch sampler that makes sure each batch contains approximately the same number of tokens (`MaxTokensBatchSampler`)
- Functions to turn a sequence of token indices back into tokens
- The ability to use Huggingface encoder/decoder models as token embedders
- Improvements to beam search
- ROUGE metric
- Polynomial decay learning rate scheduler
- A `BatchCallback` for logging CPU and GPU memory usage to tensorboard. This is mainly for debugging
  because using it can cause a significant slowdown in training.
- Ability to run pretrained transformers as an embedder without training the weights
- Add Optuna Integrated badge to README.md

### Changed

- Similar to our caching mechanism, we introduced a lock file to the vocab to avoid race
  conditions when saving/loading the vocab from/to the same serialization directory in different processes.
- Changed the `Token`, `Instance`, and `Batch` classes along with all `Field` classes to "slots" classes. This dramatically reduces the size in memory of instances.
- SimpleTagger will no longer calculate span-based F1 metric when `calculate_span_f1` is `False`.
- CPU memory for every worker is now reported in the logs and the metrics. Previously this was only reporting the CPU memory of the master process, and so it was only
  correct in the non-distributed setting.
- To be consistent with PyTorch `IterableDataset`, `AllennlpLazyDataset` no longer implements `__len__()`.
  Previously it would always return 1.
- Removed old tutorials, in favor of [the new AllenNLP Guide](https://guide.allennlp.org)
- Changed the vocabulary loading to consider new lines for Windows/Linux and Mac.

## [v1.0.0rc5](https://github.com/allenai/allennlp/releases/tag/v1.0.0rc5) - 2020-05-26

### Fixed

- Fix bug where `PretrainedTransformerTokenizer` crashed with some transformers (#4267)
- Make `cached_path` work offline.
- Tons of docstring inconsistencies resolved.
- Nightly builds no longer run on forks.
- Distributed training now automatically figures out which worker should see which instances
- A race condition bug in distributed training caused from saving the vocab to file from the master process while other processing might be reading those files.
- Unused dependencies in `setup.py` removed.

### Added

- Additional CI checks to ensure docstrings are consistently formatted.
- Ability to train on CPU with multiple processes by setting `cuda_devices` to a list of negative integers in your training config. For example: `"distributed": {"cuda_devices": [-1, -1]}`. This is mainly to make it easier to test and debug distributed training code..
- Documentation for when parameters don't need config file entries.

### Changed

- The `allennlp test-install` command now just ensures the core submodules can
be imported successfully, and prints out some other useful information such as the version, PyTorch version,
and the number of GPU devices available.
- All of the tests moved from `allennlp/tests` to `tests` at the root level, and
`allennlp/tests/fixtures` moved to `test_fixtures` at the root level. The PyPI source and wheel distributions will no longer include tests and fixtures.

## [v1.0.0rc4](https://github.com/allenai/allennlp/releases/tag/v1.0.0rc4) - 2020-05-14

We first introduced this `CHANGELOG` after release `v1.0.0rc4`, so please refer to the GitHub release
notes for this and earlier releases.<|MERGE_RESOLUTION|>--- conflicted
+++ resolved
@@ -7,15 +7,13 @@
 
 ## Unreleased
 
-<<<<<<< HEAD
+### Added
+
+- Added a way to specify extra parameters to the predictor in an `allennlp predict` call.
+
 ### Fixed
 
 - Fixed a bug where the `MultiProcessDataLoading` would crash when `num_workers > 0`, `start_method = "spawn"`, `max_instances_in_memory not None`, and `batches_per_epoch not None`.
-=======
-### Added
-
-- Added a way to specify extra parameters to the predictor in an `allennlp predict` call.
->>>>>>> 6f222919
 
 
 ## [v2.0.1](https://github.com/allenai/allennlp/releases/tag/v2.0.1) - 2021-01-29
