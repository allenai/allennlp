--- conflicted
+++ resolved
@@ -9,12 +9,9 @@
 
 ### Added
 
-<<<<<<< HEAD
 - Added a `build-vocab` subcommand that can be used to build a vocabulary from a training config file.
-=======
 - Added `tokenizer_kwargs` argument to `PretrainedTransformerMismatchedIndexer`.
 - Added `tokenizer_kwargs` and `transformer_kwargs` arguments to `PretrainedTransformerMismatchedEmbedder`.
->>>>>>> 9dabf3fa
 - Added official support for Python 3.8.
 - Added a script: `scripts/release_notes.py`, which automatically prepares markdown release notes from the
   CHANGELOG and commit history.
