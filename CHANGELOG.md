--- conflicted
+++ resolved
@@ -39,13 +39,10 @@
 
 - When `PretrainedTransformerIndexer` folds long sequences, it no longer loses the information from token type ids.
 - Fixed documentation for `GradientDescentTrainer.cuda_device`.
-<<<<<<< HEAD
 - Re-starting a training run from a checkpoint in the middle of an epoch now works correctly.
 - When using the "moving average" weights smoothing feature of the trainer, training checkpoints would also get smoothed, with strange results for resuming a training job. This has been fixed.
 - When re-starting an interrupted training job, the trainer will now read out the data loader even for epochs and batches that can be skipped. This ensures that any random number generators used by the reader or data loader are in the same state as they were the first time the training job ran.
-=======
 - Fixed `wandb` callback to work in distributed training.
->>>>>>> d6629772
 
 
 ## [v2.4.0](https://github.com/allenai/allennlp/releases/tag/v2.4.0) - 2021-04-22
