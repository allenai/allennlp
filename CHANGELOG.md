# Changelog

All notable changes to this project will be documented in this file.

The format is based on [Keep a Changelog](https://keepachangelog.com/en/1.0.0/),
and this project adheres to [Semantic Versioning](https://semver.org/spec/v2.0.0.html).

## Unreleased

### Fixed

- Removed unnecessary warning about deadlocks in `DataLoader`.
<<<<<<< HEAD
=======
- Use slower tqdm intervals when output is being piped or redirected.
- Fixed testing models that only return a loss when they are in training mode

### Added

- Added the option to specify `requires_grad: false` within an optimizers parameter groups.
>>>>>>> 14f63b77

### Added

- Added the `file-friendly-logging` flag back to the `train` command. Also added this flag to the `predict`, `evaluate`, and `find-learning-rate` commands.

## [v1.1.0rc1](https://github.com/allenai/allennlp/releases/tag/v1.1.0rc1) - 2020-07-14

### Fixed

- Reduced the amount of log messages produced by `allennlp.common.file_utils`.
- Fixed a bug where `PretrainedTransformerEmbedder` parameters appeared to be trainable
  in the log output even when `train_parameters` was set to `False`.
- Fixed a bug with the sharded dataset reader where it would only read a fraction of the instances
  in distributed training.
- Fixed checking equality of `ArrayField`s.
- Fixed a bug where `NamespaceSwappingField` did not work correctly with `.empty_field()`.
- Put more sensible defaults on the `huggingface_adamw` optimizer.
- Simplified logging so that all logging output always goes to one file.
- Fixed interaction with the python command line debugger.
- Log the grad norm properly even when we're not clipping it.
- Fixed a bug where `PretrainedModelInitializer` fails to initialize a model with a 0-dim tensor
- Fixed a bug with the layer unfreezing schedule of the `SlantedTriangular` learning rate scheduler.
- Fixed a regression with logging in the distributed setting. Only the main worker should write log output to the terminal.
- Pinned the version of boto3 for package managers (e.g. poetry).
- Fixed issue #4330 by updating the `tokenizers` dependency.
- Fixed a bug in `TextClassificationPredictor` so that it passes tokenized inputs to the `DatasetReader`
  in case it does not have a tokenizer.
- `reg_loss` is only now returned for models that have some regularization penalty configured.
- Fixed a bug that prevented `cached_path` from downloading assets from GitHub releases.
- Fixed a bug that erroneously increased last label's false positive count in calculating fbeta metrics.
- `Tqdm` output now looks much better when the output is being piped or redirected.
- Small improvements to how the API documentation is rendered.
- Only show validation progress bar from main process in distributed training.

### Added

- Adjust beam search to support multi-layer decoder.
- A method to ModelTestCase for running basic model tests when you aren't using config files.
- Added some convenience methods for reading files.
- Added an option to `file_utils.cached_path` to automatically extract archives.
- Added the ability to pass an archive file instead of a local directory to `Vocab.from_files`.
- Added the ability to pass an archive file instead of a glob to `ShardedDatasetReader`.
- Added a new `"linear_with_warmup"` learning rate scheduler.
- Added a check in `ShardedDatasetReader` that ensures the base reader doesn't implement manual
  distributed sharding itself.
- Added an option to `PretrainedTransformerEmbedder` and `PretrainedTransformerMismatchedEmbedder` to use a
  scalar mix of all hidden layers from the transformer model instead of just the last layer. To utilize
  this, just set `last_layer_only` to `False`.
- `cached_path()` can now read files inside of archives.
- Training metrics now include `batch_loss` and `batch_reg_loss` in addition to aggregate loss across number of batches.

### Changed

- Not specifying a `cuda_device` now automatically determines whether to use a GPU or not.
- Discovered plugins are logged so you can see what was loaded.
- `allennlp.data.DataLoader` is now an abstract registrable class. The default implementation
remains the same, but was renamed to `allennlp.data.PyTorchDataLoader`.
- `BertPooler` can now unwrap and re-wrap extra dimensions if necessary.
- New `transformers` dependency. Only version >=3.0 now supported.

## [v1.0.0](https://github.com/allenai/allennlp/releases/tag/v1.0.0) - 2020-06-16

### Fixed

- Lazy dataset readers now work correctly with multi-process data loading.
- Fixed race conditions that could occur when using a dataset cache.

### Added

- A bug where where all datasets would be loaded for vocab creation even if not needed.
- A parameter to the `DatasetReader` class: `manual_multi_process_sharding`. This is similar
  to the `manual_distributed_sharding` parameter, but applies when using a multi-process
  `DataLoader`.

## [v1.0.0rc6](https://github.com/allenai/allennlp/releases/tag/v1.0.0rc6) - 2020-06-11

### Fixed

- A bug where `TextField`s could not be duplicated since some tokenizers cannot be deep-copied.
  See https://github.com/allenai/allennlp/issues/4270.
- Our caching mechanism had the potential to introduce race conditions if multiple processes
  were attempting to cache the same file at once. This was fixed by using a lock file tied to each
  cached file.
- `get_text_field_mask()` now supports padding indices that are not `0`.
- A bug where `predictor.get_gradients()` would return an empty dictionary if an embedding layer had trainable set to false
- Fixes `PretrainedTransformerMismatchedIndexer` in the case where a token consists of zero word pieces.
- Fixes a bug when using a lazy dataset reader that results in a `UserWarning` from PyTorch being printed at
  every iteration during training.
- Predictor names were inconsistently switching between dashes and underscores. Now they all use underscores.
- `Predictor.from_path` now automatically loads plugins (unless you specify `load_plugins=False`) so
  that you don't have to manually import a bunch of modules when instantiating predictors from
  an archive path.
- `allennlp-server` automatically found as a plugin once again.

### Added

- A `duplicate()` method on `Instance`s and `Field`s, to be used instead of `copy.deepcopy()`
- A batch sampler that makes sure each batch contains approximately the same number of tokens (`MaxTokensBatchSampler`)
- Functions to turn a sequence of token indices back into tokens
- The ability to use Huggingface encoder/decoder models as token embedders
- Improvements to beam search
- ROUGE metric
- Polynomial decay learning rate scheduler
- A `BatchCallback` for logging CPU and GPU memory usage to tensorboard. This is mainly for debugging
  because using it can cause a significant slowdown in training.
- Ability to run pretrained transformers as an embedder without training the weights
- Add Optuna Integrated badge to README.md

### Changed

- Similar to our caching mechanism, we introduced a lock file to the vocab to avoid race
  conditions when saving/loading the vocab from/to the same serialization directory in different processes.
- Changed the `Token`, `Instance`, and `Batch` classes along with all `Field` classes to "slots" classes. This dramatically reduces the size in memory of instances.
- SimpleTagger will no longer calculate span-based F1 metric when `calculate_span_f1` is `False`.
- CPU memory for every worker is now reported in the logs and the metrics. Previously this was only reporting the CPU memory of the master process, and so it was only
  correct in the non-distributed setting.
- To be consistent with PyTorch `IterableDataset`, `AllennlpLazyDataset` no longer implements `__len__()`.
  Previously it would always return 1.
- Removed old tutorials, in favor of [the new AllenNLP Guide](https://guide.allennlp.org)
- Changed the vocabulary loading to consider new lines for Windows/Linux and Mac.

## [v1.0.0rc5](https://github.com/allenai/allennlp/releases/tag/v1.0.0rc5) - 2020-05-26

### Fixed

- Fix bug where `PretrainedTransformerTokenizer` crashed with some transformers (#4267)
- Make `cached_path` work offline.
- Tons of docstring inconsistencies resolved.
- Nightly builds no longer run on forks.
- Distributed training now automatically figures out which worker should see which instances
- A race condition bug in distributed training caused from saving the vocab to file from the master process while other processing might be reading those files.
- Unused dependencies in `setup.py` removed.

### Added

- Additional CI checks to ensure docstrings are consistently formatted.
- Ability to train on CPU with multiple processes by setting `cuda_devices` to a list of negative integers in your training config. For example: `"distributed": {"cuda_devices": [-1, -1]}`. This is mainly to make it easier to test and debug distributed training code..
- Documentation for when parameters don't need config file entries.

### Changed

- The `allennlp test-install` command now just ensures the core submodules can
be imported successfully, and prints out some other useful information such as the version, PyTorch version,
and the number of GPU devices available.
- All of the tests moved from `allennlp/tests` to `tests` at the root level, and
`allennlp/tests/fixtures` moved to `test_fixtures` at the root level. The PyPI source and wheel distributions will no longer include tests and fixtures.

## [v1.0.0rc4](https://github.com/allenai/allennlp/releases/tag/v1.0.0rc4) - 2020-05-14

We first introduced this `CHANGELOG` after release `v1.0.0rc4`, so please refer to the GitHub release
notes for this and earlier releases.<|MERGE_RESOLUTION|>--- conflicted
+++ resolved
@@ -10,18 +10,11 @@
 ### Fixed
 
 - Removed unnecessary warning about deadlocks in `DataLoader`.
-<<<<<<< HEAD
-=======
-- Use slower tqdm intervals when output is being piped or redirected.
 - Fixed testing models that only return a loss when they are in training mode
 
 ### Added
 
 - Added the option to specify `requires_grad: false` within an optimizers parameter groups.
->>>>>>> 14f63b77
-
-### Added
-
 - Added the `file-friendly-logging` flag back to the `train` command. Also added this flag to the `predict`, `evaluate`, and `find-learning-rate` commands.
 
 ## [v1.1.0rc1](https://github.com/allenai/allennlp/releases/tag/v1.1.0rc1) - 2020-07-14
