# Changelog

All notable changes to this project will be documented in this file.

The format is based on [Keep a Changelog](https://keepachangelog.com/en/1.0.0/),
and this project adheres to [Semantic Versioning](https://semver.org/spec/v2.0.0.html).

## Unreleased

### Changed

- Enforced stricter typing requirements around the use of `Optional[T]` types.
- Changed the behavior of `Lazy` types in `from_params` methods. Previously, if you defined a `Lazy` parameter like
  `foo: Lazy[Foo] = None` in a custom `from_params` classmethod, then `foo` would actually never be `None`.
  This behavior is now different. If no params were given for `foo`, it will be `None`.
  You can also now set default values for foo like `foo: Lazy[Foo] = Lazy(Foo)`.
  Or, if you want you want a default value but also want to allow for `None` values, you can
  write it like this: `foo: Optional[Lazy[Foo]] = Lazy(Foo)`.
- Added support for PyTorch version 1.7.

### Fixed

- Made it possible to instantiate `TrainerCallback` from config files.
- Fixed the remaining broken internal links in the API docs.

## [v1.2.0rc1](https://github.com/allenai/allennlp/releases/tag/v1.2.0rc1) - 2020-10-22

### Added

- Added a warning when `batches_per_epoch` for the validation data loader is inherited from
  the train data loader.
- Added a `build-vocab` subcommand that can be used to build a vocabulary from a training config file.
- Added `tokenizer_kwargs` argument to `PretrainedTransformerMismatchedIndexer`.
- Added `tokenizer_kwargs` and `transformer_kwargs` arguments to `PretrainedTransformerMismatchedEmbedder`.
- Added official support for Python 3.8.
- Added a script: `scripts/release_notes.py`, which automatically prepares markdown release notes from the
  CHANGELOG and commit history.
- Added a flag `--predictions-output-file` to the `evaluate` command, which tells AllenNLP to write the
  predictions from the given dataset to the file as JSON lines.
- Added the ability to ignore certain missing keys when loading a model from an archive. This is done
  by adding a class-level variable called `authorized_missing_keys` to any PyTorch module that a `Model` uses.
  If defined, `authorized_missing_keys` should be a list of regex string patterns.
- Added `FBetaMultiLabelMeasure`, a multi-label Fbeta metric. This is a subclass of the existing `FBetaMeasure`.
- Added ability to pass additional key word arguments to `cached_transformers.get()`, which will be passed on to `AutoModel.from_pretrained()`.
- Added an `overrides` argument to `Predictor.from_path()`.
- Added a `cached-path` command.
- Added a function `inspect_cache` to `common.file_utils` that prints useful information about the cache. This can also 
  be used from the `cached-path` command with `allennlp cached-path --inspect`.
- Added a function `remove_cache_entries` to `common.file_utils` that removes any cache entries matching the given
  glob patterns. This can used from the `cached-path` command with `allennlp cached-path --remove some-files-*`.
- Added logging for the main process when running in distributed mode.
- Added a `TrainerCallback` object to support state sharing between batch and epoch-level training callbacks.
- Added support for .tar.gz in PretrainedModelInitializer.
- Added classes: `nn/samplers/samplers.py` with `MultinomialSampler`, `TopKSampler`, and `TopPSampler` for 
  sampling indices from log probabilities
- Made `BeamSearch` registrable.
- Added `top_k_sampling` and `type_p_sampling` `BeamSearch` implementations.
- Pass `serialization_dir` to `Model` and `DatasetReader`.
- Added an optional `include_in_archive` parameter to the top-level of configuration files. When specified, `include_in_archive` should be a list of paths relative to the serialization directory which will be bundled up with the final archived model from a training run.

### Changed

- Subcommands that don't require plugins will no longer cause plugins to be loaded or have an `--include-package` flag.
- Allow overrides to be JSON string or `dict`.
- `transformers` dependency updated to version 3.1.0.
- When `cached_path` is called on a local archive with `extract_archive=True`, the archive is now extracted into a unique subdirectory of the cache root instead of a subdirectory of the archive's directory. The extraction directory is also unique to the modification time of the archive, so if the file changes, subsequent calls to `cached_path` will know to re-extract the archive.
- Removed the `truncation_strategy` parameter to `PretrainedTransformerTokenizer`. The way we're calling the tokenizer, the truncation strategy takes no effect anyways.
- Don't use initializers when loading a model, as it is not needed.
- Distributed training will now automatically search for a local open port if the `master_port` parameter is not provided.
- In training, save model weights before evaluation.
- `allennlp.common.util.peak_memory_mb` renamed to `peak_cpu_memory`, and `allennlp.common.util.gpu_memory_mb` renamed to `peak_gpu_memory`,
  and they both now return the results in bytes as integers. Also, the `peak_gpu_memory` function now utilizes PyTorch functions to find the memory
  usage instead of shelling out to the `nvidia-smi` command. This is more efficient and also more accurate because it only takes
  into account the tensor allocations of the current PyTorch process.
- Make sure weights are first loaded to the cpu when using PretrainedModelInitializer, preventing wasted GPU memory.
- Load dataset readers in `load_archive`.
- Updated `AllenNlpTestCase` docstring to remove reference to `unittest.TestCase`

### Removed

- Removed `common.util.is_master` function.

### Fixed

- Fix CUDA/CPU device mismatch bug during distributed training for categorical accuracy metric.
- Fixed a bug where the reported `batch_loss` metric was incorrect when training with gradient accumulation.
- Class decorators now displayed in API docs.
- Fixed up the documentation for the `allennlp.nn.beam_search` module.
- Ignore `*args` when constructing classes with `FromParams`.
- Ensured some consistency in the types of the values that metrics return.
- Fix a PyTorch warning by explicitly providing the `as_tuple` argument (leaving
  it as its default value of `False`) to `Tensor.nonzero()`.
- Remove temporary directory when extracting model archive in `load_archive`
  at end of function rather than via `atexit`.
- Fixed a bug where using `cached_path()` offline could return a cached resource's lock file instead
  of the cache file.
- Fixed a bug where `cached_path()` would fail if passed a `cache_dir` with the user home shortcut `~/`.
- Fixed a bug in our doc building script where markdown links did not render properly
  if the "href" part of the link (the part inside the `()`) was on a new line.
- Changed how gradients are zeroed out with an optimization. See [this video from NVIDIA](https://www.youtube.com/watch?v=9mS1fIYj1So)
  at around the 9 minute mark.
- Fixed a bug where parameters to a `FromParams` class that are dictionaries wouldn't get logged
  when an instance is instantiated `from_params`.
- Fixed a bug in distributed training where the vocab would be saved from every worker, when it should have been saved by only the local master process.
- Fixed a bug in the calculation of rouge metrics during distributed training where the total sequence count was not being aggregated across GPUs.
- Fixed `allennlp.nn.util.add_sentence_boundary_token_ids()` to use `device` parameter of input tensor.
- Be sure to close the TensorBoard writer even when training doesn't finish.
- Fixed the docstring for `PyTorchSeq2VecWrapper`.
<<<<<<< HEAD
- Fixed a bug in the cnn_encoder where activations involving masked tokens could be picked up by the max
=======
- Fix intra word tokenization for `PretrainedTransformerTokenizer` when disabling fast tokenizer.
>>>>>>> baca7545

## [v1.1.0](https://github.com/allenai/allennlp/releases/tag/v1.1.0) - 2020-09-08

### Fixed

- Fixed handling of some edge cases when constructing classes with `FromParams` where the class
  accepts `**kwargs`.
- Fixed division by zero error when there are zero-length spans in the input to a
  `PretrainedTransformerMismatchedIndexer`.
- Improved robustness of `cached_path` when extracting archives so that the cache won't be corrupted
  if a failure occurs during extraction.
- Fixed a bug with the `average` and `evalb_bracketing_score` metrics in distributed training.

### Added

- `Predictor.capture_model_internals()` now accepts a regex specifying
  which modules to capture


## [v1.1.0rc4](https://github.com/allenai/allennlp/releases/tag/v1.1.0rc4) - 2020-08-20

### Added

- Added a workflow to GitHub Actions that will automatically close unassigned stale issues and
  ping the assignees of assigned stale issues.

### Fixed

- Fixed a bug in distributed metrics that caused nan values due to repeated addition of an accumulated variable.

## [v1.1.0rc3](https://github.com/allenai/allennlp/releases/tag/v1.1.0rc3) - 2020-08-12

### Fixed

- Fixed how truncation was handled with `PretrainedTransformerTokenizer`.
  Previously, if `max_length` was set to `None`, the tokenizer would still do truncation if the
  transformer model had a default max length in its config.
  Also, when `max_length` was set to a non-`None` value, several warnings would appear
  for certain transformer models around the use of the `truncation` parameter.
- Fixed evaluation of all metrics when using distributed training.
- Added a `py.typed` marker. Fixed type annotations in `allennlp.training.util`.
- Fixed problem with automatically detecting whether tokenization is necessary.
  This affected primarily the Roberta SST model.
- Improved help text for using the --overrides command line flag.


## [v1.1.0rc2](https://github.com/allenai/allennlp/releases/tag/v1.1.0rc2) - 2020-07-31

### Changed

- Upgraded PyTorch requirement to 1.6.
- Replaced the NVIDIA Apex AMP module with torch's native AMP module. The default trainer (`GradientDescentTrainer`)
  now takes a `use_amp: bool` parameter instead of the old `opt_level: str` parameter.

### Fixed

- Removed unnecessary warning about deadlocks in `DataLoader`.
- Fixed testing models that only return a loss when they are in training mode.
- Fixed a bug in `FromParams` that caused silent failure in case of the parameter type being `Optional[Union[...]]`.
- Fixed a bug where the program crashes if `evaluation_data_loader` is a `AllennlpLazyDataset`.

### Added

- Added the option to specify `requires_grad: false` within an optimizer's parameter groups.
- Added the `file-friendly-logging` flag back to the `train` command. Also added this flag to the `predict`, `evaluate`, and `find-learning-rate` commands.
- Added an `EpochCallback` to track current epoch as a model class member.
- Added the option to enable or disable gradient checkpointing for transformer token embedders via boolean parameter `gradient_checkpointing`.

### Removed

- Removed the `opt_level` parameter to `Model.load` and `load_archive`. In order to use AMP with a loaded
  model now, just run the model's forward pass within torch's [`autocast`](https://pytorch.org/docs/stable/amp.html#torch.cuda.amp.autocast)
  context.

## [v1.1.0rc1](https://github.com/allenai/allennlp/releases/tag/v1.1.0rc1) - 2020-07-14

### Fixed

- Reduced the amount of log messages produced by `allennlp.common.file_utils`.
- Fixed a bug where `PretrainedTransformerEmbedder` parameters appeared to be trainable
  in the log output even when `train_parameters` was set to `False`.
- Fixed a bug with the sharded dataset reader where it would only read a fraction of the instances
  in distributed training.
- Fixed checking equality of `ArrayField`s.
- Fixed a bug where `NamespaceSwappingField` did not work correctly with `.empty_field()`.
- Put more sensible defaults on the `huggingface_adamw` optimizer.
- Simplified logging so that all logging output always goes to one file.
- Fixed interaction with the python command line debugger.
- Log the grad norm properly even when we're not clipping it.
- Fixed a bug where `PretrainedModelInitializer` fails to initialize a model with a 0-dim tensor
- Fixed a bug with the layer unfreezing schedule of the `SlantedTriangular` learning rate scheduler.
- Fixed a regression with logging in the distributed setting. Only the main worker should write log output to the terminal.
- Pinned the version of boto3 for package managers (e.g. poetry).
- Fixed issue #4330 by updating the `tokenizers` dependency.
- Fixed a bug in `TextClassificationPredictor` so that it passes tokenized inputs to the `DatasetReader`
  in case it does not have a tokenizer.
- `reg_loss` is only now returned for models that have some regularization penalty configured.
- Fixed a bug that prevented `cached_path` from downloading assets from GitHub releases.
- Fixed a bug that erroneously increased last label's false positive count in calculating fbeta metrics.
- `Tqdm` output now looks much better when the output is being piped or redirected.
- Small improvements to how the API documentation is rendered.
- Only show validation progress bar from main process in distributed training.

### Added

- Adjust beam search to support multi-layer decoder.
- A method to ModelTestCase for running basic model tests when you aren't using config files.
- Added some convenience methods for reading files.
- Added an option to `file_utils.cached_path` to automatically extract archives.
- Added the ability to pass an archive file instead of a local directory to `Vocab.from_files`.
- Added the ability to pass an archive file instead of a glob to `ShardedDatasetReader`.
- Added a new `"linear_with_warmup"` learning rate scheduler.
- Added a check in `ShardedDatasetReader` that ensures the base reader doesn't implement manual
  distributed sharding itself.
- Added an option to `PretrainedTransformerEmbedder` and `PretrainedTransformerMismatchedEmbedder` to use a
  scalar mix of all hidden layers from the transformer model instead of just the last layer. To utilize
  this, just set `last_layer_only` to `False`.
- `cached_path()` can now read files inside of archives.
- Training metrics now include `batch_loss` and `batch_reg_loss` in addition to aggregate loss across number of batches.

### Changed

- Not specifying a `cuda_device` now automatically determines whether to use a GPU or not.
- Discovered plugins are logged so you can see what was loaded.
- `allennlp.data.DataLoader` is now an abstract registrable class. The default implementation
remains the same, but was renamed to `allennlp.data.PyTorchDataLoader`.
- `BertPooler` can now unwrap and re-wrap extra dimensions if necessary.
- New `transformers` dependency. Only version >=3.0 now supported.

## [v1.0.0](https://github.com/allenai/allennlp/releases/tag/v1.0.0) - 2020-06-16

### Fixed

- Lazy dataset readers now work correctly with multi-process data loading.
- Fixed race conditions that could occur when using a dataset cache.

### Added

- A bug where where all datasets would be loaded for vocab creation even if not needed.
- A parameter to the `DatasetReader` class: `manual_multi_process_sharding`. This is similar
  to the `manual_distributed_sharding` parameter, but applies when using a multi-process
  `DataLoader`.

## [v1.0.0rc6](https://github.com/allenai/allennlp/releases/tag/v1.0.0rc6) - 2020-06-11

### Fixed

- A bug where `TextField`s could not be duplicated since some tokenizers cannot be deep-copied.
  See https://github.com/allenai/allennlp/issues/4270.
- Our caching mechanism had the potential to introduce race conditions if multiple processes
  were attempting to cache the same file at once. This was fixed by using a lock file tied to each
  cached file.
- `get_text_field_mask()` now supports padding indices that are not `0`.
- A bug where `predictor.get_gradients()` would return an empty dictionary if an embedding layer had trainable set to false
- Fixes `PretrainedTransformerMismatchedIndexer` in the case where a token consists of zero word pieces.
- Fixes a bug when using a lazy dataset reader that results in a `UserWarning` from PyTorch being printed at
  every iteration during training.
- Predictor names were inconsistently switching between dashes and underscores. Now they all use underscores.
- `Predictor.from_path` now automatically loads plugins (unless you specify `load_plugins=False`) so
  that you don't have to manually import a bunch of modules when instantiating predictors from
  an archive path.
- `allennlp-server` automatically found as a plugin once again.

### Added

- A `duplicate()` method on `Instance`s and `Field`s, to be used instead of `copy.deepcopy()`
- A batch sampler that makes sure each batch contains approximately the same number of tokens (`MaxTokensBatchSampler`)
- Functions to turn a sequence of token indices back into tokens
- The ability to use Huggingface encoder/decoder models as token embedders
- Improvements to beam search
- ROUGE metric
- Polynomial decay learning rate scheduler
- A `BatchCallback` for logging CPU and GPU memory usage to tensorboard. This is mainly for debugging
  because using it can cause a significant slowdown in training.
- Ability to run pretrained transformers as an embedder without training the weights
- Add Optuna Integrated badge to README.md

### Changed

- Similar to our caching mechanism, we introduced a lock file to the vocab to avoid race
  conditions when saving/loading the vocab from/to the same serialization directory in different processes.
- Changed the `Token`, `Instance`, and `Batch` classes along with all `Field` classes to "slots" classes. This dramatically reduces the size in memory of instances.
- SimpleTagger will no longer calculate span-based F1 metric when `calculate_span_f1` is `False`.
- CPU memory for every worker is now reported in the logs and the metrics. Previously this was only reporting the CPU memory of the master process, and so it was only
  correct in the non-distributed setting.
- To be consistent with PyTorch `IterableDataset`, `AllennlpLazyDataset` no longer implements `__len__()`.
  Previously it would always return 1.
- Removed old tutorials, in favor of [the new AllenNLP Guide](https://guide.allennlp.org)
- Changed the vocabulary loading to consider new lines for Windows/Linux and Mac.

## [v1.0.0rc5](https://github.com/allenai/allennlp/releases/tag/v1.0.0rc5) - 2020-05-26

### Fixed

- Fix bug where `PretrainedTransformerTokenizer` crashed with some transformers (#4267)
- Make `cached_path` work offline.
- Tons of docstring inconsistencies resolved.
- Nightly builds no longer run on forks.
- Distributed training now automatically figures out which worker should see which instances
- A race condition bug in distributed training caused from saving the vocab to file from the master process while other processing might be reading those files.
- Unused dependencies in `setup.py` removed.

### Added

- Additional CI checks to ensure docstrings are consistently formatted.
- Ability to train on CPU with multiple processes by setting `cuda_devices` to a list of negative integers in your training config. For example: `"distributed": {"cuda_devices": [-1, -1]}`. This is mainly to make it easier to test and debug distributed training code..
- Documentation for when parameters don't need config file entries.

### Changed

- The `allennlp test-install` command now just ensures the core submodules can
be imported successfully, and prints out some other useful information such as the version, PyTorch version,
and the number of GPU devices available.
- All of the tests moved from `allennlp/tests` to `tests` at the root level, and
`allennlp/tests/fixtures` moved to `test_fixtures` at the root level. The PyPI source and wheel distributions will no longer include tests and fixtures.

## [v1.0.0rc4](https://github.com/allenai/allennlp/releases/tag/v1.0.0rc4) - 2020-05-14

We first introduced this `CHANGELOG` after release `v1.0.0rc4`, so please refer to the GitHub release
notes for this and earlier releases.<|MERGE_RESOLUTION|>--- conflicted
+++ resolved
@@ -106,11 +106,8 @@
 - Fixed `allennlp.nn.util.add_sentence_boundary_token_ids()` to use `device` parameter of input tensor.
 - Be sure to close the TensorBoard writer even when training doesn't finish.
 - Fixed the docstring for `PyTorchSeq2VecWrapper`.
-<<<<<<< HEAD
 - Fixed a bug in the cnn_encoder where activations involving masked tokens could be picked up by the max
-=======
 - Fix intra word tokenization for `PretrainedTransformerTokenizer` when disabling fast tokenizer.
->>>>>>> baca7545
 
 ## [v1.1.0](https://github.com/allenai/allennlp/releases/tag/v1.1.0) - 2020-09-08
 
