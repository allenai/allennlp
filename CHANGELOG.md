--- conflicted
+++ resolved
@@ -11,10 +11,7 @@
 ### Added
 
 - Added links to source code in docs.
-<<<<<<< HEAD
-- Fixed issue with GradientDescentTrainer when constructed with validation_data_loader==None and learning_rate_scheduler!=None.
 - Added `get_embedding_layer` and `get_text_field_embedder` to the `Predictor` class; to specify embedding layers for non-AllenNLP models.
-=======
 - Added [Gaussian Error Linear Unit (GELU)](https://pytorch.org/docs/stable/generated/torch.nn.GELU.html) as an Activation.
 
 ### Fixed
@@ -24,7 +21,6 @@
 - Fixed issue with `GradientDescentTrainer` when constructed with `validation_data_loader=None` and `learning_rate_scheduler!=None`.
 - Fixed a bug when removing all handlers in root logger.
 - `ShardedDatasetReader` now inherits parameters from `base_reader` when required.
->>>>>>> cec92098
 
 
 ## [v1.2.2](https://github.com/allenai/allennlp/releases/tag/v1.2.2) - 2020-11-17
