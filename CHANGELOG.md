--- conflicted
+++ resolved
@@ -17,11 +17,8 @@
 
 - We can now transparently read compressed input files during prediction.
 - LZMA compression is now supported.
-<<<<<<< HEAD
 - Added a way to give JSON blobs as input to dataset readers in the `evaluate` command.
-=======
 - Added the argument `sub_module` in `PretrainedTransformerMismatchedEmbedder`
->>>>>>> 9f03803b
 
 
 ## [v2.9.0](https://github.com/allenai/allennlp/releases/tag/v2.9.0) - 2022-01-27
