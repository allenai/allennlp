--- conflicted
+++ resolved
@@ -27,13 +27,9 @@
 - Fixed issue #4330 by updating the `tokenizers` dependency.
 - Fixed a bug in `TextClassificationPredictor` so that it passes tokenized inputs to the `DatasetReader`
   in case it does not have a tokenizer.
-<<<<<<< HEAD
 - `reg_loss` is only now returned for models that have some regularization penalty configured.
+- Fixed a bug that prevented `cached_path` from downloading assets from GitHub releases.
 - `Tqdm` output now looks much better when the output is being piped or redirected.
-=======
-- reg_loss is only now returned for models that have some regularization penalty configured.
-- Fixed a bug that prevented `cached_path` from downloading assets from GitHub releases.
->>>>>>> 64db027d
 
 ### Added
 
