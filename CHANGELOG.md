--- conflicted
+++ resolved
@@ -16,11 +16,8 @@
 - Fixed the docstring information for the `FBetaMultiLabelMeasure` metric.
 - Various fixes for Python 3.9
 - Fixed the name that the `push-to-hf` command uses to store weights.
-<<<<<<< HEAD
 - `FBetaMultiLabelMeasure` now works with multiple dimensions
-=======
 - Support for inferior operating systems when making hardlinks
->>>>>>> d77ba3d6
 
 ### Removed
 
