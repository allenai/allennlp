--- conflicted
+++ resolved
@@ -25,12 +25,9 @@
 ### Fixed
 
 - Fixed typo with `LabelField` string representation: removed trailing apostrophe.
-<<<<<<< HEAD
-- `TrackEpochCallback` is now a `EpochCallback`.
-=======
 - `Vocabulary.from_files` and `cached_path` will issue a warning, instead of failing, when a lock on an existing resource
   can't be acquired because the file system is read-only.
->>>>>>> 1d21c759
+- `TrackEpochCallback` is now a `EpochCallback`.
 
 
 ## [v1.3.0](https://github.com/allenai/allennlp/releases/tag/v1.3.0) - 2020-12-15
