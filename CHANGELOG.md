--- conflicted
+++ resolved
@@ -53,10 +53,7 @@
   into account the tensor allocations of the current PyTorch process.
 - Make sure weights are first loaded to the cpu when using PretrainedModelInitializer, preventing wasted GPU memory.
 - Load dataset readers in `load_archive`.
-<<<<<<< HEAD
-=======
 - Updated `AllenNlpTestCase` docstring to remove reference to `unittest.TestCase`
->>>>>>> 006bab48
 
 ### Removed
 
