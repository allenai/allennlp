# Changelog

All notable changes to this project will be documented in this file.

The format is based on [Keep a Changelog](https://keepachangelog.com/en/1.0.0/),
and this project adheres to [Semantic Versioning](https://semver.org/spec/v2.0.0.html).

## Unreleased

### Added

- Ported the following Huggingface `LambdaLR`-based schedulers: `ConstantLearningRateScheduler`, `ConstantWithWarmupLearningRateScheduler`, `CosineWithWarmupLearningRateScheduler`, `CosineHardRestartsWithWarmupLearningRateScheduler`.

### Changed

- Sanity checks in the `GradientDescentTrainer` can now be turned off by setting the `run_sanity_checks` parameter to `False`.
- Allow the order of examples in the task cards to be specified explicitly
- `histogram_interval` parameter is now deprecated in `TensorboardWriter`, please use `distribution_interval` instead.
- Memory usage is not logged in tensorboard during training now. `ConsoleLoggerCallback` should be used instead.
- If `train_parameters` in PretrainedTransformerEmbedder is `False`, the transformer's dropout and batch normalization layers are now set to evaluation mode.
- If you use the `min_count` parameter of the Vocabulary, but you specify a namespace that does not exist, the vocabulary creation will raise a `ConfigurationError`.
- Documentation updates made to SoftmaxLoss regarding padding and the expected shapes of the input and output tensors of `forward`.
- Moved the data preparation script for coref into allennlp-models.
<<<<<<< HEAD
- If a transformer is not in cache but has override weights, the transformer's pretrained weights are no longer downloaded, that is, only its `config.json` file is downloaded.
=======
- `SanityChecksCallback` now raises `SanityCheckError` instead of `AssertionError` when a check fails.
>>>>>>> c3fb97eb

### Fixed

- Fixed a bug where some `Activation` implementations could not be pickled due to involving a lambda function.


## [v2.2.0](https://github.com/allenai/allennlp/releases/tag/v2.2.0) - 2021-03-26


### Added

- Add new method on `Field` class: `.human_readable_repr() -> Any`
- Add new method on `Instance` class: `.human_readable_dict() -> JsonDict`.
- Added `WandBCallback` class for [Weights & Biases](https://wandb.ai) integration, registered as a callback under
  the name "wandb".
- Added `TensorBoardCallback` to replace the `TensorBoardWriter`. Registered as a callback
  under the name "tensorboard".
- Added `NormalizationBiasVerification` and `SanityChecksCallback` for model sanity checks.
- `SanityChecksCallback` runs by default from the `allennlp train` command.
  It can be turned off by setting `trainer.enable_default_callbacks` to `false` in your config.

### Changed

- Use attributes of `ModelOutputs` object in `PretrainedTransformerEmbedder` instead of indexing.
- Added support for PyTorch version 1.8 and `torchvision` version 0.9 .
- `Model.get_parameters_for_histogram_tensorboard_logging` is deprecated in favor of
  `Model.get_parameters_for_histogram_logging`.

### Fixed

- Makes sure tensors that are stored in `TensorCache` always live on CPUs
- Fixed a bug where `FromParams` objects wrapped in `Lazy()` couldn't be pickled.
- Fixed a bug where the `ROUGE` metric couldn't be picked.
- Fixed a bug reported by https://github.com/allenai/allennlp/issues/5036. We keeps our spacy POS tagger on.

### Removed

- Removed `TensorBoardWriter`. Please use the `TensorBoardCallback` instead.


## [v2.1.0](https://github.com/allenai/allennlp/releases/tag/v2.1.0) - 2021-02-24

### Changed

- `coding_scheme` parameter is now deprecated in `Conll2003DatasetReader`, please use `convert_to_coding_scheme` instead.
- Support spaCy v3

### Added

- Added `ModelUsage` to `ModelCard` class.
- Added a way to specify extra parameters to the predictor in an `allennlp predict` call.
- Added a way to initialize a `Vocabulary` from transformers models.
- Added the ability to use `Predictors` with multitask models through the new `MultiTaskPredictor`.
- Added an example for fields of type `ListField[TextField]` to `apply_token_indexers` API docs.
- Added `text_key` and `label_key` parameters to `TextClassificationJsonReader` class.
- Added `MultiOptimizer`, which allows you to use different optimizers for different parts of your model.
- Added a clarification to `predictions_to_labeled_instances` API docs for attack from json

### Fixed

- `@Registrable.register(...)` decorator no longer masks the decorated class's annotations
- Ensured that `MeanAbsoluteError` always returns a `float` metric value instead of a `Tensor`.
- Learning rate schedulers that rely on metrics from the validation set were broken in v2.0.0. This
  brings that functionality back.
- Fixed a bug where the `MultiProcessDataLoading` would crash when `num_workers > 0`, `start_method = "spawn"`, `max_instances_in_memory not None`, and `batches_per_epoch not None`.
- Fixed documentation and validation checks for `FBetaMultiLabelMetric`.
- Fixed handling of HTTP errors when fetching remote resources with `cached_path()`. Previously the content would be cached even when
  certain errors - like 404s - occurred. Now an `HTTPError` will be raised whenever the HTTP response is not OK.
- Fixed a bug where the `MultiTaskDataLoader` would crash when `num_workers > 0`
- Fixed an import error that happens when PyTorch's distributed framework is unavailable on the system.


## [v2.0.1](https://github.com/allenai/allennlp/releases/tag/v2.0.1) - 2021-01-29

### Added

- Added `tokenizer_kwargs` and `transformer_kwargs` arguments to `PretrainedTransformerBackbone`
- Resize transformers word embeddings layer for `additional_special_tokens`

### Changed

- GradientDescentTrainer makes `serialization_dir` when it's instantiated, if it doesn't exist.

### Fixed

- `common.util.sanitize` now handles sets.


## [v2.0.0](https://github.com/allenai/allennlp/releases/tag/v2.0.0) - 2021-01-27

### Added

- The `TrainerCallback` constructor accepts `serialization_dir` provided by `Trainer`. This can be useful for `Logger` callbacks those need to store files in the run directory.
- The `TrainerCallback.on_start()` is fired at the start of the training.
- The `TrainerCallback` event methods now accept `**kwargs`. This may be useful to maintain backwards-compability of callbacks easier in the future. E.g. we may decide to pass the exception/traceback object in case of failure to `on_end()` and this older callbacks may simply ignore the argument instead of raising a `TypeError`.
- Added a `TensorBoardCallback` which wraps the `TensorBoardWriter`.

### Changed

- The `TrainerCallack.on_epoch()` does not fire with `epoch=-1` at the start of the training.
  Instead, `TrainerCallback.on_start()` should be used for these cases.
- `TensorBoardBatchMemoryUsage` is converted from `BatchCallback` into `TrainerCallback`.
- `TrackEpochCallback` is converted from `EpochCallback` into `TrainerCallback`.
- `Trainer` can accept callbacks simply with name `callbacks` instead of `trainer_callbacks`.
- `TensorboardWriter` renamed to `TensorBoardWriter`, and removed as an argument to the `GradientDescentTrainer`.
  In order to enable TensorBoard logging during training, you should utilize the `TensorBoardCallback` instead.

### Removed

- Removed `EpochCallback`, `BatchCallback` in favour of `TrainerCallback`.
  The metaclass-wrapping implementation is removed as well.
- Removed the `tensorboard_writer` parameter to `GradientDescentTrainer`. You should use the `TensorBoardCallback` now instead.

### Fixed

- Now Trainer always fires `TrainerCallback.on_end()` so all the resources can be cleaned up properly.
- Fixed the misspelling, changed `TensoboardBatchMemoryUsage` to `TensorBoardBatchMemoryUsage`.
- We set a value to `epoch` so in case of firing `TrainerCallback.on_end()` the variable is bound.
  This could have lead to an error in case of trying to recover a run after it was finished training.


## [v2.0.0rc1](https://github.com/allenai/allennlp/releases/tag/v2.0.0rc1) - 2021-01-21

### Added

- Added `TensorCache` class for caching tensors on disk
- Added abstraction and concrete implementation for image loading
- Added abstraction and concrete implementation for `GridEmbedder`
- Added abstraction and demo implementation for an image augmentation module.
- Added abstraction and concrete implementation for region detectors.
- A new high-performance default `DataLoader`: `MultiProcessDataLoading`.
- A `MultiTaskModel` and abstractions to use with it, including `Backbone` and `Head`.  The
  `MultiTaskModel` first runs its inputs through the `Backbone`, then passes the result (and
  whatever other relevant inputs it got) to each `Head` that's in use.
- A `MultiTaskDataLoader`, with a corresponding `MultiTaskDatasetReader`, and a couple of new
  configuration objects: `MultiTaskEpochSampler` (for deciding what proportion to sample from each
  dataset at every epoch) and a `MultiTaskScheduler` (for ordering the instances within an epoch).
- Transformer toolkit to plug and play with modular components of transformer architectures.
- Added a command to count the number of instances we're going to be training with
- Added a `FileLock` class to `common.file_utils`. This is just like the `FileLock` from the `filelock` library, except that
  it adds an optional flag `read_only_ok: bool`, which when set to `True` changes the behavior so that a warning will be emitted
  instead of an exception when lacking write permissions on an existing file lock.
  This makes it possible to use the `FileLock` class on a read-only file system.
- Added a new learning rate scheduler: `CombinedLearningRateScheduler`. This can be used to combine different LR schedulers, using one after the other.
- Added an official CUDA 10.1 Docker image.
- Moving `ModelCard` and `TaskCard` abstractions into the main repository.
- Added a util function `allennlp.nn.util.dist_reduce(...)` for handling distributed reductions.
  This is especially useful when implementing a distributed `Metric`.
- Added a `FileLock` class to `common.file_utils`. This is just like the `FileLock` from the `filelock` library, except that
  it adds an optional flag `read_only_ok: bool`, which when set to `True` changes the behavior so that a warning will be emitted
  instead of an exception when lacking write permissions on an existing file lock.
  This makes it possible to use the `FileLock` class on a read-only file system.
- Added a new learning rate scheduler: `CombinedLearningRateScheduler`. This can be used to combine different LR schedulers, using one after the other.
- Moving `ModelCard` and `TaskCard` abstractions into the main repository.

### Changed

- `DatasetReader`s are now always lazy. This means there is no `lazy` parameter in the base
  class, and the `_read()` method should always be a generator.
- The `DataLoader` now decides whether to load instances lazily or not.
  With the `PyTorchDataLoader` this is controlled with the `lazy` parameter, but with
  the `MultiProcessDataLoading` this is controlled by the `max_instances_in_memory` setting.
- `ArrayField` is now called `TensorField`, and implemented in terms of torch tensors, not numpy.
- Improved `nn.util.move_to_device` function by avoiding an unnecessary recursive check for tensors and
  adding a `non_blocking` optional argument, which is the same argument as in `torch.Tensor.to()`.
- If you are trying to create a heterogeneous batch, you now get a better error message.
- Readers using the new vision features now explicitly log how they are featurizing images.
- `master_addr` and `master_port` renamed to `primary_addr` and `primary_port`, respectively.
- `is_master` parameter for training callbacks renamed to `is_primary`.
- `master` branch renamed to `main`
- Torch version bumped to 1.7.1 in Docker images.
- 'master' branch renamed to 'main'
- Torch version bumped to 1.7.1 in Docker images.

### Removed

- Removed `nn.util.has_tensor`.

### Fixed

- The `build-vocab` command no longer crashes when the resulting vocab file is
  in the current working directory.
- VQA models now use the `vqa_score` metric for early stopping. This results in
  much better scores.
- Fixed typo with `LabelField` string representation: removed trailing apostrophe.
- `Vocabulary.from_files` and `cached_path` will issue a warning, instead of failing, when a lock on an existing resource
  can't be acquired because the file system is read-only.
- `TrackEpochCallback` is now a `EpochCallback`.


## [v1.3.0](https://github.com/allenai/allennlp/releases/tag/v1.3.0) - 2020-12-15

### Added

- Added links to source code in docs.
- Added `get_embedding_layer` and `get_text_field_embedder` to the `Predictor` class; to specify embedding layers for non-AllenNLP models.
- Added [Gaussian Error Linear Unit (GELU)](https://pytorch.org/docs/stable/generated/torch.nn.GELU.html) as an Activation.

### Changed

- Renamed module `allennlp.data.tokenizers.token` to `allennlp.data.tokenizers.token_class` to avoid
  [this bug](https://github.com/allenai/allennlp/issues/4819).
- `transformers` dependency updated to version 4.0.1.

### Fixed

- Fixed a lot of instances where tensors were first created and then sent to a device
  with `.to(device)`. Instead, these tensors are now created directly on the target device.
- Fixed issue with `GradientDescentTrainer` when constructed with `validation_data_loader=None` and `learning_rate_scheduler!=None`.
- Fixed a bug when removing all handlers in root logger.
- `ShardedDatasetReader` now inherits parameters from `base_reader` when required.
- Fixed an issue in `FromParams` where parameters in the `params` object used to a construct a class
  were not passed to the constructor if the value of the parameter was equal to the default value.
  This caused bugs in some edge cases where a subclass that takes `**kwargs` needs to inspect
  `kwargs` before passing them to its superclass.
- Improved the band-aid solution for segmentation faults and the "ImportError: dlopen: cannot load any more object with static TLS"
  by adding a `transformers` import.
- Added safety checks for extracting tar files
- Turned superfluous warning to info when extending the vocab in the embedding matrix, if no pretrained file was provided


## [v1.2.2](https://github.com/allenai/allennlp/releases/tag/v1.2.2) - 2020-11-17

### Added

- Added Docker builds for other torch-supported versions of CUDA.
- Adds [`allennlp-semparse`](https://github.com/allenai/allennlp-semparse) as an official, default plugin.

### Fixed

- `GumbelSampler` now sorts the beams by their true log prob.


## [v1.2.1](https://github.com/allenai/allennlp/releases/tag/v1.2.1) - 2020-11-10

### Added

- Added an optional `seed` parameter to `ModelTestCase.set_up_model` which sets the random
  seed for `random`, `numpy`, and `torch`.
- Added support for a global plugins file at `~/.allennlp/plugins`.
- Added more documentation about plugins.
- Added sampler class and parameter in beam search for non-deterministic search, with several
  implementations, including `MultinomialSampler`, `TopKSampler`, `TopPSampler`, and
  `GumbelSampler`. Utilizing `GumbelSampler` will give [Stochastic Beam Search](https://api.semanticscholar.org/CorpusID:76662039).

### Changed

- Pass batch metrics to `BatchCallback`.

### Fixed

- Fixed a bug where forward hooks were not cleaned up with saliency interpreters if there
  was an exception.
- Fixed the computation of saliency maps in the Interpret code when using mismatched indexing.
  Previously, we would compute gradients from the top of the transformer, after aggregation from
  wordpieces to tokens, which gives results that are not very informative.  Now, we compute gradients
  with respect to the embedding layer, and aggregate wordpieces to tokens separately.
- Fixed the heuristics for finding embedding layers in the case of RoBERTa. An update in the
  `transformers` library broke our old heuristic.
- Fixed typo with registered name of ROUGE metric. Previously was `rogue`, fixed to `rouge`.
- Fixed default masks that were erroneously created on the CPU even when a GPU is available.
- Fixed pretrained embeddings for transformers that don't use end tokens.
- Fixed the transformer tokenizer cache when the tokenizers are initialized with custom kwargs.


## [v1.2.0](https://github.com/allenai/allennlp/releases/tag/v1.2.0) - 2020-10-29

### Changed

- Enforced stricter typing requirements around the use of `Optional[T]` types.
- Changed the behavior of `Lazy` types in `from_params` methods. Previously, if you defined a `Lazy` parameter like
  `foo: Lazy[Foo] = None` in a custom `from_params` classmethod, then `foo` would actually never be `None`.
  This behavior is now different. If no params were given for `foo`, it will be `None`.
  You can also now set default values for foo like `foo: Lazy[Foo] = Lazy(Foo)`.
  Or, if you want you want a default value but also want to allow for `None` values, you can
  write it like this: `foo: Optional[Lazy[Foo]] = Lazy(Foo)`.
- Added support for PyTorch version 1.7.

### Fixed

- Made it possible to instantiate `TrainerCallback` from config files.
- Fixed the remaining broken internal links in the API docs.
- Fixed a bug where Hotflip would crash with a model that had multiple TokenIndexers and the input
  used rare vocabulary items.
- Fixed a bug where `BeamSearch` would fail if `max_steps` was equal to 1.
- Fixed `BasicTextFieldEmbedder` to not raise ConfigurationError if it has embedders that are empty and not in input


## [v1.2.0rc1](https://github.com/allenai/allennlp/releases/tag/v1.2.0rc1) - 2020-10-22

### Added

- Added a warning when `batches_per_epoch` for the validation data loader is inherited from
  the train data loader.
- Added a `build-vocab` subcommand that can be used to build a vocabulary from a training config file.
- Added `tokenizer_kwargs` argument to `PretrainedTransformerMismatchedIndexer`.
- Added `tokenizer_kwargs` and `transformer_kwargs` arguments to `PretrainedTransformerMismatchedEmbedder`.
- Added official support for Python 3.8.
- Added a script: `scripts/release_notes.py`, which automatically prepares markdown release notes from the
  CHANGELOG and commit history.
- Added a flag `--predictions-output-file` to the `evaluate` command, which tells AllenNLP to write the
  predictions from the given dataset to the file as JSON lines.
- Added the ability to ignore certain missing keys when loading a model from an archive. This is done
  by adding a class-level variable called `authorized_missing_keys` to any PyTorch module that a `Model` uses.
  If defined, `authorized_missing_keys` should be a list of regex string patterns.
- Added `FBetaMultiLabelMeasure`, a multi-label Fbeta metric. This is a subclass of the existing `FBetaMeasure`.
- Added ability to pass additional key word arguments to `cached_transformers.get()`, which will be passed on to `AutoModel.from_pretrained()`.
- Added an `overrides` argument to `Predictor.from_path()`.
- Added a `cached-path` command.
- Added a function `inspect_cache` to `common.file_utils` that prints useful information about the cache. This can also
  be used from the `cached-path` command with `allennlp cached-path --inspect`.
- Added a function `remove_cache_entries` to `common.file_utils` that removes any cache entries matching the given
  glob patterns. This can used from the `cached-path` command with `allennlp cached-path --remove some-files-*`.
- Added logging for the main process when running in distributed mode.
- Added a `TrainerCallback` object to support state sharing between batch and epoch-level training callbacks.
- Added support for .tar.gz in PretrainedModelInitializer.
- Made `BeamSearch` instantiable `from_params`.
- Pass `serialization_dir` to `Model` and `DatasetReader`.
- Added an optional `include_in_archive` parameter to the top-level of configuration files. When specified, `include_in_archive` should be a list of paths relative to the serialization directory which will be bundled up with the final archived model from a training run.

### Changed

- Subcommands that don't require plugins will no longer cause plugins to be loaded or have an `--include-package` flag.
- Allow overrides to be JSON string or `dict`.
- `transformers` dependency updated to version 3.1.0.
- When `cached_path` is called on a local archive with `extract_archive=True`, the archive is now extracted into a unique subdirectory of the cache root instead of a subdirectory of the archive's directory. The extraction directory is also unique to the modification time of the archive, so if the file changes, subsequent calls to `cached_path` will know to re-extract the archive.
- Removed the `truncation_strategy` parameter to `PretrainedTransformerTokenizer`. The way we're calling the tokenizer, the truncation strategy takes no effect anyways.
- Don't use initializers when loading a model, as it is not needed.
- Distributed training will now automatically search for a local open port if the `master_port` parameter is not provided.
- In training, save model weights before evaluation.
- `allennlp.common.util.peak_memory_mb` renamed to `peak_cpu_memory`, and `allennlp.common.util.gpu_memory_mb` renamed to `peak_gpu_memory`,
  and they both now return the results in bytes as integers. Also, the `peak_gpu_memory` function now utilizes PyTorch functions to find the memory
  usage instead of shelling out to the `nvidia-smi` command. This is more efficient and also more accurate because it only takes
  into account the tensor allocations of the current PyTorch process.
- Make sure weights are first loaded to the cpu when using PretrainedModelInitializer, preventing wasted GPU memory.
- Load dataset readers in `load_archive`.
- Updated `AllenNlpTestCase` docstring to remove reference to `unittest.TestCase`

### Removed

- Removed `common.util.is_master` function.

### Fixed

- Fix CUDA/CPU device mismatch bug during distributed training for categorical accuracy metric.
- Fixed a bug where the reported `batch_loss` metric was incorrect when training with gradient accumulation.
- Class decorators now displayed in API docs.
- Fixed up the documentation for the `allennlp.nn.beam_search` module.
- Ignore `*args` when constructing classes with `FromParams`.
- Ensured some consistency in the types of the values that metrics return.
- Fix a PyTorch warning by explicitly providing the `as_tuple` argument (leaving
  it as its default value of `False`) to `Tensor.nonzero()`.
- Remove temporary directory when extracting model archive in `load_archive`
  at end of function rather than via `atexit`.
- Fixed a bug where using `cached_path()` offline could return a cached resource's lock file instead
  of the cache file.
- Fixed a bug where `cached_path()` would fail if passed a `cache_dir` with the user home shortcut `~/`.
- Fixed a bug in our doc building script where markdown links did not render properly
  if the "href" part of the link (the part inside the `()`) was on a new line.
- Changed how gradients are zeroed out with an optimization. See [this video from NVIDIA](https://www.youtube.com/watch?v=9mS1fIYj1So)
  at around the 9 minute mark.
- Fixed a bug where parameters to a `FromParams` class that are dictionaries wouldn't get logged
  when an instance is instantiated `from_params`.
- Fixed a bug in distributed training where the vocab would be saved from every worker, when it should have been saved by only the local master process.
- Fixed a bug in the calculation of rouge metrics during distributed training where the total sequence count was not being aggregated across GPUs.
- Fixed `allennlp.nn.util.add_sentence_boundary_token_ids()` to use `device` parameter of input tensor.
- Be sure to close the TensorBoard writer even when training doesn't finish.
- Fixed the docstring for `PyTorchSeq2VecWrapper`.
- Fixed a bug in the cnn_encoder where activations involving masked tokens could be picked up by the max
- Fix intra word tokenization for `PretrainedTransformerTokenizer` when disabling fast tokenizer.


## [v1.1.0](https://github.com/allenai/allennlp/releases/tag/v1.1.0) - 2020-09-08

### Fixed

- Fixed handling of some edge cases when constructing classes with `FromParams` where the class
  accepts `**kwargs`.
- Fixed division by zero error when there are zero-length spans in the input to a
  `PretrainedTransformerMismatchedIndexer`.
- Improved robustness of `cached_path` when extracting archives so that the cache won't be corrupted
  if a failure occurs during extraction.
- Fixed a bug with the `average` and `evalb_bracketing_score` metrics in distributed training.

### Added

- `Predictor.capture_model_internals()` now accepts a regex specifying which modules to capture.


## [v1.1.0rc4](https://github.com/allenai/allennlp/releases/tag/v1.1.0rc4) - 2020-08-20

### Added

- Added a workflow to GitHub Actions that will automatically close unassigned stale issues and
  ping the assignees of assigned stale issues.

### Fixed

- Fixed a bug in distributed metrics that caused nan values due to repeated addition of an accumulated variable.

## [v1.1.0rc3](https://github.com/allenai/allennlp/releases/tag/v1.1.0rc3) - 2020-08-12

### Fixed

- Fixed how truncation was handled with `PretrainedTransformerTokenizer`.
  Previously, if `max_length` was set to `None`, the tokenizer would still do truncation if the
  transformer model had a default max length in its config.
  Also, when `max_length` was set to a non-`None` value, several warnings would appear
  for certain transformer models around the use of the `truncation` parameter.
- Fixed evaluation of all metrics when using distributed training.
- Added a `py.typed` marker. Fixed type annotations in `allennlp.training.util`.
- Fixed problem with automatically detecting whether tokenization is necessary.
  This affected primarily the Roberta SST model.
- Improved help text for using the --overrides command line flag.


## [v1.1.0rc2](https://github.com/allenai/allennlp/releases/tag/v1.1.0rc2) - 2020-07-31

### Changed

- Upgraded PyTorch requirement to 1.6.
- Replaced the NVIDIA Apex AMP module with torch's native AMP module. The default trainer (`GradientDescentTrainer`)
  now takes a `use_amp: bool` parameter instead of the old `opt_level: str` parameter.

### Fixed

- Removed unnecessary warning about deadlocks in `DataLoader`.
- Fixed testing models that only return a loss when they are in training mode.
- Fixed a bug in `FromParams` that caused silent failure in case of the parameter type being `Optional[Union[...]]`.
- Fixed a bug where the program crashes if `evaluation_data_loader` is a `AllennlpLazyDataset`.

### Added

- Added the option to specify `requires_grad: false` within an optimizer's parameter groups.
- Added the `file-friendly-logging` flag back to the `train` command. Also added this flag to the `predict`, `evaluate`, and `find-learning-rate` commands.
- Added an `EpochCallback` to track current epoch as a model class member.
- Added the option to enable or disable gradient checkpointing for transformer token embedders via boolean parameter `gradient_checkpointing`.

### Removed

- Removed the `opt_level` parameter to `Model.load` and `load_archive`. In order to use AMP with a loaded
  model now, just run the model's forward pass within torch's [`autocast`](https://pytorch.org/docs/stable/amp.html#torch.cuda.amp.autocast)
  context.

## [v1.1.0rc1](https://github.com/allenai/allennlp/releases/tag/v1.1.0rc1) - 2020-07-14

### Fixed

- Reduced the amount of log messages produced by `allennlp.common.file_utils`.
- Fixed a bug where `PretrainedTransformerEmbedder` parameters appeared to be trainable
  in the log output even when `train_parameters` was set to `False`.
- Fixed a bug with the sharded dataset reader where it would only read a fraction of the instances
  in distributed training.
- Fixed checking equality of `TensorField`s.
- Fixed a bug where `NamespaceSwappingField` did not work correctly with `.empty_field()`.
- Put more sensible defaults on the `huggingface_adamw` optimizer.
- Simplified logging so that all logging output always goes to one file.
- Fixed interaction with the python command line debugger.
- Log the grad norm properly even when we're not clipping it.
- Fixed a bug where `PretrainedModelInitializer` fails to initialize a model with a 0-dim tensor
- Fixed a bug with the layer unfreezing schedule of the `SlantedTriangular` learning rate scheduler.
- Fixed a regression with logging in the distributed setting. Only the main worker should write log output to the terminal.
- Pinned the version of boto3 for package managers (e.g. poetry).
- Fixed issue #4330 by updating the `tokenizers` dependency.
- Fixed a bug in `TextClassificationPredictor` so that it passes tokenized inputs to the `DatasetReader`
  in case it does not have a tokenizer.
- `reg_loss` is only now returned for models that have some regularization penalty configured.
- Fixed a bug that prevented `cached_path` from downloading assets from GitHub releases.
- Fixed a bug that erroneously increased last label's false positive count in calculating fbeta metrics.
- `Tqdm` output now looks much better when the output is being piped or redirected.
- Small improvements to how the API documentation is rendered.
- Only show validation progress bar from main process in distributed training.

### Added

- Adjust beam search to support multi-layer decoder.
- A method to ModelTestCase for running basic model tests when you aren't using config files.
- Added some convenience methods for reading files.
- Added an option to `file_utils.cached_path` to automatically extract archives.
- Added the ability to pass an archive file instead of a local directory to `Vocab.from_files`.
- Added the ability to pass an archive file instead of a glob to `ShardedDatasetReader`.
- Added a new `"linear_with_warmup"` learning rate scheduler.
- Added a check in `ShardedDatasetReader` that ensures the base reader doesn't implement manual
  distributed sharding itself.
- Added an option to `PretrainedTransformerEmbedder` and `PretrainedTransformerMismatchedEmbedder` to use a
  scalar mix of all hidden layers from the transformer model instead of just the last layer. To utilize
  this, just set `last_layer_only` to `False`.
- `cached_path()` can now read files inside of archives.
- Training metrics now include `batch_loss` and `batch_reg_loss` in addition to aggregate loss across number of batches.

### Changed

- Not specifying a `cuda_device` now automatically determines whether to use a GPU or not.
- Discovered plugins are logged so you can see what was loaded.
- `allennlp.data.DataLoader` is now an abstract registrable class. The default implementation
remains the same, but was renamed to `allennlp.data.PyTorchDataLoader`.
- `BertPooler` can now unwrap and re-wrap extra dimensions if necessary.
- New `transformers` dependency. Only version >=3.0 now supported.

## [v1.0.0](https://github.com/allenai/allennlp/releases/tag/v1.0.0) - 2020-06-16

### Fixed

- Lazy dataset readers now work correctly with multi-process data loading.
- Fixed race conditions that could occur when using a dataset cache.

### Added

- A bug where where all datasets would be loaded for vocab creation even if not needed.
- A parameter to the `DatasetReader` class: `manual_multi_process_sharding`. This is similar
  to the `manual_distributed_sharding` parameter, but applies when using a multi-process
  `DataLoader`.

## [v1.0.0rc6](https://github.com/allenai/allennlp/releases/tag/v1.0.0rc6) - 2020-06-11

### Fixed

- A bug where `TextField`s could not be duplicated since some tokenizers cannot be deep-copied.
  See https://github.com/allenai/allennlp/issues/4270.
- Our caching mechanism had the potential to introduce race conditions if multiple processes
  were attempting to cache the same file at once. This was fixed by using a lock file tied to each
  cached file.
- `get_text_field_mask()` now supports padding indices that are not `0`.
- A bug where `predictor.get_gradients()` would return an empty dictionary if an embedding layer had trainable set to false
- Fixes `PretrainedTransformerMismatchedIndexer` in the case where a token consists of zero word pieces.
- Fixes a bug when using a lazy dataset reader that results in a `UserWarning` from PyTorch being printed at
  every iteration during training.
- Predictor names were inconsistently switching between dashes and underscores. Now they all use underscores.
- `Predictor.from_path` now automatically loads plugins (unless you specify `load_plugins=False`) so
  that you don't have to manually import a bunch of modules when instantiating predictors from
  an archive path.
- `allennlp-server` automatically found as a plugin once again.

### Added

- A `duplicate()` method on `Instance`s and `Field`s, to be used instead of `copy.deepcopy()`
- A batch sampler that makes sure each batch contains approximately the same number of tokens (`MaxTokensBatchSampler`)
- Functions to turn a sequence of token indices back into tokens
- The ability to use Huggingface encoder/decoder models as token embedders
- Improvements to beam search
- ROUGE metric
- Polynomial decay learning rate scheduler
- A `BatchCallback` for logging CPU and GPU memory usage to tensorboard. This is mainly for debugging
  because using it can cause a significant slowdown in training.
- Ability to run pretrained transformers as an embedder without training the weights
- Add Optuna Integrated badge to README.md

### Changed

- Similar to our caching mechanism, we introduced a lock file to the vocab to avoid race
  conditions when saving/loading the vocab from/to the same serialization directory in different processes.
- Changed the `Token`, `Instance`, and `Batch` classes along with all `Field` classes to "slots" classes. This dramatically reduces the size in memory of instances.
- SimpleTagger will no longer calculate span-based F1 metric when `calculate_span_f1` is `False`.
- CPU memory for every worker is now reported in the logs and the metrics. Previously this was only reporting the CPU memory of the master process, and so it was only
  correct in the non-distributed setting.
- To be consistent with PyTorch `IterableDataset`, `AllennlpLazyDataset` no longer implements `__len__()`.
  Previously it would always return 1.
- Removed old tutorials, in favor of [the new AllenNLP Guide](https://guide.allennlp.org)
- Changed the vocabulary loading to consider new lines for Windows/Linux and Mac.

## [v1.0.0rc5](https://github.com/allenai/allennlp/releases/tag/v1.0.0rc5) - 2020-05-26

### Fixed

- Fix bug where `PretrainedTransformerTokenizer` crashed with some transformers (#4267)
- Make `cached_path` work offline.
- Tons of docstring inconsistencies resolved.
- Nightly builds no longer run on forks.
- Distributed training now automatically figures out which worker should see which instances
- A race condition bug in distributed training caused from saving the vocab to file from the master process while other processing might be reading those files.
- Unused dependencies in `setup.py` removed.

### Added

- Additional CI checks to ensure docstrings are consistently formatted.
- Ability to train on CPU with multiple processes by setting `cuda_devices` to a list of negative integers in your training config. For example: `"distributed": {"cuda_devices": [-1, -1]}`. This is mainly to make it easier to test and debug distributed training code..
- Documentation for when parameters don't need config file entries.

### Changed

- The `allennlp test-install` command now just ensures the core submodules can
be imported successfully, and prints out some other useful information such as the version, PyTorch version,
and the number of GPU devices available.
- All of the tests moved from `allennlp/tests` to `tests` at the root level, and
`allennlp/tests/fixtures` moved to `test_fixtures` at the root level. The PyPI source and wheel distributions will no longer include tests and fixtures.

## [v1.0.0rc4](https://github.com/allenai/allennlp/releases/tag/v1.0.0rc4) - 2020-05-14

We first introduced this `CHANGELOG` after release `v1.0.0rc4`, so please refer to the GitHub release
notes for this and earlier releases.<|MERGE_RESOLUTION|>--- conflicted
+++ resolved
@@ -21,11 +21,8 @@
 - If you use the `min_count` parameter of the Vocabulary, but you specify a namespace that does not exist, the vocabulary creation will raise a `ConfigurationError`.
 - Documentation updates made to SoftmaxLoss regarding padding and the expected shapes of the input and output tensors of `forward`.
 - Moved the data preparation script for coref into allennlp-models.
-<<<<<<< HEAD
 - If a transformer is not in cache but has override weights, the transformer's pretrained weights are no longer downloaded, that is, only its `config.json` file is downloaded.
-=======
 - `SanityChecksCallback` now raises `SanityCheckError` instead of `AssertionError` when a check fails.
->>>>>>> c3fb97eb
 
 ### Fixed
 
