# Changelog

All notable changes to this project will be documented in this file.

The format is based on [Keep a Changelog](https://keepachangelog.com/en/1.0.0/),
and this project adheres to [Semantic Versioning](https://semver.org/spec/v2.0.0.html).

## Unreleased

### Fixed

- Reduced the amount of log messages produced by `allennlp.common.file_utils`.
- Fixed a bug where `PretrainedTransformerEmbedder` parameters appeared to be trainable
  in the log output even when `train_parameters` was set to `False`.
- Fixed a bug with the sharded dataset reader where it would only read a fraction of the instances
  in distributed training.
- Fixed checking equality of `ArrayField`s.
- Fixed a bug where `NamespaceSwappingField` did not work correctly with `.empty_field()`.
- Put more sensible defaults on the `huggingface_adamw` optimizer.

### Added

- A method to ModelTestCase for running basic model tests when you aren't using config files.
- `BertPooler` can now unwrap and re-wrap extra dimensions if necessary.
- Added some convenience methods for reading files.
- Added an option to `file_utils.cached_path` to automatically extract archives.
- Added the ability to pass an archive file instead of a local directory to `Vocab.from_files`.
- Added the ability to pass an archive file instead of a glob to `ShardedDatasetReader`.
<<<<<<< HEAD

### Changed

- `allennlp.data.DataLoader` is now an abstract registrable class. The default implementation
remains the same, but was renamed to `allennlp.data.PyTorchDataLoader`.

=======
- Not specifying a `cuda_device` now automatically determines whether to use a GPU or not.
- Discovered plugins are logged so you can see what was loaded.
>>>>>>> 637dbb15

## [v1.0.0](https://github.com/allenai/allennlp/releases/tag/v1.0.0) - 2020-06-16

### Fixed

- Lazy dataset readers now work correctly with multi-process data loading.
- Fixed race conditions that could occur when using a dataset cache.

### Added

- A bug where where all datasets would be loaded for vocab creation even if not needed.
- A parameter to the `DatasetReader` class: `manual_multi_process_sharding`. This is similar
  to the `manual_distributed_sharding` parameter, but applies when using a multi-process
  `DataLoader`.

## [v1.0.0rc6](https://github.com/allenai/allennlp/releases/tag/v1.0.0rc6) - 2020-06-11

### Fixed

- A bug where `TextField`s could not be duplicated since some tokenizers cannot be deep-copied.
  See https://github.com/allenai/allennlp/issues/4270.
- Our caching mechanism had the potential to introduce race conditions if multiple processes
  were attempting to cache the same file at once. This was fixed by using a lock file tied to each
  cached file.
- `get_text_field_mask()` now supports padding indices that are not `0`.
- A bug where `predictor.get_gradients()` would return an empty dictionary if an embedding layer had trainable set to false
- Fixes `PretrainedTransformerMismatchedIndexer` in the case where a token consists of zero word pieces.
- Fixes a bug when using a lazy dataset reader that results in a `UserWarning` from PyTorch being printed at
  every iteration during training.
- Predictor names were inconsistently switching between dashes and underscores. Now they all use underscores.
- `Predictor.from_path` now automatically loads plugins (unless you specify `load_plugins=False`) so
  that you don't have to manually import a bunch of modules when instantiating predictors from
  an archive path.
- `allennlp-server` automatically found as a plugin once again.

### Added

- A `duplicate()` method on `Instance`s and `Field`s, to be used instead of `copy.deepcopy()`
- A batch sampler that makes sure each batch contains approximately the same number of tokens (`MaxTokensBatchSampler`)
- Functions to turn a sequence of token indices back into tokens
- The ability to use Huggingface encoder/decoder models as token embedders
- Improvements to beam search
- ROUGE metric
- Polynomial decay learning rate scheduler
- A `BatchCallback` for logging CPU and GPU memory usage to tensorboard. This is mainly for debugging
  because using it can cause a significant slowdown in training.
- Ability to run pretrained transformers as an embedder without training the weights
- Add Optuna Integrated badge to README.md

### Changed

- Similar to our caching mechanism, we introduced a lock file to the vocab to avoid race
  conditions when saving/loading the vocab from/to the same serialization directory in different processes.
- Changed the `Token`, `Instance`, and `Batch` classes along with all `Field` classes to "slots" classes. This dramatically reduces the size in memory of instances.
- SimpleTagger will no longer calculate span-based F1 metric when `calculate_span_f1` is `False`.
- CPU memory for every worker is now reported in the logs and the metrics. Previously this was only reporting the CPU memory of the master process, and so it was only
  correct in the non-distributed setting.
- To be consistent with PyTorch `IterableDataset`, `AllennlpLazyDataset` no longer implements `__len__()`.
  Previously it would always return 1.
- Removed old tutorials, in favor of [the new AllenNLP Guide](https://guide.allennlp.org)
- Changed the vocabulary loading to consider new lines for Windows/Linux and Mac.

## [v1.0.0rc5](https://github.com/allenai/allennlp/releases/tag/v1.0.0rc5) - 2020-05-26

### Fixed

- Fix bug where `PretrainedTransformerTokenizer` crashed with some transformers (#4267)
- Make `cached_path` work offline.
- Tons of docstring inconsistencies resolved.
- Nightly builds no longer run on forks.
- Distributed training now automatically figures out which worker should see which instances
- A race condition bug in distributed training caused from saving the vocab to file from the master process while other processing might be reading those files.
- Unused dependencies in `setup.py` removed.

### Added

- Additional CI checks to ensure docstrings are consistently formatted.
- Ability to train on CPU with multiple processes by setting `cuda_devices` to a list of negative integers in your training config. For example: `"distributed": {"cuda_devices": [-1, -1]}`. This is mainly to make it easier to test and debug distributed training code..
- Documentation for when parameters don't need config file entries.

### Changed

- The `allennlp test-install` command now just ensures the core submodules can
be imported successfully, and prints out some other useful information such as the version, PyTorch version,
and the number of GPU devices available.
- All of the tests moved from `allennlp/tests` to `tests` at the root level, and
`allennlp/tests/fixtures` moved to `test_fixtures` at the root level. The PyPI source and wheel distributions will no longer include tests and fixtures.

## [v1.0.0rc4](https://github.com/allenai/allennlp/releases/tag/v1.0.0rc4) - 2020-05-14

We first introduced this `CHANGELOG` after release `v1.0.0rc4`, so please refer to the GitHub release
notes for this and earlier releases.<|MERGE_RESOLUTION|>--- conflicted
+++ resolved
@@ -26,17 +26,13 @@
 - Added an option to `file_utils.cached_path` to automatically extract archives.
 - Added the ability to pass an archive file instead of a local directory to `Vocab.from_files`.
 - Added the ability to pass an archive file instead of a glob to `ShardedDatasetReader`.
-<<<<<<< HEAD
 
 ### Changed
 
+- Not specifying a `cuda_device` now automatically determines whether to use a GPU or not.
+- Discovered plugins are logged so you can see what was loaded.
 - `allennlp.data.DataLoader` is now an abstract registrable class. The default implementation
 remains the same, but was renamed to `allennlp.data.PyTorchDataLoader`.
-
-=======
-- Not specifying a `cuda_device` now automatically determines whether to use a GPU or not.
-- Discovered plugins are logged so you can see what was loaded.
->>>>>>> 637dbb15
 
 ## [v1.0.0](https://github.com/allenai/allennlp/releases/tag/v1.0.0) - 2020-06-16
 
