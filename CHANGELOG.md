--- conflicted
+++ resolved
@@ -11,12 +11,9 @@
 
 - Added a way to resize the vocabulary in the T5 module
 - Added an argument `reinit_modules` to `cached_transformers.get()` that allows you to re-initialize the pretrained weights of a transformer model, using layer indices or regex strings.
-<<<<<<< HEAD
 - Added attribute `_should_validate_this_epoch` to `GradientDescentTrainer` that controls whether validation is run at the end of each epoch.
 - Added `ShouldValidateCallback` that can be used to configure the frequency of validation during training.
-=======
 - Added a `MaxPoolingSpanExtractor`. This `SpanExtractor` represents each span by a component wise max-pooling-operation.
->>>>>>> a7117035
 
 ### Fixed
 
