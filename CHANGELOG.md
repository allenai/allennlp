--- conflicted
+++ resolved
@@ -12,11 +12,8 @@
 
 ### Added
 
-<<<<<<< HEAD
 - Updated the docs for `PytorchSeq2VecWrapper` to specify that `mask` is required rather than sequence lengths for clarity.
-=======
 - Added support to evaluate mutiple datasets and produce corresponding output files in the `evaluate` command.
->>>>>>> 527e43d9
 - Added more documentation to the learning rate schedulers to include a sample config object for how to use it.
 - Moved the pytorch learning rate schedulers wrappers to their own file called `pytorch_lr_schedulers.py` so that they will have their own documentation page.
 - Added a module `allennlp.nn.parallel` with a new base class, `DdpAccelerator`, which generalizes
