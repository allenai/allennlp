# Changelog

All notable changes to this project will be documented in this file.

The format is based on [Keep a Changelog](https://keepachangelog.com/en/1.0.0/),
and this project adheres to [Semantic Versioning](https://semver.org/spec/v2.0.0.html).

## Unreleased

### Fixed

- Fixed the docstring information for the `FBetaMultiLabelMeasure` metric.
- Various fixes for Python 3.9

### Removed

<<<<<<< HEAD
- Removed Tango components, since they now live at https://github.com/allenai/tango.
=======
- Removed dependency on the overrides package
>>>>>>> 1caf0daf


## [v2.8.0](https://github.com/allenai/allennlp/releases/tag/v2.8.0) - 2021-11-01

### Added

- Added support to push models directly to the [Hugging Face Hub](https://huggingface.co/) with the command `allennlp push-to-hf`.
- More default tests for the `TextualEntailmentSuite`.

### Changed

- The behavior of `--overrides` has changed. Previously the final configuration params were simply taken as the union over the original params and the `--overrides` params.
  But now you can use `--overrides` to completely replace any part of the original config. For example, passing `--overrides '{"model":{"type":"foo"}}'` will completely
  replace the "model" part of the original config. However, when you just want to change a single field in the JSON structure without removing / replacing adjacent fields,
  you can still use the "dot" syntax. For example, `--overrides '{"model.num_layers":3}'` will only change the `num_layers` parameter to the "model" part of the config, leaving
  everything else unchanged.
- Integrated [`cached_path`](https://github.com/allenai/cached_path) library to replace existing functionality in `common.file_utils`. This introduces some improvements without
  any breaking changes.

### Fixed

- Fixed the implementation of `PairedPCABiasDirection` in `allennlp.fairness.bias_direction`, where the difference vectors should not be centered when performing the PCA.

## [v2.7.0](https://github.com/allenai/allennlp/releases/tag/v2.7.0) - 2021-09-01

### Added

- Added in a default behavior to the `_to_params` method of `Registrable` so that in the case it is not implemented by the child class, it will still produce _a parameter dictionary_.   
- Added in `_to_params` implementations to all tokenizers.
- Added support to evaluate mutiple datasets and produce corresponding output files in the `evaluate` command.
- Added more documentation to the learning rate schedulers to include a sample config object for how to use it.
- Moved the pytorch learning rate schedulers wrappers to their own file called `pytorch_lr_schedulers.py` so that they will have their own documentation page.
- Added a module `allennlp.nn.parallel` with a new base class, `DdpAccelerator`, which generalizes
  PyTorch's `DistributedDataParallel` wrapper to support other implementations. Two implementations of
  this class are provided. The default is `TorchDdpAccelerator` (registered at "torch"), which is just a thin wrapper around
  `DistributedDataParallel`. The other is `FairScaleFsdpAccelerator`, which wraps FairScale's
  [`FullyShardedDataParallel`](https://fairscale.readthedocs.io/en/latest/api/nn/fsdp.html).
  You can specify the `DdpAccelerator` in the "distributed" section of a configuration file under the key "ddp_accelerator".
- Added a module `allennlp.nn.checkpoint` with a new base class, `CheckpointWrapper`, for implementations
  of activation/gradient checkpointing. Two implentations are provided. The default implementation is `TorchCheckpointWrapper` (registered as "torch"),
  which exposes [PyTorch's checkpoint functionality](https://pytorch.org/docs/stable/checkpoint.html).
  The other is `FairScaleCheckpointWrapper` which exposes the more flexible
  [checkpointing funtionality from FairScale](https://fairscale.readthedocs.io/en/latest/api/nn/checkpoint/checkpoint_activations.html).
- The `Model` base class now takes a `ddp_accelerator` parameter (an instance of `DdpAccelerator`) which will be available as
  `self.ddp_accelerator` during distributed training. This is useful when, for example, instantiating submodules in your
  model's `__init__()` method by wrapping them with `self.ddp_accelerator.wrap_module()`. See the `allennlp.modules.transformer.t5`
  for an example.
- We now log batch metrics to tensorboard and wandb.
- Added Tango components, to be explored in detail in a later post
- Added `ScaledDotProductMatrixAttention`, and converted the transformer toolkit to use it
- Added tests to ensure that all `Attention` and `MatrixAttention` implementations are interchangeable
- Added a way for AllenNLP Tango to read and write datasets lazily.
- Added a way to remix datasets flexibly
- Added `from_pretrained_transformer_and_instances` constructor to `Vocabulary`
- `TransformerTextField` now supports `__len__`.

### Fixed

- Fixed a bug in `ConditionalRandomField`: `transitions` and `tag_sequence` tensors were not initialized on the desired device causing high CPU usage (see https://github.com/allenai/allennlp/issues/2884)
- Fixed a mispelling: the parameter `contructor_extras` in `Lazy()` is now correctly called `constructor_extras`.
- Fixed broken links in `allennlp.nn.initializers` docs.
- Fixed bug in `BeamSearch` where `last_backpointers` was not being passed to any `Constraint`s.
- `TransformerTextField` can now take tensors of shape `(1, n)` like the tensors produced from a HuggingFace tokenizer.
- `tqdm` lock is now set inside `MultiProcessDataLoading` when new workers are spawned to avoid contention when writing output.
- `ConfigurationError` is now pickleable.
- Checkpointer cleaning was fixed to work on Windows Paths
- Multitask models now support `TextFieldTensor` in heads, not just in the backbone.
- Fixed the signature of `ScaledDotProductAttention` to match the other `Attention` classes
- `allennlp` commands will now catch `SIGTERM` signals and handle them similar to `SIGINT` (keyboard interrupt).
- The `MultiProcessDataLoader` will properly shutdown its workers when a `SIGTERM` is received.
- Fixed the way names are applied to Tango `Step` instances.
- Fixed a bug in calculating loss in the distributed setting.
- Fixed a bug when extending a sparse sequence by 0 items.

### Changed

- The type of the `grad_norm` parameter of `GradientDescentTrainer` is now `Union[float, bool]`,
  with a default value of `False`. `False` means gradients are not rescaled and the gradient
  norm is never even calculated. `True` means the gradients are still not rescaled but the gradient
  norm is calculated and passed on to callbacks. A `float` value means gradients are rescaled.
- `TensorCache` now supports more concurrent readers and writers.
- We no longer log parameter statistics to tensorboard or wandb by default.

## [v2.6.0](https://github.com/allenai/allennlp/releases/tag/v2.6.0) - 2021-07-19

### Added

- Added `on_backward` training callback which allows for control over backpropagation and gradient manipulation.
- Added `AdversarialBiasMitigator`, a Model wrapper to adversarially mitigate biases in predictions produced by a pretrained model for a downstream task.
- Added `which_loss` parameter to `ensure_model_can_train_save_and_load` in `ModelTestCase` to specify which loss to test.
- Added `**kwargs` to `Predictor.from_path()`. These key-word argument will be passed on to the `Predictor`'s constructor.
- The activation layer in the transformer toolkit now can be queried for its output dimension.
- `TransformerEmbeddings` now takes, but ignores, a parameter for the attention mask. This is needed for compatibility with some other modules that get called the same way and use the mask.
- `TransformerPooler` can now be instantiated from a pretrained transformer module, just like the other modules in the transformer toolkit.
- `TransformerTextField`, for cases where you don't care about AllenNLP's advanced text handling capabilities.
- Added `TransformerModule._post_load_pretrained_state_dict_hook()` method. Can be used to modify `missing_keys` and `unexpected_keys` after
  loading a pretrained state dictionary. This is useful when tying weights, for example.
- Added an end-to-end test for the Transformer Toolkit.
- Added `vocab` argument to `BeamSearch`, which is passed to each contraint in `constraints` (if provided).

### Fixed

- Fixed missing device mapping in the `allennlp.modules.conditional_random_field.py` file.
- Fixed Broken link in `allennlp.fairness.fairness_metrics.Separation` docs
- Ensured all `allennlp` submodules are imported with `allennlp.common.plugins.import_plugins()`.
- Fixed `IndexOutOfBoundsException` in `MultiOptimizer` when checking if optimizer received any parameters.
- Removed confusing zero mask from VilBERT.
- Ensured `ensure_model_can_train_save_and_load` is consistently random.
- Fixed weight tying logic in `T5` transformer module. Previously input/output embeddings were always tied. Now this is optional,
  and the default behavior is taken from the `config.tie_word_embeddings` value when instantiating `from_pretrained_module()`.
- Implemented slightly faster label smoothing.
- Fixed the docs for `PytorchTransformerWrapper`
- Fixed recovering training jobs with models that expect `get_metrics()` to not be called until they have seen at least one batch.
- Made the Transformer Toolkit compatible with transformers that don't start their positional embeddings at 0.
- Weights & Biases training callback ("wandb") now works when resuming training jobs.

### Changed

- Changed behavior of `MultiOptimizer` so that while a default optimizer is still required, an error is not thrown if the default optimizer receives no parameters.
- Made the epsilon parameter for the layer normalization in token embeddings configurable.

### Removed

- Removed `TransformerModule._tied_weights`. Weights should now just be tied directly in the `__init__()` method.
  You can also override `TransformerModule._post_load_pretrained_state_dict_hook()` to remove keys associated with tied weights from `missing_keys`
  after loading a pretrained state dictionary.

## [v2.5.0](https://github.com/allenai/allennlp/releases/tag/v2.5.0) - 2021-06-03

### Added

- Added `TaskSuite` base class and command line functionality for running [`checklist`](https://github.com/marcotcr/checklist) test suites, along with implementations for `SentimentAnalysisSuite`, `QuestionAnsweringSuite`, and `TextualEntailmentSuite`. These can be found in the `allennlp.confidence_checks.task_checklists` module.
- Added `BiasMitigatorApplicator`, which wraps any Model and mitigates biases by finetuning
  on a downstream task.
- Added `allennlp diff` command to compute a diff on model checkpoints, analogous to what `git diff` does on two files.
- Meta data defined by the class `allennlp.common.meta.Meta` is now saved in the serialization directory and archive file
  when training models from the command line. This is also now part of the `Archive` named tuple that's returned from `load_archive()`.
- Added `nn.util.distributed_device()` helper function.
- Added `allennlp.nn.util.load_state_dict` helper function.
- Added a way to avoid downloading and loading pretrained weights in modules that wrap transformers
  such as the `PretrainedTransformerEmbedder` and `PretrainedTransformerMismatchedEmbedder`.
  You can do this by setting the parameter `load_weights` to `False`.
  See [PR #5172](https://github.com/allenai/allennlp/pull/5172) for more details.
- Added `SpanExtractorWithSpanWidthEmbedding`, putting specific span embedding computations into the `_embed_spans` method and leaving the common code in `SpanExtractorWithSpanWidthEmbedding` to unify the arguments, and modified `BidirectionalEndpointSpanExtractor`, `EndpointSpanExtractor` and `SelfAttentiveSpanExtractor` accordingly. Now, `SelfAttentiveSpanExtractor` can also embed span widths.
- Added a `min_steps` parameter to `BeamSearch` to set a minimum length for the predicted sequences.
- Added the `FinalSequenceScorer` abstraction to calculate the final scores of the generated sequences in `BeamSearch`.
- Added `shuffle` argument to `BucketBatchSampler` which allows for disabling shuffling.
- Added `allennlp.modules.transformer.attention_module` which contains a generalized `AttentionModule`. `SelfAttention` and `T5Attention` both inherit from this.
- Added a `Constraint` abstract class to `BeamSearch`, which allows for incorporating constraints on the predictions found by `BeamSearch`,
  along with a `RepeatedNGramBlockingConstraint` constraint implementation, which allows for preventing repeated n-grams in the output from `BeamSearch`.
- Added `DataCollator` for dynamic operations for each batch.

### Changed

- Use `dist_reduce_sum` in distributed metrics.
- Allow Google Cloud Storage paths in `cached_path` ("gs://...").
- Renamed `nn.util.load_state_dict()` to `read_state_dict` to avoid confusion with `torch.nn.Module.load_state_dict()`.
- `TransformerModule.from_pretrained_module` now only accepts a pretrained model ID (e.g. "bert-base-case") instead of
  an actual `torch.nn.Module`. Other parameters to this method have changed as well.
- Print the first batch to the console by default.
- Renamed `sanity_checks` to `confidence_checks` (`sanity_checks` is deprecated and will be removed in AllenNLP 3.0).
- Trainer callbacks can now store and restore state in case a training run gets interrupted.
- VilBERT backbone now rolls and unrolls extra dimensions to handle input with > 3 dimensions.
- `BeamSearch` is now a `Registrable` class.

### Fixed

- When `PretrainedTransformerIndexer` folds long sequences, it no longer loses the information from token type ids.
- Fixed documentation for `GradientDescentTrainer.cuda_device`.
- Re-starting a training run from a checkpoint in the middle of an epoch now works correctly.
- When using the "moving average" weights smoothing feature of the trainer, training checkpoints would also get smoothed, with strange results for resuming a training job. This has been fixed.
- When re-starting an interrupted training job, the trainer will now read out the data loader even for epochs and batches that can be skipped. We do this to try to get any random number generators used by the reader or data loader into the same state as they were the first time the training job ran.
- Fixed the potential for a race condition with `cached_path()` when extracting archives. Although the race condition
  is still possible if used with `force_extract=True`.
- Fixed `wandb` callback to work in distributed training.
- Fixed `tqdm` logging into multiple files with `allennlp-optuna`.

## [v2.4.0](https://github.com/allenai/allennlp/releases/tag/v2.4.0) - 2021-04-22

### Added

- Added a T5 implementation to `modules.transformers`.

### Changed

- Weights & Biases callback can now work in anonymous mode (i.e. without the `WANDB_API_KEY` environment variable).

### Fixed

- The `GradientDescentTrainer` no longer leaves stray model checkpoints around when it runs out of patience.
- Fixed `cached_path()` for "hf://" files.
- Improved the error message for the `PolynomialDecay` LR scheduler when `num_steps_per_epoch` is missing.

## [v2.3.1](https://github.com/allenai/allennlp/releases/tag/v2.3.1) - 2021-04-20

### Added

- Added support for the HuggingFace Hub as an alternative way to handle loading files. Hub downloads should be made through the `hf://` URL scheme.
- Add new dimension to the `interpret` module: influence functions via the `InfluenceInterpreter` base class, along with a concrete implementation: `SimpleInfluence`.
- Added a `quiet` parameter to the `MultiProcessDataLoading` that disables `Tqdm` progress bars.
- The test for distributed metrics now takes a parameter specifying how often you want to run it.
- Created the fairness module and added three fairness metrics: `Independence`, `Separation`, and `Sufficiency`.
- Added four bias metrics to the fairness module: `WordEmbeddingAssociationTest`, `EmbeddingCoherenceTest`, `NaturalLanguageInference`, and `AssociationWithoutGroundTruth`.
- Added four bias direction methods (`PCABiasDirection`, `PairedPCABiasDirection`, `TwoMeansBiasDirection`, `ClassificationNormalBiasDirection`) and four bias mitigation methods (`LinearBiasMitigator`, `HardBiasMitigator`, `INLPBiasMitigator`, `OSCaRBiasMitigator`).

### Changed

- Updated CONTRIBUTING.md to remind reader to upgrade pip setuptools to avoid spaCy installation issues.

### Fixed

- Fixed a bug with the `ShardedDatasetReader` when used with multi-process data loading (https://github.com/allenai/allennlp/issues/5132).

## [v2.3.0](https://github.com/allenai/allennlp/releases/tag/v2.3.0) - 2021-04-14

### Added

- Ported the following Huggingface `LambdaLR`-based schedulers: `ConstantLearningRateScheduler`, `ConstantWithWarmupLearningRateScheduler`, `CosineWithWarmupLearningRateScheduler`, `CosineHardRestartsWithWarmupLearningRateScheduler`.
- Added new `sub_token_mode` parameter to `pretrained_transformer_mismatched_embedder` class to support first sub-token embedding
- Added a way to run a multi task model with a dataset reader as part of `allennlp predict`.
- Added new `eval_mode` in `PretrainedTransformerEmbedder`. If it is set to `True`, the transformer is _always_ run in evaluation mode, which, e.g., disables dropout and does not update batch normalization statistics.
- Added additional parameters to the W&B callback: `entity`, `group`, `name`, `notes`, and `wandb_kwargs`.

### Changed

- Sanity checks in the `GradientDescentTrainer` can now be turned off by setting the `run_sanity_checks` parameter to `False`.
- Allow the order of examples in the task cards to be specified explicitly
- `histogram_interval` parameter is now deprecated in `TensorboardWriter`, please use `distribution_interval` instead.
- Memory usage is not logged in tensorboard during training now. `ConsoleLoggerCallback` should be used instead.
- If you use the `min_count` parameter of the Vocabulary, but you specify a namespace that does not exist, the vocabulary creation will raise a `ConfigurationError`.
- Documentation updates made to SoftmaxLoss regarding padding and the expected shapes of the input and output tensors of `forward`.
- Moved the data preparation script for coref into allennlp-models.
- If a transformer is not in cache but has override weights, the transformer's pretrained weights are no longer downloaded, that is, only its `config.json` file is downloaded.
- `SanityChecksCallback` now raises `SanityCheckError` instead of `AssertionError` when a check fails.
- `jsonpickle` removed from dependencies.
- Improved the error message from `Registrable.by_name()` when the name passed does not match any registered subclassess.
  The error message will include a suggestion if there is a close match between the name passed and a registered name.

### Fixed

- Fixed a bug where some `Activation` implementations could not be pickled due to involving a lambda function.
- Fixed `__str__()` method on `ModelCardInfo` class.
- Fixed a stall when using distributed training and gradient accumulation at the same time
- Fixed an issue where using the `from_pretrained_transformer` `Vocabulary` constructor in distributed training via the `allennlp train` command
  would result in the data being iterated through unnecessarily.
- Fixed a bug regarding token indexers with the `InterleavingDatasetReader` when used with multi-process data loading.
- Fixed a warning from `transformers` when using `max_length` in the `PretrainedTransformerTokenizer`.

### Removed

- Removed the `stride` parameter to `PretrainedTransformerTokenizer`. This parameter had no effect.

## [v2.2.0](https://github.com/allenai/allennlp/releases/tag/v2.2.0) - 2021-03-26

### Added

- Add new method on `Field` class: `.human_readable_repr() -> Any`
- Add new method on `Instance` class: `.human_readable_dict() -> JsonDict`.
- Added `WandBCallback` class for [Weights & Biases](https://wandb.ai) integration, registered as a callback under
  the name "wandb".
- Added `TensorBoardCallback` to replace the `TensorBoardWriter`. Registered as a callback
  under the name "tensorboard".
- Added `NormalizationBiasVerification` and `SanityChecksCallback` for model sanity checks.
- `SanityChecksCallback` runs by default from the `allennlp train` command.
  It can be turned off by setting `trainer.enable_default_callbacks` to `false` in your config.

### Changed

- Use attributes of `ModelOutputs` object in `PretrainedTransformerEmbedder` instead of indexing.
- Added support for PyTorch version 1.8 and `torchvision` version 0.9 .
- `Model.get_parameters_for_histogram_tensorboard_logging` is deprecated in favor of
  `Model.get_parameters_for_histogram_logging`.

### Fixed

- Makes sure tensors that are stored in `TensorCache` always live on CPUs
- Fixed a bug where `FromParams` objects wrapped in `Lazy()` couldn't be pickled.
- Fixed a bug where the `ROUGE` metric couldn't be picked.
- Fixed a bug reported by https://github.com/allenai/allennlp/issues/5036. We keeps our spacy POS tagger on.

### Removed

- Removed `TensorBoardWriter`. Please use the `TensorBoardCallback` instead.

## [v2.1.0](https://github.com/allenai/allennlp/releases/tag/v2.1.0) - 2021-02-24

### Changed

- `coding_scheme` parameter is now deprecated in `Conll2003DatasetReader`, please use `convert_to_coding_scheme` instead.
- Support spaCy v3

### Added

- Added `ModelUsage` to `ModelCard` class.
- Added a way to specify extra parameters to the predictor in an `allennlp predict` call.
- Added a way to initialize a `Vocabulary` from transformers models.
- Added the ability to use `Predictors` with multitask models through the new `MultiTaskPredictor`.
- Added an example for fields of type `ListField[TextField]` to `apply_token_indexers` API docs.
- Added `text_key` and `label_key` parameters to `TextClassificationJsonReader` class.
- Added `MultiOptimizer`, which allows you to use different optimizers for different parts of your model.
- Added a clarification to `predictions_to_labeled_instances` API docs for attack from json

### Fixed

- `@Registrable.register(...)` decorator no longer masks the decorated class's annotations
- Ensured that `MeanAbsoluteError` always returns a `float` metric value instead of a `Tensor`.
- Learning rate schedulers that rely on metrics from the validation set were broken in v2.0.0. This
  brings that functionality back.
- Fixed a bug where the `MultiProcessDataLoading` would crash when `num_workers > 0`, `start_method = "spawn"`, `max_instances_in_memory not None`, and `batches_per_epoch not None`.
- Fixed documentation and validation checks for `FBetaMultiLabelMetric`.
- Fixed handling of HTTP errors when fetching remote resources with `cached_path()`. Previously the content would be cached even when
  certain errors - like 404s - occurred. Now an `HTTPError` will be raised whenever the HTTP response is not OK.
- Fixed a bug where the `MultiTaskDataLoader` would crash when `num_workers > 0`
- Fixed an import error that happens when PyTorch's distributed framework is unavailable on the system.

## [v2.0.1](https://github.com/allenai/allennlp/releases/tag/v2.0.1) - 2021-01-29

### Added

- Added `tokenizer_kwargs` and `transformer_kwargs` arguments to `PretrainedTransformerBackbone`
- Resize transformers word embeddings layer for `additional_special_tokens`

### Changed

- GradientDescentTrainer makes `serialization_dir` when it's instantiated, if it doesn't exist.

### Fixed

- `common.util.sanitize` now handles sets.

## [v2.0.0](https://github.com/allenai/allennlp/releases/tag/v2.0.0) - 2021-01-27

### Added

- The `TrainerCallback` constructor accepts `serialization_dir` provided by `Trainer`. This can be useful for `Logger` callbacks those need to store files in the run directory.
- The `TrainerCallback.on_start()` is fired at the start of the training.
- The `TrainerCallback` event methods now accept `**kwargs`. This may be useful to maintain backwards-compability of callbacks easier in the future. E.g. we may decide to pass the exception/traceback object in case of failure to `on_end()` and this older callbacks may simply ignore the argument instead of raising a `TypeError`.
- Added a `TensorBoardCallback` which wraps the `TensorBoardWriter`.

### Changed

- The `TrainerCallack.on_epoch()` does not fire with `epoch=-1` at the start of the training.
  Instead, `TrainerCallback.on_start()` should be used for these cases.
- `TensorBoardBatchMemoryUsage` is converted from `BatchCallback` into `TrainerCallback`.
- `TrackEpochCallback` is converted from `EpochCallback` into `TrainerCallback`.
- `Trainer` can accept callbacks simply with name `callbacks` instead of `trainer_callbacks`.
- `TensorboardWriter` renamed to `TensorBoardWriter`, and removed as an argument to the `GradientDescentTrainer`.
  In order to enable TensorBoard logging during training, you should utilize the `TensorBoardCallback` instead.

### Removed

- Removed `EpochCallback`, `BatchCallback` in favour of `TrainerCallback`.
  The metaclass-wrapping implementation is removed as well.
- Removed the `tensorboard_writer` parameter to `GradientDescentTrainer`. You should use the `TensorBoardCallback` now instead.

### Fixed

- Now Trainer always fires `TrainerCallback.on_end()` so all the resources can be cleaned up properly.
- Fixed the misspelling, changed `TensoboardBatchMemoryUsage` to `TensorBoardBatchMemoryUsage`.
- We set a value to `epoch` so in case of firing `TrainerCallback.on_end()` the variable is bound.
  This could have lead to an error in case of trying to recover a run after it was finished training.

## [v2.0.0rc1](https://github.com/allenai/allennlp/releases/tag/v2.0.0rc1) - 2021-01-21

### Added

- Added `TensorCache` class for caching tensors on disk
- Added abstraction and concrete implementation for image loading
- Added abstraction and concrete implementation for `GridEmbedder`
- Added abstraction and demo implementation for an image augmentation module.
- Added abstraction and concrete implementation for region detectors.
- A new high-performance default `DataLoader`: `MultiProcessDataLoading`.
- A `MultiTaskModel` and abstractions to use with it, including `Backbone` and `Head`. The
  `MultiTaskModel` first runs its inputs through the `Backbone`, then passes the result (and
  whatever other relevant inputs it got) to each `Head` that's in use.
- A `MultiTaskDataLoader`, with a corresponding `MultiTaskDatasetReader`, and a couple of new
  configuration objects: `MultiTaskEpochSampler` (for deciding what proportion to sample from each
  dataset at every epoch) and a `MultiTaskScheduler` (for ordering the instances within an epoch).
- Transformer toolkit to plug and play with modular components of transformer architectures.
- Added a command to count the number of instances we're going to be training with
- Added a `FileLock` class to `common.file_utils`. This is just like the `FileLock` from the `filelock` library, except that
  it adds an optional flag `read_only_ok: bool`, which when set to `True` changes the behavior so that a warning will be emitted
  instead of an exception when lacking write permissions on an existing file lock.
  This makes it possible to use the `FileLock` class on a read-only file system.
- Added a new learning rate scheduler: `CombinedLearningRateScheduler`. This can be used to combine different LR schedulers, using one after the other.
- Added an official CUDA 10.1 Docker image.
- Moving `ModelCard` and `TaskCard` abstractions into the main repository.
- Added a util function `allennlp.nn.util.dist_reduce(...)` for handling distributed reductions.
  This is especially useful when implementing a distributed `Metric`.
- Added a `FileLock` class to `common.file_utils`. This is just like the `FileLock` from the `filelock` library, except that
  it adds an optional flag `read_only_ok: bool`, which when set to `True` changes the behavior so that a warning will be emitted
  instead of an exception when lacking write permissions on an existing file lock.
  This makes it possible to use the `FileLock` class on a read-only file system.
- Added a new learning rate scheduler: `CombinedLearningRateScheduler`. This can be used to combine different LR schedulers, using one after the other.
- Moving `ModelCard` and `TaskCard` abstractions into the main repository.

### Changed

- `DatasetReader`s are now always lazy. This means there is no `lazy` parameter in the base
  class, and the `_read()` method should always be a generator.
- The `DataLoader` now decides whether to load instances lazily or not.
  With the `PyTorchDataLoader` this is controlled with the `lazy` parameter, but with
  the `MultiProcessDataLoading` this is controlled by the `max_instances_in_memory` setting.
- `ArrayField` is now called `TensorField`, and implemented in terms of torch tensors, not numpy.
- Improved `nn.util.move_to_device` function by avoiding an unnecessary recursive check for tensors and
  adding a `non_blocking` optional argument, which is the same argument as in `torch.Tensor.to()`.
- If you are trying to create a heterogeneous batch, you now get a better error message.
- Readers using the new vision features now explicitly log how they are featurizing images.
- `master_addr` and `master_port` renamed to `primary_addr` and `primary_port`, respectively.
- `is_master` parameter for training callbacks renamed to `is_primary`.
- `master` branch renamed to `main`
- Torch version bumped to 1.7.1 in Docker images.
- 'master' branch renamed to 'main'
- Torch version bumped to 1.7.1 in Docker images.

### Removed

- Removed `nn.util.has_tensor`.

### Fixed

- The `build-vocab` command no longer crashes when the resulting vocab file is
  in the current working directory.
- VQA models now use the `vqa_score` metric for early stopping. This results in
  much better scores.
- Fixed typo with `LabelField` string representation: removed trailing apostrophe.
- `Vocabulary.from_files` and `cached_path` will issue a warning, instead of failing, when a lock on an existing resource
  can't be acquired because the file system is read-only.
- `TrackEpochCallback` is now a `EpochCallback`.

## [v1.3.0](https://github.com/allenai/allennlp/releases/tag/v1.3.0) - 2020-12-15

### Added

- Added links to source code in docs.
- Added `get_embedding_layer` and `get_text_field_embedder` to the `Predictor` class; to specify embedding layers for non-AllenNLP models.
- Added [Gaussian Error Linear Unit (GELU)](https://pytorch.org/docs/stable/generated/torch.nn.GELU.html) as an Activation.

### Changed

- Renamed module `allennlp.data.tokenizers.token` to `allennlp.data.tokenizers.token_class` to avoid
  [this bug](https://github.com/allenai/allennlp/issues/4819).
- `transformers` dependency updated to version 4.0.1.
- `BasicClassifier`'s forward method now takes a metadata field.

### Fixed

- Fixed a lot of instances where tensors were first created and then sent to a device
  with `.to(device)`. Instead, these tensors are now created directly on the target device.
- Fixed issue with `GradientDescentTrainer` when constructed with `validation_data_loader=None` and `learning_rate_scheduler!=None`.
- Fixed a bug when removing all handlers in root logger.
- `ShardedDatasetReader` now inherits parameters from `base_reader` when required.
- Fixed an issue in `FromParams` where parameters in the `params` object used to a construct a class
  were not passed to the constructor if the value of the parameter was equal to the default value.
  This caused bugs in some edge cases where a subclass that takes `**kwargs` needs to inspect
  `kwargs` before passing them to its superclass.
- Improved the band-aid solution for segmentation faults and the "ImportError: dlopen: cannot load any more object with static TLS"
  by adding a `transformers` import.
- Added safety checks for extracting tar files
- Turned superfluous warning to info when extending the vocab in the embedding matrix, if no pretrained file was provided

## [v1.2.2](https://github.com/allenai/allennlp/releases/tag/v1.2.2) - 2020-11-17

### Added

- Added Docker builds for other torch-supported versions of CUDA.
- Adds [`allennlp-semparse`](https://github.com/allenai/allennlp-semparse) as an official, default plugin.

### Fixed

- `GumbelSampler` now sorts the beams by their true log prob.

## [v1.2.1](https://github.com/allenai/allennlp/releases/tag/v1.2.1) - 2020-11-10

### Added

- Added an optional `seed` parameter to `ModelTestCase.set_up_model` which sets the random
  seed for `random`, `numpy`, and `torch`.
- Added support for a global plugins file at `~/.allennlp/plugins`.
- Added more documentation about plugins.
- Added sampler class and parameter in beam search for non-deterministic search, with several
  implementations, including `MultinomialSampler`, `TopKSampler`, `TopPSampler`, and
  `GumbelSampler`. Utilizing `GumbelSampler` will give [Stochastic Beam Search](https://api.semanticscholar.org/CorpusID:76662039).

### Changed

- Pass batch metrics to `BatchCallback`.

### Fixed

- Fixed a bug where forward hooks were not cleaned up with saliency interpreters if there
  was an exception.
- Fixed the computation of saliency maps in the Interpret code when using mismatched indexing.
  Previously, we would compute gradients from the top of the transformer, after aggregation from
  wordpieces to tokens, which gives results that are not very informative. Now, we compute gradients
  with respect to the embedding layer, and aggregate wordpieces to tokens separately.
- Fixed the heuristics for finding embedding layers in the case of RoBERTa. An update in the
  `transformers` library broke our old heuristic.
- Fixed typo with registered name of ROUGE metric. Previously was `rogue`, fixed to `rouge`.
- Fixed default masks that were erroneously created on the CPU even when a GPU is available.
- Fixed pretrained embeddings for transformers that don't use end tokens.
- Fixed the transformer tokenizer cache when the tokenizers are initialized with custom kwargs.

## [v1.2.0](https://github.com/allenai/allennlp/releases/tag/v1.2.0) - 2020-10-29

### Changed

- Enforced stricter typing requirements around the use of `Optional[T]` types.
- Changed the behavior of `Lazy` types in `from_params` methods. Previously, if you defined a `Lazy` parameter like
  `foo: Lazy[Foo] = None` in a custom `from_params` classmethod, then `foo` would actually never be `None`.
  This behavior is now different. If no params were given for `foo`, it will be `None`.
  You can also now set default values for foo like `foo: Lazy[Foo] = Lazy(Foo)`.
  Or, if you want you want a default value but also want to allow for `None` values, you can
  write it like this: `foo: Optional[Lazy[Foo]] = Lazy(Foo)`.
- Added support for PyTorch version 1.7.

### Fixed

- Made it possible to instantiate `TrainerCallback` from config files.
- Fixed the remaining broken internal links in the API docs.
- Fixed a bug where Hotflip would crash with a model that had multiple TokenIndexers and the input
  used rare vocabulary items.
- Fixed a bug where `BeamSearch` would fail if `max_steps` was equal to 1.
- Fixed `BasicTextFieldEmbedder` to not raise ConfigurationError if it has embedders that are empty and not in input

## [v1.2.0rc1](https://github.com/allenai/allennlp/releases/tag/v1.2.0rc1) - 2020-10-22

### Added

- Added a warning when `batches_per_epoch` for the validation data loader is inherited from
  the train data loader.
- Added a `build-vocab` subcommand that can be used to build a vocabulary from a training config file.
- Added `tokenizer_kwargs` argument to `PretrainedTransformerMismatchedIndexer`.
- Added `tokenizer_kwargs` and `transformer_kwargs` arguments to `PretrainedTransformerMismatchedEmbedder`.
- Added official support for Python 3.8.
- Added a script: `scripts/release_notes.py`, which automatically prepares markdown release notes from the
  CHANGELOG and commit history.
- Added a flag `--predictions-output-file` to the `evaluate` command, which tells AllenNLP to write the
  predictions from the given dataset to the file as JSON lines.
- Added the ability to ignore certain missing keys when loading a model from an archive. This is done
  by adding a class-level variable called `authorized_missing_keys` to any PyTorch module that a `Model` uses.
  If defined, `authorized_missing_keys` should be a list of regex string patterns.
- Added `FBetaMultiLabelMeasure`, a multi-label Fbeta metric. This is a subclass of the existing `FBetaMeasure`.
- Added ability to pass additional key word arguments to `cached_transformers.get()`, which will be passed on to `AutoModel.from_pretrained()`.
- Added an `overrides` argument to `Predictor.from_path()`.
- Added a `cached-path` command.
- Added a function `inspect_cache` to `common.file_utils` that prints useful information about the cache. This can also
  be used from the `cached-path` command with `allennlp cached-path --inspect`.
- Added a function `remove_cache_entries` to `common.file_utils` that removes any cache entries matching the given
  glob patterns. This can used from the `cached-path` command with `allennlp cached-path --remove some-files-*`.
- Added logging for the main process when running in distributed mode.
- Added a `TrainerCallback` object to support state sharing between batch and epoch-level training callbacks.
- Added support for .tar.gz in PretrainedModelInitializer.
- Made `BeamSearch` instantiable `from_params`.
- Pass `serialization_dir` to `Model` and `DatasetReader`.
- Added an optional `include_in_archive` parameter to the top-level of configuration files. When specified, `include_in_archive` should be a list of paths relative to the serialization directory which will be bundled up with the final archived model from a training run.

### Changed

- Subcommands that don't require plugins will no longer cause plugins to be loaded or have an `--include-package` flag.
- Allow overrides to be JSON string or `dict`.
- `transformers` dependency updated to version 3.1.0.
- When `cached_path` is called on a local archive with `extract_archive=True`, the archive is now extracted into a unique subdirectory of the cache root instead of a subdirectory of the archive's directory. The extraction directory is also unique to the modification time of the archive, so if the file changes, subsequent calls to `cached_path` will know to re-extract the archive.
- Removed the `truncation_strategy` parameter to `PretrainedTransformerTokenizer`. The way we're calling the tokenizer, the truncation strategy takes no effect anyways.
- Don't use initializers when loading a model, as it is not needed.
- Distributed training will now automatically search for a local open port if the `master_port` parameter is not provided.
- In training, save model weights before evaluation.
- `allennlp.common.util.peak_memory_mb` renamed to `peak_cpu_memory`, and `allennlp.common.util.gpu_memory_mb` renamed to `peak_gpu_memory`,
  and they both now return the results in bytes as integers. Also, the `peak_gpu_memory` function now utilizes PyTorch functions to find the memory
  usage instead of shelling out to the `nvidia-smi` command. This is more efficient and also more accurate because it only takes
  into account the tensor allocations of the current PyTorch process.
- Make sure weights are first loaded to the cpu when using PretrainedModelInitializer, preventing wasted GPU memory.
- Load dataset readers in `load_archive`.
- Updated `AllenNlpTestCase` docstring to remove reference to `unittest.TestCase`

### Removed

- Removed `common.util.is_master` function.

### Fixed

- Fix CUDA/CPU device mismatch bug during distributed training for categorical accuracy metric.
- Fixed a bug where the reported `batch_loss` metric was incorrect when training with gradient accumulation.
- Class decorators now displayed in API docs.
- Fixed up the documentation for the `allennlp.nn.beam_search` module.
- Ignore `*args` when constructing classes with `FromParams`.
- Ensured some consistency in the types of the values that metrics return.
- Fix a PyTorch warning by explicitly providing the `as_tuple` argument (leaving
  it as its default value of `False`) to `Tensor.nonzero()`.
- Remove temporary directory when extracting model archive in `load_archive`
  at end of function rather than via `atexit`.
- Fixed a bug where using `cached_path()` offline could return a cached resource's lock file instead
  of the cache file.
- Fixed a bug where `cached_path()` would fail if passed a `cache_dir` with the user home shortcut `~/`.
- Fixed a bug in our doc building script where markdown links did not render properly
  if the "href" part of the link (the part inside the `()`) was on a new line.
- Changed how gradients are zeroed out with an optimization. See [this video from NVIDIA](https://www.youtube.com/watch?v=9mS1fIYj1So)
  at around the 9 minute mark.
- Fixed a bug where parameters to a `FromParams` class that are dictionaries wouldn't get logged
  when an instance is instantiated `from_params`.
- Fixed a bug in distributed training where the vocab would be saved from every worker, when it should have been saved by only the local master process.
- Fixed a bug in the calculation of rouge metrics during distributed training where the total sequence count was not being aggregated across GPUs.
- Fixed `allennlp.nn.util.add_sentence_boundary_token_ids()` to use `device` parameter of input tensor.
- Be sure to close the TensorBoard writer even when training doesn't finish.
- Fixed the docstring for `PyTorchSeq2VecWrapper`.
- Fixed a bug in the cnn_encoder where activations involving masked tokens could be picked up by the max
- Fix intra word tokenization for `PretrainedTransformerTokenizer` when disabling fast tokenizer.

## [v1.1.0](https://github.com/allenai/allennlp/releases/tag/v1.1.0) - 2020-09-08

### Fixed

- Fixed handling of some edge cases when constructing classes with `FromParams` where the class
  accepts `**kwargs`.
- Fixed division by zero error when there are zero-length spans in the input to a
  `PretrainedTransformerMismatchedIndexer`.
- Improved robustness of `cached_path` when extracting archives so that the cache won't be corrupted
  if a failure occurs during extraction.
- Fixed a bug with the `average` and `evalb_bracketing_score` metrics in distributed training.

### Added

- `Predictor.capture_model_internals()` now accepts a regex specifying which modules to capture.

## [v1.1.0rc4](https://github.com/allenai/allennlp/releases/tag/v1.1.0rc4) - 2020-08-20

### Added

- Added a workflow to GitHub Actions that will automatically close unassigned stale issues and
  ping the assignees of assigned stale issues.

### Fixed

- Fixed a bug in distributed metrics that caused nan values due to repeated addition of an accumulated variable.

## [v1.1.0rc3](https://github.com/allenai/allennlp/releases/tag/v1.1.0rc3) - 2020-08-12

### Fixed

- Fixed how truncation was handled with `PretrainedTransformerTokenizer`.
  Previously, if `max_length` was set to `None`, the tokenizer would still do truncation if the
  transformer model had a default max length in its config.
  Also, when `max_length` was set to a non-`None` value, several warnings would appear
  for certain transformer models around the use of the `truncation` parameter.
- Fixed evaluation of all metrics when using distributed training.
- Added a `py.typed` marker. Fixed type annotations in `allennlp.training.util`.
- Fixed problem with automatically detecting whether tokenization is necessary.
  This affected primarily the Roberta SST model.
- Improved help text for using the --overrides command line flag.

## [v1.1.0rc2](https://github.com/allenai/allennlp/releases/tag/v1.1.0rc2) - 2020-07-31

### Changed

- Upgraded PyTorch requirement to 1.6.
- Replaced the NVIDIA Apex AMP module with torch's native AMP module. The default trainer (`GradientDescentTrainer`)
  now takes a `use_amp: bool` parameter instead of the old `opt_level: str` parameter.

### Fixed

- Removed unnecessary warning about deadlocks in `DataLoader`.
- Fixed testing models that only return a loss when they are in training mode.
- Fixed a bug in `FromParams` that caused silent failure in case of the parameter type being `Optional[Union[...]]`.
- Fixed a bug where the program crashes if `evaluation_data_loader` is a `AllennlpLazyDataset`.

### Added

- Added the option to specify `requires_grad: false` within an optimizer's parameter groups.
- Added the `file-friendly-logging` flag back to the `train` command. Also added this flag to the `predict`, `evaluate`, and `find-learning-rate` commands.
- Added an `EpochCallback` to track current epoch as a model class member.
- Added the option to enable or disable gradient checkpointing for transformer token embedders via boolean parameter `gradient_checkpointing`.

### Removed

- Removed the `opt_level` parameter to `Model.load` and `load_archive`. In order to use AMP with a loaded
  model now, just run the model's forward pass within torch's [`autocast`](https://pytorch.org/docs/stable/amp.html#torch.cuda.amp.autocast)
  context.

## [v1.1.0rc1](https://github.com/allenai/allennlp/releases/tag/v1.1.0rc1) - 2020-07-14

### Fixed

- Reduced the amount of log messages produced by `allennlp.common.file_utils`.
- Fixed a bug where `PretrainedTransformerEmbedder` parameters appeared to be trainable
  in the log output even when `train_parameters` was set to `False`.
- Fixed a bug with the sharded dataset reader where it would only read a fraction of the instances
  in distributed training.
- Fixed checking equality of `TensorField`s.
- Fixed a bug where `NamespaceSwappingField` did not work correctly with `.empty_field()`.
- Put more sensible defaults on the `huggingface_adamw` optimizer.
- Simplified logging so that all logging output always goes to one file.
- Fixed interaction with the python command line debugger.
- Log the grad norm properly even when we're not clipping it.
- Fixed a bug where `PretrainedModelInitializer` fails to initialize a model with a 0-dim tensor
- Fixed a bug with the layer unfreezing schedule of the `SlantedTriangular` learning rate scheduler.
- Fixed a regression with logging in the distributed setting. Only the main worker should write log output to the terminal.
- Pinned the version of boto3 for package managers (e.g. poetry).
- Fixed issue #4330 by updating the `tokenizers` dependency.
- Fixed a bug in `TextClassificationPredictor` so that it passes tokenized inputs to the `DatasetReader`
  in case it does not have a tokenizer.
- `reg_loss` is only now returned for models that have some regularization penalty configured.
- Fixed a bug that prevented `cached_path` from downloading assets from GitHub releases.
- Fixed a bug that erroneously increased last label's false positive count in calculating fbeta metrics.
- `Tqdm` output now looks much better when the output is being piped or redirected.
- Small improvements to how the API documentation is rendered.
- Only show validation progress bar from main process in distributed training.

### Added

- Adjust beam search to support multi-layer decoder.
- A method to ModelTestCase for running basic model tests when you aren't using config files.
- Added some convenience methods for reading files.
- Added an option to `file_utils.cached_path` to automatically extract archives.
- Added the ability to pass an archive file instead of a local directory to `Vocab.from_files`.
- Added the ability to pass an archive file instead of a glob to `ShardedDatasetReader`.
- Added a new `"linear_with_warmup"` learning rate scheduler.
- Added a check in `ShardedDatasetReader` that ensures the base reader doesn't implement manual
  distributed sharding itself.
- Added an option to `PretrainedTransformerEmbedder` and `PretrainedTransformerMismatchedEmbedder` to use a
  scalar mix of all hidden layers from the transformer model instead of just the last layer. To utilize
  this, just set `last_layer_only` to `False`.
- `cached_path()` can now read files inside of archives.
- Training metrics now include `batch_loss` and `batch_reg_loss` in addition to aggregate loss across number of batches.

### Changed

- Not specifying a `cuda_device` now automatically determines whether to use a GPU or not.
- Discovered plugins are logged so you can see what was loaded.
- `allennlp.data.DataLoader` is now an abstract registrable class. The default implementation
  remains the same, but was renamed to `allennlp.data.PyTorchDataLoader`.
- `BertPooler` can now unwrap and re-wrap extra dimensions if necessary.
- New `transformers` dependency. Only version >=3.0 now supported.

## [v1.0.0](https://github.com/allenai/allennlp/releases/tag/v1.0.0) - 2020-06-16

### Fixed

- Lazy dataset readers now work correctly with multi-process data loading.
- Fixed race conditions that could occur when using a dataset cache.

### Added

- A bug where where all datasets would be loaded for vocab creation even if not needed.
- A parameter to the `DatasetReader` class: `manual_multi_process_sharding`. This is similar
  to the `manual_distributed_sharding` parameter, but applies when using a multi-process
  `DataLoader`.

## [v1.0.0rc6](https://github.com/allenai/allennlp/releases/tag/v1.0.0rc6) - 2020-06-11

### Fixed

- A bug where `TextField`s could not be duplicated since some tokenizers cannot be deep-copied.
  See https://github.com/allenai/allennlp/issues/4270.
- Our caching mechanism had the potential to introduce race conditions if multiple processes
  were attempting to cache the same file at once. This was fixed by using a lock file tied to each
  cached file.
- `get_text_field_mask()` now supports padding indices that are not `0`.
- A bug where `predictor.get_gradients()` would return an empty dictionary if an embedding layer had trainable set to false
- Fixes `PretrainedTransformerMismatchedIndexer` in the case where a token consists of zero word pieces.
- Fixes a bug when using a lazy dataset reader that results in a `UserWarning` from PyTorch being printed at
  every iteration during training.
- Predictor names were inconsistently switching between dashes and underscores. Now they all use underscores.
- `Predictor.from_path` now automatically loads plugins (unless you specify `load_plugins=False`) so
  that you don't have to manually import a bunch of modules when instantiating predictors from
  an archive path.
- `allennlp-server` automatically found as a plugin once again.

### Added

- A `duplicate()` method on `Instance`s and `Field`s, to be used instead of `copy.deepcopy()`
- A batch sampler that makes sure each batch contains approximately the same number of tokens (`MaxTokensBatchSampler`)
- Functions to turn a sequence of token indices back into tokens
- The ability to use Huggingface encoder/decoder models as token embedders
- Improvements to beam search
- ROUGE metric
- Polynomial decay learning rate scheduler
- A `BatchCallback` for logging CPU and GPU memory usage to tensorboard. This is mainly for debugging
  because using it can cause a significant slowdown in training.
- Ability to run pretrained transformers as an embedder without training the weights
- Add Optuna Integrated badge to README.md

### Changed

- Similar to our caching mechanism, we introduced a lock file to the vocab to avoid race
  conditions when saving/loading the vocab from/to the same serialization directory in different processes.
- Changed the `Token`, `Instance`, and `Batch` classes along with all `Field` classes to "slots" classes. This dramatically reduces the size in memory of instances.
- SimpleTagger will no longer calculate span-based F1 metric when `calculate_span_f1` is `False`.
- CPU memory for every worker is now reported in the logs and the metrics. Previously this was only reporting the CPU memory of the master process, and so it was only
  correct in the non-distributed setting.
- To be consistent with PyTorch `IterableDataset`, `AllennlpLazyDataset` no longer implements `__len__()`.
  Previously it would always return 1.
- Removed old tutorials, in favor of [the new AllenNLP Guide](https://guide.allennlp.org)
- Changed the vocabulary loading to consider new lines for Windows/Linux and Mac.

## [v1.0.0rc5](https://github.com/allenai/allennlp/releases/tag/v1.0.0rc5) - 2020-05-26

### Fixed

- Fix bug where `PretrainedTransformerTokenizer` crashed with some transformers (#4267)
- Make `cached_path` work offline.
- Tons of docstring inconsistencies resolved.
- Nightly builds no longer run on forks.
- Distributed training now automatically figures out which worker should see which instances
- A race condition bug in distributed training caused from saving the vocab to file from the master process while other processing might be reading those files.
- Unused dependencies in `setup.py` removed.

### Added

- Additional CI checks to ensure docstrings are consistently formatted.
- Ability to train on CPU with multiple processes by setting `cuda_devices` to a list of negative integers in your training config. For example: `"distributed": {"cuda_devices": [-1, -1]}`. This is mainly to make it easier to test and debug distributed training code..
- Documentation for when parameters don't need config file entries.

### Changed

- The `allennlp test-install` command now just ensures the core submodules can
  be imported successfully, and prints out some other useful information such as the version, PyTorch version,
  and the number of GPU devices available.
- All of the tests moved from `allennlp/tests` to `tests` at the root level, and
  `allennlp/tests/fixtures` moved to `test_fixtures` at the root level. The PyPI source and wheel distributions will no longer include tests and fixtures.

## [v1.0.0rc4](https://github.com/allenai/allennlp/releases/tag/v1.0.0rc4) - 2020-05-14

We first introduced this `CHANGELOG` after release `v1.0.0rc4`, so please refer to the GitHub release
notes for this and earlier releases.<|MERGE_RESOLUTION|>--- conflicted
+++ resolved
@@ -14,12 +14,8 @@
 
 ### Removed
 
-<<<<<<< HEAD
 - Removed Tango components, since they now live at https://github.com/allenai/tango.
-=======
-- Removed dependency on the overrides package
->>>>>>> 1caf0daf
-
+- Removed dependency on the `overrides` package
 
 ## [v2.8.0](https://github.com/allenai/allennlp/releases/tag/v2.8.0) - 2021-11-01
 
