# Changelog

All notable changes to this project will be documented in this file.

The format is based on [Keep a Changelog](https://keepachangelog.com/en/1.0.0/),
and this project adheres to [Semantic Versioning](https://semver.org/spec/v2.0.0.html).

## Unreleased


## [v2.3.1](https://github.com/allenai/allennlp/releases/tag/v2.3.1) - 2021-04-20

### Added

- Added support for the HuggingFace Hub as an alternative way to handle loading files. Hub downloads should be made through the `hf://` URL scheme.
- Add new dimension to the `interpret` module: influence functions via the `InfluenceInterpreter` base class, along with a concrete implementation: `SimpleInfluence`.
- Added a `quiet` parameter to the `MultiProcessDataLoading` that disables `Tqdm` progress bars.
- The test for distributed metrics now takes a parameter specifying how often you want to run it.
<<<<<<< HEAD
- Added four bias direction methods (`PCABiasDirection`, `PairedPCABiasDirection`, `TwoMeansBiasDirection`, `ClassificationNormalBiasDirection`) and four bias mitigation methods (`LinearBiasMitigator`, `HardBiasMitigator`, `INLPBiasMitigator`, `OSCaRBiasMitigator`).
=======
- Created the fairness module and added four fairness metrics: `Independence`, `Separation`, `Sufficiency`, and `DemographicParityWithoutGroundTruth`.

### Changed

- Updated CONTRIBUTING.md to remind reader to upgrade pip setuptools to avoid spaCy installation issues.

### Fixed

- Fixed a bug with the `ShardedDatasetReader` when used with multi-process data loading (https://github.com/allenai/allennlp/issues/5132).
>>>>>>> f877fdc3


## [v2.3.0](https://github.com/allenai/allennlp/releases/tag/v2.3.0) - 2021-04-14

### Added

- Ported the following Huggingface `LambdaLR`-based schedulers: `ConstantLearningRateScheduler`, `ConstantWithWarmupLearningRateScheduler`, `CosineWithWarmupLearningRateScheduler`, `CosineHardRestartsWithWarmupLearningRateScheduler`.
- Added new `sub_token_mode` parameter to `pretrained_transformer_mismatched_embedder` class to support first sub-token embedding
- Added a way to run a multi task model with a dataset reader as part of `allennlp predict`.
- Added new `eval_mode` in `PretrainedTransformerEmbedder`. If it is set to `True`, the transformer is _always_ run in evaluation mode, which, e.g., disables dropout and does not update batch normalization statistics.
- Added additional parameters to the W&B callback: `entity`, `group`, `name`, `notes`, and `wandb_kwargs`.

### Changed

- Sanity checks in the `GradientDescentTrainer` can now be turned off by setting the `run_sanity_checks` parameter to `False`.
- Allow the order of examples in the task cards to be specified explicitly
- `histogram_interval` parameter is now deprecated in `TensorboardWriter`, please use `distribution_interval` instead.
- Memory usage is not logged in tensorboard during training now. `ConsoleLoggerCallback` should be used instead.
- If you use the `min_count` parameter of the Vocabulary, but you specify a namespace that does not exist, the vocabulary creation will raise a `ConfigurationError`.
- Documentation updates made to SoftmaxLoss regarding padding and the expected shapes of the input and output tensors of `forward`.
- Moved the data preparation script for coref into allennlp-models.
- If a transformer is not in cache but has override weights, the transformer's pretrained weights are no longer downloaded, that is, only its `config.json` file is downloaded.
- `SanityChecksCallback` now raises `SanityCheckError` instead of `AssertionError` when a check fails.
- `jsonpickle` removed from dependencies.
- Improved the error message from `Registrable.by_name()` when the name passed does not match any registered subclassess.
  The error message will include a suggestion if there is a close match between the name passed and a registered name.

### Fixed

- Fixed a bug where some `Activation` implementations could not be pickled due to involving a lambda function.
- Fixed `__str__()` method on `ModelCardInfo` class.
- Fixed a stall when using distributed training and gradient accumulation at the same time
- Fixed an issue where using the `from_pretrained_transformer` `Vocabulary` constructor in distributed training via the `allennlp train` command
  would result in the data being iterated through unnecessarily.
- Fixed a bug regarding token indexers with the `InterleavingDatasetReader` when used with multi-process data loading.
- Fixed a warning from `transformers` when using `max_length` in the `PretrainedTransformerTokenizer`.

### Removed

- Removed the `stride` parameter to `PretrainedTransformerTokenizer`. This parameter had no effect.


## [v2.2.0](https://github.com/allenai/allennlp/releases/tag/v2.2.0) - 2021-03-26


### Added

- Add new method on `Field` class: `.human_readable_repr() -> Any`
- Add new method on `Instance` class: `.human_readable_dict() -> JsonDict`.
- Added `WandBCallback` class for [Weights & Biases](https://wandb.ai) integration, registered as a callback under
  the name "wandb".
- Added `TensorBoardCallback` to replace the `TensorBoardWriter`. Registered as a callback
  under the name "tensorboard".
- Added `NormalizationBiasVerification` and `SanityChecksCallback` for model sanity checks.
- `SanityChecksCallback` runs by default from the `allennlp train` command.
  It can be turned off by setting `trainer.enable_default_callbacks` to `false` in your config.

### Changed

- Use attributes of `ModelOutputs` object in `PretrainedTransformerEmbedder` instead of indexing.
- Added support for PyTorch version 1.8 and `torchvision` version 0.9 .
- `Model.get_parameters_for_histogram_tensorboard_logging` is deprecated in favor of
  `Model.get_parameters_for_histogram_logging`.

### Fixed

- Makes sure tensors that are stored in `TensorCache` always live on CPUs
- Fixed a bug where `FromParams` objects wrapped in `Lazy()` couldn't be pickled.
- Fixed a bug where the `ROUGE` metric couldn't be picked.
- Fixed a bug reported by https://github.com/allenai/allennlp/issues/5036. We keeps our spacy POS tagger on.

### Removed

- Removed `TensorBoardWriter`. Please use the `TensorBoardCallback` instead.


## [v2.1.0](https://github.com/allenai/allennlp/releases/tag/v2.1.0) - 2021-02-24

### Changed

- `coding_scheme` parameter is now deprecated in `Conll2003DatasetReader`, please use `convert_to_coding_scheme` instead.
- Support spaCy v3

### Added

- Added `ModelUsage` to `ModelCard` class.
- Added a way to specify extra parameters to the predictor in an `allennlp predict` call.
- Added a way to initialize a `Vocabulary` from transformers models.
- Added the ability to use `Predictors` with multitask models through the new `MultiTaskPredictor`.
- Added an example for fields of type `ListField[TextField]` to `apply_token_indexers` API docs.
- Added `text_key` and `label_key` parameters to `TextClassificationJsonReader` class.
- Added `MultiOptimizer`, which allows you to use different optimizers for different parts of your model.
- Added a clarification to `predictions_to_labeled_instances` API docs for attack from json

### Fixed

- `@Registrable.register(...)` decorator no longer masks the decorated class's annotations
- Ensured that `MeanAbsoluteError` always returns a `float` metric value instead of a `Tensor`.
- Learning rate schedulers that rely on metrics from the validation set were broken in v2.0.0. This
  brings that functionality back.
- Fixed a bug where the `MultiProcessDataLoading` would crash when `num_workers > 0`, `start_method = "spawn"`, `max_instances_in_memory not None`, and `batches_per_epoch not None`.
- Fixed documentation and validation checks for `FBetaMultiLabelMetric`.
- Fixed handling of HTTP errors when fetching remote resources with `cached_path()`. Previously the content would be cached even when
  certain errors - like 404s - occurred. Now an `HTTPError` will be raised whenever the HTTP response is not OK.
- Fixed a bug where the `MultiTaskDataLoader` would crash when `num_workers > 0`
- Fixed an import error that happens when PyTorch's distributed framework is unavailable on the system.


## [v2.0.1](https://github.com/allenai/allennlp/releases/tag/v2.0.1) - 2021-01-29

### Added

- Added `tokenizer_kwargs` and `transformer_kwargs` arguments to `PretrainedTransformerBackbone`
- Resize transformers word embeddings layer for `additional_special_tokens`

### Changed

- GradientDescentTrainer makes `serialization_dir` when it's instantiated, if it doesn't exist.

### Fixed

- `common.util.sanitize` now handles sets.


## [v2.0.0](https://github.com/allenai/allennlp/releases/tag/v2.0.0) - 2021-01-27

### Added

- The `TrainerCallback` constructor accepts `serialization_dir` provided by `Trainer`. This can be useful for `Logger` callbacks those need to store files in the run directory.
- The `TrainerCallback.on_start()` is fired at the start of the training.
- The `TrainerCallback` event methods now accept `**kwargs`. This may be useful to maintain backwards-compability of callbacks easier in the future. E.g. we may decide to pass the exception/traceback object in case of failure to `on_end()` and this older callbacks may simply ignore the argument instead of raising a `TypeError`.
- Added a `TensorBoardCallback` which wraps the `TensorBoardWriter`.

### Changed

- The `TrainerCallack.on_epoch()` does not fire with `epoch=-1` at the start of the training.
  Instead, `TrainerCallback.on_start()` should be used for these cases.
- `TensorBoardBatchMemoryUsage` is converted from `BatchCallback` into `TrainerCallback`.
- `TrackEpochCallback` is converted from `EpochCallback` into `TrainerCallback`.
- `Trainer` can accept callbacks simply with name `callbacks` instead of `trainer_callbacks`.
- `TensorboardWriter` renamed to `TensorBoardWriter`, and removed as an argument to the `GradientDescentTrainer`.
  In order to enable TensorBoard logging during training, you should utilize the `TensorBoardCallback` instead.

### Removed

- Removed `EpochCallback`, `BatchCallback` in favour of `TrainerCallback`.
  The metaclass-wrapping implementation is removed as well.
- Removed the `tensorboard_writer` parameter to `GradientDescentTrainer`. You should use the `TensorBoardCallback` now instead.

### Fixed

- Now Trainer always fires `TrainerCallback.on_end()` so all the resources can be cleaned up properly.
- Fixed the misspelling, changed `TensoboardBatchMemoryUsage` to `TensorBoardBatchMemoryUsage`.
- We set a value to `epoch` so in case of firing `TrainerCallback.on_end()` the variable is bound.
  This could have lead to an error in case of trying to recover a run after it was finished training.


## [v2.0.0rc1](https://github.com/allenai/allennlp/releases/tag/v2.0.0rc1) - 2021-01-21

### Added

- Added `TensorCache` class for caching tensors on disk
- Added abstraction and concrete implementation for image loading
- Added abstraction and concrete implementation for `GridEmbedder`
- Added abstraction and demo implementation for an image augmentation module.
- Added abstraction and concrete implementation for region detectors.
- A new high-performance default `DataLoader`: `MultiProcessDataLoading`.
- A `MultiTaskModel` and abstractions to use with it, including `Backbone` and `Head`.  The
  `MultiTaskModel` first runs its inputs through the `Backbone`, then passes the result (and
  whatever other relevant inputs it got) to each `Head` that's in use.
- A `MultiTaskDataLoader`, with a corresponding `MultiTaskDatasetReader`, and a couple of new
  configuration objects: `MultiTaskEpochSampler` (for deciding what proportion to sample from each
  dataset at every epoch) and a `MultiTaskScheduler` (for ordering the instances within an epoch).
- Transformer toolkit to plug and play with modular components of transformer architectures.
- Added a command to count the number of instances we're going to be training with
- Added a `FileLock` class to `common.file_utils`. This is just like the `FileLock` from the `filelock` library, except that
  it adds an optional flag `read_only_ok: bool`, which when set to `True` changes the behavior so that a warning will be emitted
  instead of an exception when lacking write permissions on an existing file lock.
  This makes it possible to use the `FileLock` class on a read-only file system.
- Added a new learning rate scheduler: `CombinedLearningRateScheduler`. This can be used to combine different LR schedulers, using one after the other.
- Added an official CUDA 10.1 Docker image.
- Moving `ModelCard` and `TaskCard` abstractions into the main repository.
- Added a util function `allennlp.nn.util.dist_reduce(...)` for handling distributed reductions.
  This is especially useful when implementing a distributed `Metric`.
- Added a `FileLock` class to `common.file_utils`. This is just like the `FileLock` from the `filelock` library, except that
  it adds an optional flag `read_only_ok: bool`, which when set to `True` changes the behavior so that a warning will be emitted
  instead of an exception when lacking write permissions on an existing file lock.
  This makes it possible to use the `FileLock` class on a read-only file system.
- Added a new learning rate scheduler: `CombinedLearningRateScheduler`. This can be used to combine different LR schedulers, using one after the other.
- Moving `ModelCard` and `TaskCard` abstractions into the main repository.

### Changed

- `DatasetReader`s are now always lazy. This means there is no `lazy` parameter in the base
  class, and the `_read()` method should always be a generator.
- The `DataLoader` now decides whether to load instances lazily or not.
  With the `PyTorchDataLoader` this is controlled with the `lazy` parameter, but with
  the `MultiProcessDataLoading` this is controlled by the `max_instances_in_memory` setting.
- `ArrayField` is now called `TensorField`, and implemented in terms of torch tensors, not numpy.
- Improved `nn.util.move_to_device` function by avoiding an unnecessary recursive check for tensors and
  adding a `non_blocking` optional argument, which is the same argument as in `torch.Tensor.to()`.
- If you are trying to create a heterogeneous batch, you now get a better error message.
- Readers using the new vision features now explicitly log how they are featurizing images.
- `master_addr` and `master_port` renamed to `primary_addr` and `primary_port`, respectively.
- `is_master` parameter for training callbacks renamed to `is_primary`.
- `master` branch renamed to `main`
- Torch version bumped to 1.7.1 in Docker images.
- 'master' branch renamed to 'main'
- Torch version bumped to 1.7.1 in Docker images.

### Removed

- Removed `nn.util.has_tensor`.

### Fixed

- The `build-vocab` command no longer crashes when the resulting vocab file is
  in the current working directory.
- VQA models now use the `vqa_score` metric for early stopping. This results in
  much better scores.
- Fixed typo with `LabelField` string representation: removed trailing apostrophe.
- `Vocabulary.from_files` and `cached_path` will issue a warning, instead of failing, when a lock on an existing resource
  can't be acquired because the file system is read-only.
- `TrackEpochCallback` is now a `EpochCallback`.


## [v1.3.0](https://github.com/allenai/allennlp/releases/tag/v1.3.0) - 2020-12-15

### Added

- Added links to source code in docs.
- Added `get_embedding_layer` and `get_text_field_embedder` to the `Predictor` class; to specify embedding layers for non-AllenNLP models.
- Added [Gaussian Error Linear Unit (GELU)](https://pytorch.org/docs/stable/generated/torch.nn.GELU.html) as an Activation.

### Changed

- Renamed module `allennlp.data.tokenizers.token` to `allennlp.data.tokenizers.token_class` to avoid
  [this bug](https://github.com/allenai/allennlp/issues/4819).
- `transformers` dependency updated to version 4.0.1.
- `BasicClassifier`'s forward method now takes a metadata field.

### Fixed

- Fixed a lot of instances where tensors were first created and then sent to a device
  with `.to(device)`. Instead, these tensors are now created directly on the target device.
- Fixed issue with `GradientDescentTrainer` when constructed with `validation_data_loader=None` and `learning_rate_scheduler!=None`.
- Fixed a bug when removing all handlers in root logger.
- `ShardedDatasetReader` now inherits parameters from `base_reader` when required.
- Fixed an issue in `FromParams` where parameters in the `params` object used to a construct a class
  were not passed to the constructor if the value of the parameter was equal to the default value.
  This caused bugs in some edge cases where a subclass that takes `**kwargs` needs to inspect
  `kwargs` before passing them to its superclass.
- Improved the band-aid solution for segmentation faults and the "ImportError: dlopen: cannot load any more object with static TLS"
  by adding a `transformers` import.
- Added safety checks for extracting tar files
- Turned superfluous warning to info when extending the vocab in the embedding matrix, if no pretrained file was provided


## [v1.2.2](https://github.com/allenai/allennlp/releases/tag/v1.2.2) - 2020-11-17

### Added

- Added Docker builds for other torch-supported versions of CUDA.
- Adds [`allennlp-semparse`](https://github.com/allenai/allennlp-semparse) as an official, default plugin.

### Fixed

- `GumbelSampler` now sorts the beams by their true log prob.


## [v1.2.1](https://github.com/allenai/allennlp/releases/tag/v1.2.1) - 2020-11-10

### Added

- Added an optional `seed` parameter to `ModelTestCase.set_up_model` which sets the random
  seed for `random`, `numpy`, and `torch`.
- Added support for a global plugins file at `~/.allennlp/plugins`.
- Added more documentation about plugins.
- Added sampler class and parameter in beam search for non-deterministic search, with several
  implementations, including `MultinomialSampler`, `TopKSampler`, `TopPSampler`, and
  `GumbelSampler`. Utilizing `GumbelSampler` will give [Stochastic Beam Search](https://api.semanticscholar.org/CorpusID:76662039).

### Changed

- Pass batch metrics to `BatchCallback`.

### Fixed

- Fixed a bug where forward hooks were not cleaned up with saliency interpreters if there
  was an exception.
- Fixed the computation of saliency maps in the Interpret code when using mismatched indexing.
  Previously, we would compute gradients from the top of the transformer, after aggregation from
  wordpieces to tokens, which gives results that are not very informative.  Now, we compute gradients
  with respect to the embedding layer, and aggregate wordpieces to tokens separately.
- Fixed the heuristics for finding embedding layers in the case of RoBERTa. An update in the
  `transformers` library broke our old heuristic.
- Fixed typo with registered name of ROUGE metric. Previously was `rogue`, fixed to `rouge`.
- Fixed default masks that were erroneously created on the CPU even when a GPU is available.
- Fixed pretrained embeddings for transformers that don't use end tokens.
- Fixed the transformer tokenizer cache when the tokenizers are initialized with custom kwargs.


## [v1.2.0](https://github.com/allenai/allennlp/releases/tag/v1.2.0) - 2020-10-29

### Changed

- Enforced stricter typing requirements around the use of `Optional[T]` types.
- Changed the behavior of `Lazy` types in `from_params` methods. Previously, if you defined a `Lazy` parameter like
  `foo: Lazy[Foo] = None` in a custom `from_params` classmethod, then `foo` would actually never be `None`.
  This behavior is now different. If no params were given for `foo`, it will be `None`.
  You can also now set default values for foo like `foo: Lazy[Foo] = Lazy(Foo)`.
  Or, if you want you want a default value but also want to allow for `None` values, you can
  write it like this: `foo: Optional[Lazy[Foo]] = Lazy(Foo)`.
- Added support for PyTorch version 1.7.

### Fixed

- Made it possible to instantiate `TrainerCallback` from config files.
- Fixed the remaining broken internal links in the API docs.
- Fixed a bug where Hotflip would crash with a model that had multiple TokenIndexers and the input
  used rare vocabulary items.
- Fixed a bug where `BeamSearch` would fail if `max_steps` was equal to 1.
- Fixed `BasicTextFieldEmbedder` to not raise ConfigurationError if it has embedders that are empty and not in input


## [v1.2.0rc1](https://github.com/allenai/allennlp/releases/tag/v1.2.0rc1) - 2020-10-22

### Added

- Added a warning when `batches_per_epoch` for the validation data loader is inherited from
  the train data loader.
- Added a `build-vocab` subcommand that can be used to build a vocabulary from a training config file.
- Added `tokenizer_kwargs` argument to `PretrainedTransformerMismatchedIndexer`.
- Added `tokenizer_kwargs` and `transformer_kwargs` arguments to `PretrainedTransformerMismatchedEmbedder`.
- Added official support for Python 3.8.
- Added a script: `scripts/release_notes.py`, which automatically prepares markdown release notes from the
  CHANGELOG and commit history.
- Added a flag `--predictions-output-file` to the `evaluate` command, which tells AllenNLP to write the
  predictions from the given dataset to the file as JSON lines.
- Added the ability to ignore certain missing keys when loading a model from an archive. This is done
  by adding a class-level variable called `authorized_missing_keys` to any PyTorch module that a `Model` uses.
  If defined, `authorized_missing_keys` should be a list of regex string patterns.
- Added `FBetaMultiLabelMeasure`, a multi-label Fbeta metric. This is a subclass of the existing `FBetaMeasure`.
- Added ability to pass additional key word arguments to `cached_transformers.get()`, which will be passed on to `AutoModel.from_pretrained()`.
- Added an `overrides` argument to `Predictor.from_path()`.
- Added a `cached-path` command.
- Added a function `inspect_cache` to `common.file_utils` that prints useful information about the cache. This can also
  be used from the `cached-path` command with `allennlp cached-path --inspect`.
- Added a function `remove_cache_entries` to `common.file_utils` that removes any cache entries matching the given
  glob patterns. This can used from the `cached-path` command with `allennlp cached-path --remove some-files-*`.
- Added logging for the main process when running in distributed mode.
- Added a `TrainerCallback` object to support state sharing between batch and epoch-level training callbacks.
- Added support for .tar.gz in PretrainedModelInitializer.
- Made `BeamSearch` instantiable `from_params`.
- Pass `serialization_dir` to `Model` and `DatasetReader`.
- Added an optional `include_in_archive` parameter to the top-level of configuration files. When specified, `include_in_archive` should be a list of paths relative to the serialization directory which will be bundled up with the final archived model from a training run.

### Changed

- Subcommands that don't require plugins will no longer cause plugins to be loaded or have an `--include-package` flag.
- Allow overrides to be JSON string or `dict`.
- `transformers` dependency updated to version 3.1.0.
- When `cached_path` is called on a local archive with `extract_archive=True`, the archive is now extracted into a unique subdirectory of the cache root instead of a subdirectory of the archive's directory. The extraction directory is also unique to the modification time of the archive, so if the file changes, subsequent calls to `cached_path` will know to re-extract the archive.
- Removed the `truncation_strategy` parameter to `PretrainedTransformerTokenizer`. The way we're calling the tokenizer, the truncation strategy takes no effect anyways.
- Don't use initializers when loading a model, as it is not needed.
- Distributed training will now automatically search for a local open port if the `master_port` parameter is not provided.
- In training, save model weights before evaluation.
- `allennlp.common.util.peak_memory_mb` renamed to `peak_cpu_memory`, and `allennlp.common.util.gpu_memory_mb` renamed to `peak_gpu_memory`,
  and they both now return the results in bytes as integers. Also, the `peak_gpu_memory` function now utilizes PyTorch functions to find the memory
  usage instead of shelling out to the `nvidia-smi` command. This is more efficient and also more accurate because it only takes
  into account the tensor allocations of the current PyTorch process.
- Make sure weights are first loaded to the cpu when using PretrainedModelInitializer, preventing wasted GPU memory.
- Load dataset readers in `load_archive`.
- Updated `AllenNlpTestCase` docstring to remove reference to `unittest.TestCase`

### Removed

- Removed `common.util.is_master` function.

### Fixed

- Fix CUDA/CPU device mismatch bug during distributed training for categorical accuracy metric.
- Fixed a bug where the reported `batch_loss` metric was incorrect when training with gradient accumulation.
- Class decorators now displayed in API docs.
- Fixed up the documentation for the `allennlp.nn.beam_search` module.
- Ignore `*args` when constructing classes with `FromParams`.
- Ensured some consistency in the types of the values that metrics return.
- Fix a PyTorch warning by explicitly providing the `as_tuple` argument (leaving
  it as its default value of `False`) to `Tensor.nonzero()`.
- Remove temporary directory when extracting model archive in `load_archive`
  at end of function rather than via `atexit`.
- Fixed a bug where using `cached_path()` offline could return a cached resource's lock file instead
  of the cache file.
- Fixed a bug where `cached_path()` would fail if passed a `cache_dir` with the user home shortcut `~/`.
- Fixed a bug in our doc building script where markdown links did not render properly
  if the "href" part of the link (the part inside the `()`) was on a new line.
- Changed how gradients are zeroed out with an optimization. See [this video from NVIDIA](https://www.youtube.com/watch?v=9mS1fIYj1So)
  at around the 9 minute mark.
- Fixed a bug where parameters to a `FromParams` class that are dictionaries wouldn't get logged
  when an instance is instantiated `from_params`.
- Fixed a bug in distributed training where the vocab would be saved from every worker, when it should have been saved by only the local master process.
- Fixed a bug in the calculation of rouge metrics during distributed training where the total sequence count was not being aggregated across GPUs.
- Fixed `allennlp.nn.util.add_sentence_boundary_token_ids()` to use `device` parameter of input tensor.
- Be sure to close the TensorBoard writer even when training doesn't finish.
- Fixed the docstring for `PyTorchSeq2VecWrapper`.
- Fixed a bug in the cnn_encoder where activations involving masked tokens could be picked up by the max
- Fix intra word tokenization for `PretrainedTransformerTokenizer` when disabling fast tokenizer.


## [v1.1.0](https://github.com/allenai/allennlp/releases/tag/v1.1.0) - 2020-09-08

### Fixed

- Fixed handling of some edge cases when constructing classes with `FromParams` where the class
  accepts `**kwargs`.
- Fixed division by zero error when there are zero-length spans in the input to a
  `PretrainedTransformerMismatchedIndexer`.
- Improved robustness of `cached_path` when extracting archives so that the cache won't be corrupted
  if a failure occurs during extraction.
- Fixed a bug with the `average` and `evalb_bracketing_score` metrics in distributed training.

### Added

- `Predictor.capture_model_internals()` now accepts a regex specifying which modules to capture.


## [v1.1.0rc4](https://github.com/allenai/allennlp/releases/tag/v1.1.0rc4) - 2020-08-20

### Added

- Added a workflow to GitHub Actions that will automatically close unassigned stale issues and
  ping the assignees of assigned stale issues.

### Fixed

- Fixed a bug in distributed metrics that caused nan values due to repeated addition of an accumulated variable.

## [v1.1.0rc3](https://github.com/allenai/allennlp/releases/tag/v1.1.0rc3) - 2020-08-12

### Fixed

- Fixed how truncation was handled with `PretrainedTransformerTokenizer`.
  Previously, if `max_length` was set to `None`, the tokenizer would still do truncation if the
  transformer model had a default max length in its config.
  Also, when `max_length` was set to a non-`None` value, several warnings would appear
  for certain transformer models around the use of the `truncation` parameter.
- Fixed evaluation of all metrics when using distributed training.
- Added a `py.typed` marker. Fixed type annotations in `allennlp.training.util`.
- Fixed problem with automatically detecting whether tokenization is necessary.
  This affected primarily the Roberta SST model.
- Improved help text for using the --overrides command line flag.


## [v1.1.0rc2](https://github.com/allenai/allennlp/releases/tag/v1.1.0rc2) - 2020-07-31

### Changed

- Upgraded PyTorch requirement to 1.6.
- Replaced the NVIDIA Apex AMP module with torch's native AMP module. The default trainer (`GradientDescentTrainer`)
  now takes a `use_amp: bool` parameter instead of the old `opt_level: str` parameter.

### Fixed

- Removed unnecessary warning about deadlocks in `DataLoader`.
- Fixed testing models that only return a loss when they are in training mode.
- Fixed a bug in `FromParams` that caused silent failure in case of the parameter type being `Optional[Union[...]]`.
- Fixed a bug where the program crashes if `evaluation_data_loader` is a `AllennlpLazyDataset`.

### Added

- Added the option to specify `requires_grad: false` within an optimizer's parameter groups.
- Added the `file-friendly-logging` flag back to the `train` command. Also added this flag to the `predict`, `evaluate`, and `find-learning-rate` commands.
- Added an `EpochCallback` to track current epoch as a model class member.
- Added the option to enable or disable gradient checkpointing for transformer token embedders via boolean parameter `gradient_checkpointing`.

### Removed

- Removed the `opt_level` parameter to `Model.load` and `load_archive`. In order to use AMP with a loaded
  model now, just run the model's forward pass within torch's [`autocast`](https://pytorch.org/docs/stable/amp.html#torch.cuda.amp.autocast)
  context.

## [v1.1.0rc1](https://github.com/allenai/allennlp/releases/tag/v1.1.0rc1) - 2020-07-14

### Fixed

- Reduced the amount of log messages produced by `allennlp.common.file_utils`.
- Fixed a bug where `PretrainedTransformerEmbedder` parameters appeared to be trainable
  in the log output even when `train_parameters` was set to `False`.
- Fixed a bug with the sharded dataset reader where it would only read a fraction of the instances
  in distributed training.
- Fixed checking equality of `TensorField`s.
- Fixed a bug where `NamespaceSwappingField` did not work correctly with `.empty_field()`.
- Put more sensible defaults on the `huggingface_adamw` optimizer.
- Simplified logging so that all logging output always goes to one file.
- Fixed interaction with the python command line debugger.
- Log the grad norm properly even when we're not clipping it.
- Fixed a bug where `PretrainedModelInitializer` fails to initialize a model with a 0-dim tensor
- Fixed a bug with the layer unfreezing schedule of the `SlantedTriangular` learning rate scheduler.
- Fixed a regression with logging in the distributed setting. Only the main worker should write log output to the terminal.
- Pinned the version of boto3 for package managers (e.g. poetry).
- Fixed issue #4330 by updating the `tokenizers` dependency.
- Fixed a bug in `TextClassificationPredictor` so that it passes tokenized inputs to the `DatasetReader`
  in case it does not have a tokenizer.
- `reg_loss` is only now returned for models that have some regularization penalty configured.
- Fixed a bug that prevented `cached_path` from downloading assets from GitHub releases.
- Fixed a bug that erroneously increased last label's false positive count in calculating fbeta metrics.
- `Tqdm` output now looks much better when the output is being piped or redirected.
- Small improvements to how the API documentation is rendered.
- Only show validation progress bar from main process in distributed training.

### Added

- Adjust beam search to support multi-layer decoder.
- A method to ModelTestCase for running basic model tests when you aren't using config files.
- Added some convenience methods for reading files.
- Added an option to `file_utils.cached_path` to automatically extract archives.
- Added the ability to pass an archive file instead of a local directory to `Vocab.from_files`.
- Added the ability to pass an archive file instead of a glob to `ShardedDatasetReader`.
- Added a new `"linear_with_warmup"` learning rate scheduler.
- Added a check in `ShardedDatasetReader` that ensures the base reader doesn't implement manual
  distributed sharding itself.
- Added an option to `PretrainedTransformerEmbedder` and `PretrainedTransformerMismatchedEmbedder` to use a
  scalar mix of all hidden layers from the transformer model instead of just the last layer. To utilize
  this, just set `last_layer_only` to `False`.
- `cached_path()` can now read files inside of archives.
- Training metrics now include `batch_loss` and `batch_reg_loss` in addition to aggregate loss across number of batches.

### Changed

- Not specifying a `cuda_device` now automatically determines whether to use a GPU or not.
- Discovered plugins are logged so you can see what was loaded.
- `allennlp.data.DataLoader` is now an abstract registrable class. The default implementation
remains the same, but was renamed to `allennlp.data.PyTorchDataLoader`.
- `BertPooler` can now unwrap and re-wrap extra dimensions if necessary.
- New `transformers` dependency. Only version >=3.0 now supported.

## [v1.0.0](https://github.com/allenai/allennlp/releases/tag/v1.0.0) - 2020-06-16

### Fixed

- Lazy dataset readers now work correctly with multi-process data loading.
- Fixed race conditions that could occur when using a dataset cache.

### Added

- A bug where where all datasets would be loaded for vocab creation even if not needed.
- A parameter to the `DatasetReader` class: `manual_multi_process_sharding`. This is similar
  to the `manual_distributed_sharding` parameter, but applies when using a multi-process
  `DataLoader`.

## [v1.0.0rc6](https://github.com/allenai/allennlp/releases/tag/v1.0.0rc6) - 2020-06-11

### Fixed

- A bug where `TextField`s could not be duplicated since some tokenizers cannot be deep-copied.
  See https://github.com/allenai/allennlp/issues/4270.
- Our caching mechanism had the potential to introduce race conditions if multiple processes
  were attempting to cache the same file at once. This was fixed by using a lock file tied to each
  cached file.
- `get_text_field_mask()` now supports padding indices that are not `0`.
- A bug where `predictor.get_gradients()` would return an empty dictionary if an embedding layer had trainable set to false
- Fixes `PretrainedTransformerMismatchedIndexer` in the case where a token consists of zero word pieces.
- Fixes a bug when using a lazy dataset reader that results in a `UserWarning` from PyTorch being printed at
  every iteration during training.
- Predictor names were inconsistently switching between dashes and underscores. Now they all use underscores.
- `Predictor.from_path` now automatically loads plugins (unless you specify `load_plugins=False`) so
  that you don't have to manually import a bunch of modules when instantiating predictors from
  an archive path.
- `allennlp-server` automatically found as a plugin once again.

### Added

- A `duplicate()` method on `Instance`s and `Field`s, to be used instead of `copy.deepcopy()`
- A batch sampler that makes sure each batch contains approximately the same number of tokens (`MaxTokensBatchSampler`)
- Functions to turn a sequence of token indices back into tokens
- The ability to use Huggingface encoder/decoder models as token embedders
- Improvements to beam search
- ROUGE metric
- Polynomial decay learning rate scheduler
- A `BatchCallback` for logging CPU and GPU memory usage to tensorboard. This is mainly for debugging
  because using it can cause a significant slowdown in training.
- Ability to run pretrained transformers as an embedder without training the weights
- Add Optuna Integrated badge to README.md

### Changed

- Similar to our caching mechanism, we introduced a lock file to the vocab to avoid race
  conditions when saving/loading the vocab from/to the same serialization directory in different processes.
- Changed the `Token`, `Instance`, and `Batch` classes along with all `Field` classes to "slots" classes. This dramatically reduces the size in memory of instances.
- SimpleTagger will no longer calculate span-based F1 metric when `calculate_span_f1` is `False`.
- CPU memory for every worker is now reported in the logs and the metrics. Previously this was only reporting the CPU memory of the master process, and so it was only
  correct in the non-distributed setting.
- To be consistent with PyTorch `IterableDataset`, `AllennlpLazyDataset` no longer implements `__len__()`.
  Previously it would always return 1.
- Removed old tutorials, in favor of [the new AllenNLP Guide](https://guide.allennlp.org)
- Changed the vocabulary loading to consider new lines for Windows/Linux and Mac.

## [v1.0.0rc5](https://github.com/allenai/allennlp/releases/tag/v1.0.0rc5) - 2020-05-26

### Fixed

- Fix bug where `PretrainedTransformerTokenizer` crashed with some transformers (#4267)
- Make `cached_path` work offline.
- Tons of docstring inconsistencies resolved.
- Nightly builds no longer run on forks.
- Distributed training now automatically figures out which worker should see which instances
- A race condition bug in distributed training caused from saving the vocab to file from the master process while other processing might be reading those files.
- Unused dependencies in `setup.py` removed.

### Added

- Additional CI checks to ensure docstrings are consistently formatted.
- Ability to train on CPU with multiple processes by setting `cuda_devices` to a list of negative integers in your training config. For example: `"distributed": {"cuda_devices": [-1, -1]}`. This is mainly to make it easier to test and debug distributed training code..
- Documentation for when parameters don't need config file entries.

### Changed

- The `allennlp test-install` command now just ensures the core submodules can
be imported successfully, and prints out some other useful information such as the version, PyTorch version,
and the number of GPU devices available.
- All of the tests moved from `allennlp/tests` to `tests` at the root level, and
`allennlp/tests/fixtures` moved to `test_fixtures` at the root level. The PyPI source and wheel distributions will no longer include tests and fixtures.

## [v1.0.0rc4](https://github.com/allenai/allennlp/releases/tag/v1.0.0rc4) - 2020-05-14

We first introduced this `CHANGELOG` after release `v1.0.0rc4`, so please refer to the GitHub release
notes for this and earlier releases.<|MERGE_RESOLUTION|>--- conflicted
+++ resolved
@@ -16,10 +16,8 @@
 - Add new dimension to the `interpret` module: influence functions via the `InfluenceInterpreter` base class, along with a concrete implementation: `SimpleInfluence`.
 - Added a `quiet` parameter to the `MultiProcessDataLoading` that disables `Tqdm` progress bars.
 - The test for distributed metrics now takes a parameter specifying how often you want to run it.
-<<<<<<< HEAD
+- Created the fairness module and added four fairness metrics: `Independence`, `Separation`, `Sufficiency`, and `DemographicParityWithoutGroundTruth`.
 - Added four bias direction methods (`PCABiasDirection`, `PairedPCABiasDirection`, `TwoMeansBiasDirection`, `ClassificationNormalBiasDirection`) and four bias mitigation methods (`LinearBiasMitigator`, `HardBiasMitigator`, `INLPBiasMitigator`, `OSCaRBiasMitigator`).
-=======
-- Created the fairness module and added four fairness metrics: `Independence`, `Separation`, `Sufficiency`, and `DemographicParityWithoutGroundTruth`.
 
 ### Changed
 
@@ -28,7 +26,6 @@
 ### Fixed
 
 - Fixed a bug with the `ShardedDatasetReader` when used with multi-process data loading (https://github.com/allenai/allennlp/issues/5132).
->>>>>>> f877fdc3
 
 
 ## [v2.3.0](https://github.com/allenai/allennlp/releases/tag/v2.3.0) - 2021-04-14
