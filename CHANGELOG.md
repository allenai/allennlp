# Changelog

All notable changes to this project will be documented in this file.

The format is based on [Keep a Changelog](https://keepachangelog.com/en/1.0.0/),
and this project adheres to [Semantic Versioning](https://semver.org/spec/v2.0.0.html).

## Unreleased

### Added

- Added a T5 implementation to `modules.transformers`.

### Fixed

- Fixed `cached_path()` for "hf://" files.


## [v2.3.1](https://github.com/allenai/allennlp/releases/tag/v2.3.1) - 2021-04-20

### Added

- Added support for the HuggingFace Hub as an alternative way to handle loading files. Hub downloads should be made through the `hf://` URL scheme.
- Add new dimension to the `interpret` module: influence functions via the `InfluenceInterpreter` base class, along with a concrete implementation: `SimpleInfluence`.
- Added a `quiet` parameter to the `MultiProcessDataLoading` that disables `Tqdm` progress bars.
- The test for distributed metrics now takes a parameter specifying how often you want to run it.
- Created the fairness module and added four fairness metrics: `Independence`, `Separation`, `Sufficiency`, and `DemographicParityWithoutGroundTruth`.

### Changed

- Updated CONTRIBUTING.md to remind reader to upgrade pip setuptools to avoid spaCy installation issues.

### Fixed

- Fixed a bug with the `ShardedDatasetReader` when used with multi-process data loading (https://github.com/allenai/allennlp/issues/5132).


## [v2.3.0](https://github.com/allenai/allennlp/releases/tag/v2.3.0) - 2021-04-14

### Added

- Ported the following Huggingface `LambdaLR`-based schedulers: `ConstantLearningRateScheduler`, `ConstantWithWarmupLearningRateScheduler`, `CosineWithWarmupLearningRateScheduler`, `CosineHardRestartsWithWarmupLearningRateScheduler`.
- Added new `sub_token_mode` parameter to `pretrained_transformer_mismatched_embedder` class to support first sub-token embedding
- Added a way to run a multi task model with a dataset reader as part of `allennlp predict`.
- Added new `eval_mode` in `PretrainedTransformerEmbedder`. If it is set to `True`, the transformer is _always_ run in evaluation mode, which, e.g., disables dropout and does not update batch normalization statistics.
- Added additional parameters to the W&B callback: `entity`, `group`, `name`, `notes`, and `wandb_kwargs`.

### Changed

- Sanity checks in the `GradientDescentTrainer` can now be turned off by setting the `run_sanity_checks` parameter to `False`.
- Allow the order of examples in the task cards to be specified explicitly
- `histogram_interval` parameter is now deprecated in `TensorboardWriter`, please use `distribution_interval` instead.
- Memory usage is not logged in tensorboard during training now. `ConsoleLoggerCallback` should be used instead.
- If you use the `min_count` parameter of the Vocabulary, but you specify a namespace that does not exist, the vocabulary creation will raise a `ConfigurationError`.
- Documentation updates made to SoftmaxLoss regarding padding and the expected shapes of the input and output tensors of `forward`.
- Moved the data preparation script for coref into allennlp-models.
- If a transformer is not in cache but has override weights, the transformer's pretrained weights are no longer downloaded, that is, only its `config.json` file is downloaded.
- `SanityChecksCallback` now raises `SanityCheckError` instead of `AssertionError` when a check fails.
<<<<<<< HEAD
- Weights & Biases callback can now work without the `WANDB_API_KEY` environment variable.
=======
- `jsonpickle` removed from dependencies.
- Improved the error message from `Registrable.by_name()` when the name passed does not match any registered subclassess.
  The error message will include a suggestion if there is a close match between the name passed and a registered name.
>>>>>>> 4e862a54

### Fixed

- Fixed a bug where some `Activation` implementations could not be pickled due to involving a lambda function.
- Fixed `__str__()` method on `ModelCardInfo` class.
- Fixed a stall when using distributed training and gradient accumulation at the same time
- Fixed an issue where using the `from_pretrained_transformer` `Vocabulary` constructor in distributed training via the `allennlp train` command
  would result in the data being iterated through unnecessarily.
- Fixed a bug regarding token indexers with the `InterleavingDatasetReader` when used with multi-process data loading.
- Fixed a warning from `transformers` when using `max_length` in the `PretrainedTransformerTokenizer`.

### Removed

- Removed the `stride` parameter to `PretrainedTransformerTokenizer`. This parameter had no effect.


## [v2.2.0](https://github.com/allenai/allennlp/releases/tag/v2.2.0) - 2021-03-26


### Added

- Add new method on `Field` class: `.human_readable_repr() -> Any`
- Add new method on `Instance` class: `.human_readable_dict() -> JsonDict`.
- Added `WandBCallback` class for [Weights & Biases](https://wandb.ai) integration, registered as a callback under
  the name "wandb".
- Added `TensorBoardCallback` to replace the `TensorBoardWriter`. Registered as a callback
  under the name "tensorboard".
- Added `NormalizationBiasVerification` and `SanityChecksCallback` for model sanity checks.
- `SanityChecksCallback` runs by default from the `allennlp train` command.
  It can be turned off by setting `trainer.enable_default_callbacks` to `false` in your config.

### Changed

- Use attributes of `ModelOutputs` object in `PretrainedTransformerEmbedder` instead of indexing.
- Added support for PyTorch version 1.8 and `torchvision` version 0.9 .
- `Model.get_parameters_for_histogram_tensorboard_logging` is deprecated in favor of
  `Model.get_parameters_for_histogram_logging`.

### Fixed

- Makes sure tensors that are stored in `TensorCache` always live on CPUs
- Fixed a bug where `FromParams` objects wrapped in `Lazy()` couldn't be pickled.
- Fixed a bug where the `ROUGE` metric couldn't be picked.
- Fixed a bug reported by https://github.com/allenai/allennlp/issues/5036. We keeps our spacy POS tagger on.

### Removed

- Removed `TensorBoardWriter`. Please use the `TensorBoardCallback` instead.


## [v2.1.0](https://github.com/allenai/allennlp/releases/tag/v2.1.0) - 2021-02-24

### Changed

- `coding_scheme` parameter is now deprecated in `Conll2003DatasetReader`, please use `convert_to_coding_scheme` instead.
- Support spaCy v3

### Added

- Added `ModelUsage` to `ModelCard` class.
- Added a way to specify extra parameters to the predictor in an `allennlp predict` call.
- Added a way to initialize a `Vocabulary` from transformers models.
- Added the ability to use `Predictors` with multitask models through the new `MultiTaskPredictor`.
- Added an example for fields of type `ListField[TextField]` to `apply_token_indexers` API docs.
- Added `text_key` and `label_key` parameters to `TextClassificationJsonReader` class.
- Added `MultiOptimizer`, which allows you to use different optimizers for different parts of your model.
- Added a clarification to `predictions_to_labeled_instances` API docs for attack from json

### Fixed

- `@Registrable.register(...)` decorator no longer masks the decorated class's annotations
- Ensured that `MeanAbsoluteError` always returns a `float` metric value instead of a `Tensor`.
- Learning rate schedulers that rely on metrics from the validation set were broken in v2.0.0. This
  brings that functionality back.
- Fixed a bug where the `MultiProcessDataLoading` would crash when `num_workers > 0`, `start_method = "spawn"`, `max_instances_in_memory not None`, and `batches_per_epoch not None`.
- Fixed documentation and validation checks for `FBetaMultiLabelMetric`.
- Fixed handling of HTTP errors when fetching remote resources with `cached_path()`. Previously the content would be cached even when
  certain errors - like 404s - occurred. Now an `HTTPError` will be raised whenever the HTTP response is not OK.
- Fixed a bug where the `MultiTaskDataLoader` would crash when `num_workers > 0`
- Fixed an import error that happens when PyTorch's distributed framework is unavailable on the system.


## [v2.0.1](https://github.com/allenai/allennlp/releases/tag/v2.0.1) - 2021-01-29

### Added

- Added `tokenizer_kwargs` and `transformer_kwargs` arguments to `PretrainedTransformerBackbone`
- Resize transformers word embeddings layer for `additional_special_tokens`

### Changed

- GradientDescentTrainer makes `serialization_dir` when it's instantiated, if it doesn't exist.

### Fixed

- `common.util.sanitize` now handles sets.


## [v2.0.0](https://github.com/allenai/allennlp/releases/tag/v2.0.0) - 2021-01-27

### Added

- The `TrainerCallback` constructor accepts `serialization_dir` provided by `Trainer`. This can be useful for `Logger` callbacks those need to store files in the run directory.
- The `TrainerCallback.on_start()` is fired at the start of the training.
- The `TrainerCallback` event methods now accept `**kwargs`. This may be useful to maintain backwards-compability of callbacks easier in the future. E.g. we may decide to pass the exception/traceback object in case of failure to `on_end()` and this older callbacks may simply ignore the argument instead of raising a `TypeError`.
- Added a `TensorBoardCallback` which wraps the `TensorBoardWriter`.

### Changed

- The `TrainerCallack.on_epoch()` does not fire with `epoch=-1` at the start of the training.
  Instead, `TrainerCallback.on_start()` should be used for these cases.
- `TensorBoardBatchMemoryUsage` is converted from `BatchCallback` into `TrainerCallback`.
- `TrackEpochCallback` is converted from `EpochCallback` into `TrainerCallback`.
- `Trainer` can accept callbacks simply with name `callbacks` instead of `trainer_callbacks`.
- `TensorboardWriter` renamed to `TensorBoardWriter`, and removed as an argument to the `GradientDescentTrainer`.
  In order to enable TensorBoard logging during training, you should utilize the `TensorBoardCallback` instead.

### Removed

- Removed `EpochCallback`, `BatchCallback` in favour of `TrainerCallback`.
  The metaclass-wrapping implementation is removed as well.
- Removed the `tensorboard_writer` parameter to `GradientDescentTrainer`. You should use the `TensorBoardCallback` now instead.

### Fixed

- Now Trainer always fires `TrainerCallback.on_end()` so all the resources can be cleaned up properly.
- Fixed the misspelling, changed `TensoboardBatchMemoryUsage` to `TensorBoardBatchMemoryUsage`.
- We set a value to `epoch` so in case of firing `TrainerCallback.on_end()` the variable is bound.
  This could have lead to an error in case of trying to recover a run after it was finished training.


## [v2.0.0rc1](https://github.com/allenai/allennlp/releases/tag/v2.0.0rc1) - 2021-01-21

### Added

- Added `TensorCache` class for caching tensors on disk
- Added abstraction and concrete implementation for image loading
- Added abstraction and concrete implementation for `GridEmbedder`
- Added abstraction and demo implementation for an image augmentation module.
- Added abstraction and concrete implementation for region detectors.
- A new high-performance default `DataLoader`: `MultiProcessDataLoading`.
- A `MultiTaskModel` and abstractions to use with it, including `Backbone` and `Head`.  The
  `MultiTaskModel` first runs its inputs through the `Backbone`, then passes the result (and
  whatever other relevant inputs it got) to each `Head` that's in use.
- A `MultiTaskDataLoader`, with a corresponding `MultiTaskDatasetReader`, and a couple of new
  configuration objects: `MultiTaskEpochSampler` (for deciding what proportion to sample from each
  dataset at every epoch) and a `MultiTaskScheduler` (for ordering the instances within an epoch).
- Transformer toolkit to plug and play with modular components of transformer architectures.
- Added a command to count the number of instances we're going to be training with
- Added a `FileLock` class to `common.file_utils`. This is just like the `FileLock` from the `filelock` library, except that
  it adds an optional flag `read_only_ok: bool`, which when set to `True` changes the behavior so that a warning will be emitted
  instead of an exception when lacking write permissions on an existing file lock.
  This makes it possible to use the `FileLock` class on a read-only file system.
- Added a new learning rate scheduler: `CombinedLearningRateScheduler`. This can be used to combine different LR schedulers, using one after the other.
- Added an official CUDA 10.1 Docker image.
- Moving `ModelCard` and `TaskCard` abstractions into the main repository.
- Added a util function `allennlp.nn.util.dist_reduce(...)` for handling distributed reductions.
  This is especially useful when implementing a distributed `Metric`.
- Added a `FileLock` class to `common.file_utils`. This is just like the `FileLock` from the `filelock` library, except that
  it adds an optional flag `read_only_ok: bool`, which when set to `True` changes the behavior so that a warning will be emitted
  instead of an exception when lacking write permissions on an existing file lock.
  This makes it possible to use the `FileLock` class on a read-only file system.
- Added a new learning rate scheduler: `CombinedLearningRateScheduler`. This can be used to combine different LR schedulers, using one after the other.
- Moving `ModelCard` and `TaskCard` abstractions into the main repository.

### Changed

- `DatasetReader`s are now always lazy. This means there is no `lazy` parameter in the base
  class, and the `_read()` method should always be a generator.
- The `DataLoader` now decides whether to load instances lazily or not.
  With the `PyTorchDataLoader` this is controlled with the `lazy` parameter, but with
  the `MultiProcessDataLoading` this is controlled by the `max_instances_in_memory` setting.
- `ArrayField` is now called `TensorField`, and implemented in terms of torch tensors, not numpy.
- Improved `nn.util.move_to_device` function by avoiding an unnecessary recursive check for tensors and
  adding a `non_blocking` optional argument, which is the same argument as in `torch.Tensor.to()`.
- If you are trying to create a heterogeneous batch, you now get a better error message.
- Readers using the new vision features now explicitly log how they are featurizing images.
- `master_addr` and `master_port` renamed to `primary_addr` and `primary_port`, respectively.
- `is_master` parameter for training callbacks renamed to `is_primary`.
- `master` branch renamed to `main`
- Torch version bumped to 1.7.1 in Docker images.
- 'master' branch renamed to 'main'
- Torch version bumped to 1.7.1 in Docker images.

### Removed

- Removed `nn.util.has_tensor`.

### Fixed

- The `build-vocab` command no longer crashes when the resulting vocab file is
  in the current working directory.
- VQA models now use the `vqa_score` metric for early stopping. This results in
  much better scores.
- Fixed typo with `LabelField` string representation: removed trailing apostrophe.
- `Vocabulary.from_files` and `cached_path` will issue a warning, instead of failing, when a lock on an existing resource
  can't be acquired because the file system is read-only.
- `TrackEpochCallback` is now a `EpochCallback`.


## [v1.3.0](https://github.com/allenai/allennlp/releases/tag/v1.3.0) - 2020-12-15

### Added

- Added links to source code in docs.
- Added `get_embedding_layer` and `get_text_field_embedder` to the `Predictor` class; to specify embedding layers for non-AllenNLP models.
- Added [Gaussian Error Linear Unit (GELU)](https://pytorch.org/docs/stable/generated/torch.nn.GELU.html) as an Activation.

### Changed

- Renamed module `allennlp.data.tokenizers.token` to `allennlp.data.tokenizers.token_class` to avoid
  [this bug](https://github.com/allenai/allennlp/issues/4819).
- `transformers` dependency updated to version 4.0.1.
- `BasicClassifier`'s forward method now takes a metadata field.

### Fixed

- Fixed a lot of instances where tensors were first created and then sent to a device
  with `.to(device)`. Instead, these tensors are now created directly on the target device.
- Fixed issue with `GradientDescentTrainer` when constructed with `validation_data_loader=None` and `learning_rate_scheduler!=None`.
- Fixed a bug when removing all handlers in root logger.
- `ShardedDatasetReader` now inherits parameters from `base_reader` when required.
- Fixed an issue in `FromParams` where parameters in the `params` object used to a construct a class
  were not passed to the constructor if the value of the parameter was equal to the default value.
  This caused bugs in some edge cases where a subclass that takes `**kwargs` needs to inspect
  `kwargs` before passing them to its superclass.
- Improved the band-aid solution for segmentation faults and the "ImportError: dlopen: cannot load any more object with static TLS"
  by adding a `transformers` import.
- Added safety checks for extracting tar files
- Turned superfluous warning to info when extending the vocab in the embedding matrix, if no pretrained file was provided


## [v1.2.2](https://github.com/allenai/allennlp/releases/tag/v1.2.2) - 2020-11-17

### Added

- Added Docker builds for other torch-supported versions of CUDA.
- Adds [`allennlp-semparse`](https://github.com/allenai/allennlp-semparse) as an official, default plugin.

### Fixed

- `GumbelSampler` now sorts the beams by their true log prob.


## [v1.2.1](https://github.com/allenai/allennlp/releases/tag/v1.2.1) - 2020-11-10

### Added

- Added an optional `seed` parameter to `ModelTestCase.set_up_model` which sets the random
  seed for `random`, `numpy`, and `torch`.
- Added support for a global plugins file at `~/.allennlp/plugins`.
- Added more documentation about plugins.
- Added sampler class and parameter in beam search for non-deterministic search, with several
  implementations, including `MultinomialSampler`, `TopKSampler`, `TopPSampler`, and
  `GumbelSampler`. Utilizing `GumbelSampler` will give [Stochastic Beam Search](https://api.semanticscholar.org/CorpusID:76662039).

### Changed

- Pass batch metrics to `BatchCallback`.

### Fixed

- Fixed a bug where forward hooks were not cleaned up with saliency interpreters if there
  was an exception.
- Fixed the computation of saliency maps in the Interpret code when using mismatched indexing.
  Previously, we would compute gradients from the top of the transformer, after aggregation from
  wordpieces to tokens, which gives results that are not very informative.  Now, we compute gradients
  with respect to the embedding layer, and aggregate wordpieces to tokens separately.
- Fixed the heuristics for finding embedding layers in the case of RoBERTa. An update in the
  `transformers` library broke our old heuristic.
- Fixed typo with registered name of ROUGE metric. Previously was `rogue`, fixed to `rouge`.
- Fixed default masks that were erroneously created on the CPU even when a GPU is available.
- Fixed pretrained embeddings for transformers that don't use end tokens.
- Fixed the transformer tokenizer cache when the tokenizers are initialized with custom kwargs.


## [v1.2.0](https://github.com/allenai/allennlp/releases/tag/v1.2.0) - 2020-10-29

### Changed

- Enforced stricter typing requirements around the use of `Optional[T]` types.
- Changed the behavior of `Lazy` types in `from_params` methods. Previously, if you defined a `Lazy` parameter like
  `foo: Lazy[Foo] = None` in a custom `from_params` classmethod, then `foo` would actually never be `None`.
  This behavior is now different. If no params were given for `foo`, it will be `None`.
  You can also now set default values for foo like `foo: Lazy[Foo] = Lazy(Foo)`.
  Or, if you want you want a default value but also want to allow for `None` values, you can
  write it like this: `foo: Optional[Lazy[Foo]] = Lazy(Foo)`.
- Added support for PyTorch version 1.7.

### Fixed

- Made it possible to instantiate `TrainerCallback` from config files.
- Fixed the remaining broken internal links in the API docs.
- Fixed a bug where Hotflip would crash with a model that had multiple TokenIndexers and the input
  used rare vocabulary items.
- Fixed a bug where `BeamSearch` would fail if `max_steps` was equal to 1.
- Fixed `BasicTextFieldEmbedder` to not raise ConfigurationError if it has embedders that are empty and not in input


## [v1.2.0rc1](https://github.com/allenai/allennlp/releases/tag/v1.2.0rc1) - 2020-10-22

### Added

- Added a warning when `batches_per_epoch` for the validation data loader is inherited from
  the train data loader.
- Added a `build-vocab` subcommand that can be used to build a vocabulary from a training config file.
- Added `tokenizer_kwargs` argument to `PretrainedTransformerMismatchedIndexer`.
- Added `tokenizer_kwargs` and `transformer_kwargs` arguments to `PretrainedTransformerMismatchedEmbedder`.
- Added official support for Python 3.8.
- Added a script: `scripts/release_notes.py`, which automatically prepares markdown release notes from the
  CHANGELOG and commit history.
- Added a flag `--predictions-output-file` to the `evaluate` command, which tells AllenNLP to write the
  predictions from the given dataset to the file as JSON lines.
- Added the ability to ignore certain missing keys when loading a model from an archive. This is done
  by adding a class-level variable called `authorized_missing_keys` to any PyTorch module that a `Model` uses.
  If defined, `authorized_missing_keys` should be a list of regex string patterns.
- Added `FBetaMultiLabelMeasure`, a multi-label Fbeta metric. This is a subclass of the existing `FBetaMeasure`.
- Added ability to pass additional key word arguments to `cached_transformers.get()`, which will be passed on to `AutoModel.from_pretrained()`.
- Added an `overrides` argument to `Predictor.from_path()`.
- Added a `cached-path` command.
- Added a function `inspect_cache` to `common.file_utils` that prints useful information about the cache. This can also
  be used from the `cached-path` command with `allennlp cached-path --inspect`.
- Added a function `remove_cache_entries` to `common.file_utils` that removes any cache entries matching the given
  glob patterns. This can used from the `cached-path` command with `allennlp cached-path --remove some-files-*`.
- Added logging for the main process when running in distributed mode.
- Added a `TrainerCallback` object to support state sharing between batch and epoch-level training callbacks.
- Added support for .tar.gz in PretrainedModelInitializer.
- Made `BeamSearch` instantiable `from_params`.
- Pass `serialization_dir` to `Model` and `DatasetReader`.
- Added an optional `include_in_archive` parameter to the top-level of configuration files. When specified, `include_in_archive` should be a list of paths relative to the serialization directory which will be bundled up with the final archived model from a training run.

### Changed

- Subcommands that don't require plugins will no longer cause plugins to be loaded or have an `--include-package` flag.
- Allow overrides to be JSON string or `dict`.
- `transformers` dependency updated to version 3.1.0.
- When `cached_path` is called on a local archive with `extract_archive=True`, the archive is now extracted into a unique subdirectory of the cache root instead of a subdirectory of the archive's directory. The extraction directory is also unique to the modification time of the archive, so if the file changes, subsequent calls to `cached_path` will know to re-extract the archive.
- Removed the `truncation_strategy` parameter to `PretrainedTransformerTokenizer`. The way we're calling the tokenizer, the truncation strategy takes no effect anyways.
- Don't use initializers when loading a model, as it is not needed.
- Distributed training will now automatically search for a local open port if the `master_port` parameter is not provided.
- In training, save model weights before evaluation.
- `allennlp.common.util.peak_memory_mb` renamed to `peak_cpu_memory`, and `allennlp.common.util.gpu_memory_mb` renamed to `peak_gpu_memory`,
  and they both now return the results in bytes as integers. Also, the `peak_gpu_memory` function now utilizes PyTorch functions to find the memory
  usage instead of shelling out to the `nvidia-smi` command. This is more efficient and also more accurate because it only takes
  into account the tensor allocations of the current PyTorch process.
- Make sure weights are first loaded to the cpu when using PretrainedModelInitializer, preventing wasted GPU memory.
- Load dataset readers in `load_archive`.
- Updated `AllenNlpTestCase` docstring to remove reference to `unittest.TestCase`

### Removed

- Removed `common.util.is_master` function.

### Fixed

- Fix CUDA/CPU device mismatch bug during distributed training for categorical accuracy metric.
- Fixed a bug where the reported `batch_loss` metric was incorrect when training with gradient accumulation.
- Class decorators now displayed in API docs.
- Fixed up the documentation for the `allennlp.nn.beam_search` module.
- Ignore `*args` when constructing classes with `FromParams`.
- Ensured some consistency in the types of the values that metrics return.
- Fix a PyTorch warning by explicitly providing the `as_tuple` argument (leaving
  it as its default value of `False`) to `Tensor.nonzero()`.
- Remove temporary directory when extracting model archive in `load_archive`
  at end of function rather than via `atexit`.
- Fixed a bug where using `cached_path()` offline could return a cached resource's lock file instead
  of the cache file.
- Fixed a bug where `cached_path()` would fail if passed a `cache_dir` with the user home shortcut `~/`.
- Fixed a bug in our doc building script where markdown links did not render properly
  if the "href" part of the link (the part inside the `()`) was on a new line.
- Changed how gradients are zeroed out with an optimization. See [this video from NVIDIA](https://www.youtube.com/watch?v=9mS1fIYj1So)
  at around the 9 minute mark.
- Fixed a bug where parameters to a `FromParams` class that are dictionaries wouldn't get logged
  when an instance is instantiated `from_params`.
- Fixed a bug in distributed training where the vocab would be saved from every worker, when it should have been saved by only the local master process.
- Fixed a bug in the calculation of rouge metrics during distributed training where the total sequence count was not being aggregated across GPUs.
- Fixed `allennlp.nn.util.add_sentence_boundary_token_ids()` to use `device` parameter of input tensor.
- Be sure to close the TensorBoard writer even when training doesn't finish.
- Fixed the docstring for `PyTorchSeq2VecWrapper`.
- Fixed a bug in the cnn_encoder where activations involving masked tokens could be picked up by the max
- Fix intra word tokenization for `PretrainedTransformerTokenizer` when disabling fast tokenizer.


## [v1.1.0](https://github.com/allenai/allennlp/releases/tag/v1.1.0) - 2020-09-08

### Fixed

- Fixed handling of some edge cases when constructing classes with `FromParams` where the class
  accepts `**kwargs`.
- Fixed division by zero error when there are zero-length spans in the input to a
  `PretrainedTransformerMismatchedIndexer`.
- Improved robustness of `cached_path` when extracting archives so that the cache won't be corrupted
  if a failure occurs during extraction.
- Fixed a bug with the `average` and `evalb_bracketing_score` metrics in distributed training.

### Added

- `Predictor.capture_model_internals()` now accepts a regex specifying which modules to capture.


## [v1.1.0rc4](https://github.com/allenai/allennlp/releases/tag/v1.1.0rc4) - 2020-08-20

### Added

- Added a workflow to GitHub Actions that will automatically close unassigned stale issues and
  ping the assignees of assigned stale issues.

### Fixed

- Fixed a bug in distributed metrics that caused nan values due to repeated addition of an accumulated variable.

## [v1.1.0rc3](https://github.com/allenai/allennlp/releases/tag/v1.1.0rc3) - 2020-08-12

### Fixed

- Fixed how truncation was handled with `PretrainedTransformerTokenizer`.
  Previously, if `max_length` was set to `None`, the tokenizer would still do truncation if the
  transformer model had a default max length in its config.
  Also, when `max_length` was set to a non-`None` value, several warnings would appear
  for certain transformer models around the use of the `truncation` parameter.
- Fixed evaluation of all metrics when using distributed training.
- Added a `py.typed` marker. Fixed type annotations in `allennlp.training.util`.
- Fixed problem with automatically detecting whether tokenization is necessary.
  This affected primarily the Roberta SST model.
- Improved help text for using the --overrides command line flag.


## [v1.1.0rc2](https://github.com/allenai/allennlp/releases/tag/v1.1.0rc2) - 2020-07-31

### Changed

- Upgraded PyTorch requirement to 1.6.
- Replaced the NVIDIA Apex AMP module with torch's native AMP module. The default trainer (`GradientDescentTrainer`)
  now takes a `use_amp: bool` parameter instead of the old `opt_level: str` parameter.

### Fixed

- Removed unnecessary warning about deadlocks in `DataLoader`.
- Fixed testing models that only return a loss when they are in training mode.
- Fixed a bug in `FromParams` that caused silent failure in case of the parameter type being `Optional[Union[...]]`.
- Fixed a bug where the program crashes if `evaluation_data_loader` is a `AllennlpLazyDataset`.

### Added

- Added the option to specify `requires_grad: false` within an optimizer's parameter groups.
- Added the `file-friendly-logging` flag back to the `train` command. Also added this flag to the `predict`, `evaluate`, and `find-learning-rate` commands.
- Added an `EpochCallback` to track current epoch as a model class member.
- Added the option to enable or disable gradient checkpointing for transformer token embedders via boolean parameter `gradient_checkpointing`.

### Removed

- Removed the `opt_level` parameter to `Model.load` and `load_archive`. In order to use AMP with a loaded
  model now, just run the model's forward pass within torch's [`autocast`](https://pytorch.org/docs/stable/amp.html#torch.cuda.amp.autocast)
  context.

## [v1.1.0rc1](https://github.com/allenai/allennlp/releases/tag/v1.1.0rc1) - 2020-07-14

### Fixed

- Reduced the amount of log messages produced by `allennlp.common.file_utils`.
- Fixed a bug where `PretrainedTransformerEmbedder` parameters appeared to be trainable
  in the log output even when `train_parameters` was set to `False`.
- Fixed a bug with the sharded dataset reader where it would only read a fraction of the instances
  in distributed training.
- Fixed checking equality of `TensorField`s.
- Fixed a bug where `NamespaceSwappingField` did not work correctly with `.empty_field()`.
- Put more sensible defaults on the `huggingface_adamw` optimizer.
- Simplified logging so that all logging output always goes to one file.
- Fixed interaction with the python command line debugger.
- Log the grad norm properly even when we're not clipping it.
- Fixed a bug where `PretrainedModelInitializer` fails to initialize a model with a 0-dim tensor
- Fixed a bug with the layer unfreezing schedule of the `SlantedTriangular` learning rate scheduler.
- Fixed a regression with logging in the distributed setting. Only the main worker should write log output to the terminal.
- Pinned the version of boto3 for package managers (e.g. poetry).
- Fixed issue #4330 by updating the `tokenizers` dependency.
- Fixed a bug in `TextClassificationPredictor` so that it passes tokenized inputs to the `DatasetReader`
  in case it does not have a tokenizer.
- `reg_loss` is only now returned for models that have some regularization penalty configured.
- Fixed a bug that prevented `cached_path` from downloading assets from GitHub releases.
- Fixed a bug that erroneously increased last label's false positive count in calculating fbeta metrics.
- `Tqdm` output now looks much better when the output is being piped or redirected.
- Small improvements to how the API documentation is rendered.
- Only show validation progress bar from main process in distributed training.

### Added

- Adjust beam search to support multi-layer decoder.
- A method to ModelTestCase for running basic model tests when you aren't using config files.
- Added some convenience methods for reading files.
- Added an option to `file_utils.cached_path` to automatically extract archives.
- Added the ability to pass an archive file instead of a local directory to `Vocab.from_files`.
- Added the ability to pass an archive file instead of a glob to `ShardedDatasetReader`.
- Added a new `"linear_with_warmup"` learning rate scheduler.
- Added a check in `ShardedDatasetReader` that ensures the base reader doesn't implement manual
  distributed sharding itself.
- Added an option to `PretrainedTransformerEmbedder` and `PretrainedTransformerMismatchedEmbedder` to use a
  scalar mix of all hidden layers from the transformer model instead of just the last layer. To utilize
  this, just set `last_layer_only` to `False`.
- `cached_path()` can now read files inside of archives.
- Training metrics now include `batch_loss` and `batch_reg_loss` in addition to aggregate loss across number of batches.

### Changed

- Not specifying a `cuda_device` now automatically determines whether to use a GPU or not.
- Discovered plugins are logged so you can see what was loaded.
- `allennlp.data.DataLoader` is now an abstract registrable class. The default implementation
remains the same, but was renamed to `allennlp.data.PyTorchDataLoader`.
- `BertPooler` can now unwrap and re-wrap extra dimensions if necessary.
- New `transformers` dependency. Only version >=3.0 now supported.

## [v1.0.0](https://github.com/allenai/allennlp/releases/tag/v1.0.0) - 2020-06-16

### Fixed

- Lazy dataset readers now work correctly with multi-process data loading.
- Fixed race conditions that could occur when using a dataset cache.

### Added

- A bug where where all datasets would be loaded for vocab creation even if not needed.
- A parameter to the `DatasetReader` class: `manual_multi_process_sharding`. This is similar
  to the `manual_distributed_sharding` parameter, but applies when using a multi-process
  `DataLoader`.

## [v1.0.0rc6](https://github.com/allenai/allennlp/releases/tag/v1.0.0rc6) - 2020-06-11

### Fixed

- A bug where `TextField`s could not be duplicated since some tokenizers cannot be deep-copied.
  See https://github.com/allenai/allennlp/issues/4270.
- Our caching mechanism had the potential to introduce race conditions if multiple processes
  were attempting to cache the same file at once. This was fixed by using a lock file tied to each
  cached file.
- `get_text_field_mask()` now supports padding indices that are not `0`.
- A bug where `predictor.get_gradients()` would return an empty dictionary if an embedding layer had trainable set to false
- Fixes `PretrainedTransformerMismatchedIndexer` in the case where a token consists of zero word pieces.
- Fixes a bug when using a lazy dataset reader that results in a `UserWarning` from PyTorch being printed at
  every iteration during training.
- Predictor names were inconsistently switching between dashes and underscores. Now they all use underscores.
- `Predictor.from_path` now automatically loads plugins (unless you specify `load_plugins=False`) so
  that you don't have to manually import a bunch of modules when instantiating predictors from
  an archive path.
- `allennlp-server` automatically found as a plugin once again.

### Added

- A `duplicate()` method on `Instance`s and `Field`s, to be used instead of `copy.deepcopy()`
- A batch sampler that makes sure each batch contains approximately the same number of tokens (`MaxTokensBatchSampler`)
- Functions to turn a sequence of token indices back into tokens
- The ability to use Huggingface encoder/decoder models as token embedders
- Improvements to beam search
- ROUGE metric
- Polynomial decay learning rate scheduler
- A `BatchCallback` for logging CPU and GPU memory usage to tensorboard. This is mainly for debugging
  because using it can cause a significant slowdown in training.
- Ability to run pretrained transformers as an embedder without training the weights
- Add Optuna Integrated badge to README.md

### Changed

- Similar to our caching mechanism, we introduced a lock file to the vocab to avoid race
  conditions when saving/loading the vocab from/to the same serialization directory in different processes.
- Changed the `Token`, `Instance`, and `Batch` classes along with all `Field` classes to "slots" classes. This dramatically reduces the size in memory of instances.
- SimpleTagger will no longer calculate span-based F1 metric when `calculate_span_f1` is `False`.
- CPU memory for every worker is now reported in the logs and the metrics. Previously this was only reporting the CPU memory of the master process, and so it was only
  correct in the non-distributed setting.
- To be consistent with PyTorch `IterableDataset`, `AllennlpLazyDataset` no longer implements `__len__()`.
  Previously it would always return 1.
- Removed old tutorials, in favor of [the new AllenNLP Guide](https://guide.allennlp.org)
- Changed the vocabulary loading to consider new lines for Windows/Linux and Mac.

## [v1.0.0rc5](https://github.com/allenai/allennlp/releases/tag/v1.0.0rc5) - 2020-05-26

### Fixed

- Fix bug where `PretrainedTransformerTokenizer` crashed with some transformers (#4267)
- Make `cached_path` work offline.
- Tons of docstring inconsistencies resolved.
- Nightly builds no longer run on forks.
- Distributed training now automatically figures out which worker should see which instances
- A race condition bug in distributed training caused from saving the vocab to file from the master process while other processing might be reading those files.
- Unused dependencies in `setup.py` removed.

### Added

- Additional CI checks to ensure docstrings are consistently formatted.
- Ability to train on CPU with multiple processes by setting `cuda_devices` to a list of negative integers in your training config. For example: `"distributed": {"cuda_devices": [-1, -1]}`. This is mainly to make it easier to test and debug distributed training code..
- Documentation for when parameters don't need config file entries.

### Changed

- The `allennlp test-install` command now just ensures the core submodules can
be imported successfully, and prints out some other useful information such as the version, PyTorch version,
and the number of GPU devices available.
- All of the tests moved from `allennlp/tests` to `tests` at the root level, and
`allennlp/tests/fixtures` moved to `test_fixtures` at the root level. The PyPI source and wheel distributions will no longer include tests and fixtures.

## [v1.0.0rc4](https://github.com/allenai/allennlp/releases/tag/v1.0.0rc4) - 2020-05-14

We first introduced this `CHANGELOG` after release `v1.0.0rc4`, so please refer to the GitHub release
notes for this and earlier releases.<|MERGE_RESOLUTION|>--- conflicted
+++ resolved
@@ -10,6 +10,10 @@
 ### Added
 
 - Added a T5 implementation to `modules.transformers`.
+
+### Changed
+
+- Weights & Biases callback can now work in anonymous mode (i.e. without the `WANDB_API_KEY` environment variable).
 
 ### Fixed
 
@@ -56,13 +60,9 @@
 - Moved the data preparation script for coref into allennlp-models.
 - If a transformer is not in cache but has override weights, the transformer's pretrained weights are no longer downloaded, that is, only its `config.json` file is downloaded.
 - `SanityChecksCallback` now raises `SanityCheckError` instead of `AssertionError` when a check fails.
-<<<<<<< HEAD
-- Weights & Biases callback can now work without the `WANDB_API_KEY` environment variable.
-=======
 - `jsonpickle` removed from dependencies.
 - Improved the error message from `Registrable.by_name()` when the name passed does not match any registered subclassess.
   The error message will include a suggestion if there is a close match between the name passed and a registered name.
->>>>>>> 4e862a54
 
 ### Fixed
 
