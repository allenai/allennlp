--- conflicted
+++ resolved
@@ -9,7 +9,6 @@
 
 ### Added
 
-<<<<<<< HEAD
 - A new high-performance default `DataLoader`: `MultiProcessDataLoading`.
 
 ### Changed
@@ -19,7 +18,6 @@
 - The `DataLoader` now decides whether to load instances lazily or not.
   With the `PyTorchDataLoader` this is controlled with the `lazy` parameter, but with
   the `MultiProcessDataLoading` this is controlled by the `max_instances_in_memory` setting.
-=======
 - Added a workflow to GitHub Actions that will automatically close unassigned stale issues and
   ping the assignees of assigned stale issues.
 
@@ -36,8 +34,6 @@
 - Added a `py.typed` marker. Fixed type annotations in `allennlp.training.util`.
 - Fixed problem with automatically detecting whether tokenization is necessary.
   This affected primarily the Roberta SST model.
-
->>>>>>> 6f820050
 
 ## [v1.1.0rc2](https://github.com/allenai/allennlp/releases/tag/v1.1.0rc2) - 2020-07-31
 
