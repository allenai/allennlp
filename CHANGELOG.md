# Changelog

All notable changes to this project will be documented in this file.

The format is based on [Keep a Changelog](https://keepachangelog.com/en/1.0.0/),
and this project adheres to [Semantic Versioning](https://semver.org/spec/v2.0.0.html).


## Unreleased

### Added

- Added a new learning rate scheduler: `CombinedLearningRateScheduler`. This can be used to combine different LR schedulers, using one after the other.

<<<<<<< HEAD
### Changed

- Torch version bumped to 1.7.1 in Docker images.

=======
### Fixed

- Fixed typo with `LabelField` string representation: removed trailing apostrophe.
>>>>>>> d2aea979

## [v1.3.0](https://github.com/allenai/allennlp/releases/tag/v1.3.0) - 2020-12-15

### Added

- Added links to source code in docs.
- Added `get_embedding_layer` and `get_text_field_embedder` to the `Predictor` class; to specify embedding layers for non-AllenNLP models.
- Added [Gaussian Error Linear Unit (GELU)](https://pytorch.org/docs/stable/generated/torch.nn.GELU.html) as an Activation.

### Changed

- Renamed module `allennlp.data.tokenizers.token` to `allennlp.data.tokenizers.token_class` to avoid
  [this bug](https://github.com/allenai/allennlp/issues/4819).
- `transformers` dependency updated to version 4.0.1.

### Fixed

- Fixed a lot of instances where tensors were first created and then sent to a device
  with `.to(device)`. Instead, these tensors are now created directly on the target device.
- Fixed issue with `GradientDescentTrainer` when constructed with `validation_data_loader=None` and `learning_rate_scheduler!=None`.
- Fixed a bug when removing all handlers in root logger.
- `ShardedDatasetReader` now inherits parameters from `base_reader` when required.
- Fixed an issue in `FromParams` where parameters in the `params` object used to a construct a class
  were not passed to the constructor if the value of the parameter was equal to the default value.
  This caused bugs in some edge cases where a subclass that takes `**kwargs` needs to inspect
  `kwargs` before passing them to its superclass.
- Improved the band-aid solution for segmentation faults and the "ImportError: dlopen: cannot load any more object with static TLS" 
  by adding a `transformers` import.
- Added safety checks for extracting tar files
- Turned superfluous warning to info when extending the vocab in the embedding matrix, if no pretrained file was provided

## [v1.2.2](https://github.com/allenai/allennlp/releases/tag/v1.2.2) - 2020-11-17

### Added

- Added Docker builds for other torch-supported versions of CUDA.
- Adds [`allennlp-semparse`](https://github.com/allenai/allennlp-semparse) as an official, default plugin.

### Fixed

- `GumbelSampler` now sorts the beams by their true log prob.


## [v1.2.1](https://github.com/allenai/allennlp/releases/tag/v1.2.1) - 2020-11-10

### Added

- Added an optional `seed` parameter to `ModelTestCase.set_up_model` which sets the random
  seed for `random`, `numpy`, and `torch`.
- Added support for a global plugins file at `~/.allennlp/plugins`.
- Added more documentation about plugins.
- Added sampler class and parameter in beam search for non-deterministic search, with several
  implementations, including `MultinomialSampler`, `TopKSampler`, `TopPSampler`, and
  `GumbelSampler`. Utilizing `GumbelSampler` will give [Stochastic Beam Search](https://api.semanticscholar.org/CorpusID:76662039).

### Changed

- Pass batch metrics to `BatchCallback`.

### Fixed

- Fixed a bug where forward hooks were not cleaned up with saliency interpreters if there
  was an exception.
- Fixed the computation of saliency maps in the Interpret code when using mismatched indexing.
  Previously, we would compute gradients from the top of the transformer, after aggregation from
  wordpieces to tokens, which gives results that are not very informative.  Now, we compute gradients
  with respect to the embedding layer, and aggregate wordpieces to tokens separately.
- Fixed the heuristics for finding embedding layers in the case of RoBERTa. An update in the
  `transformers` library broke our old heuristic.
- Fixed typo with registered name of ROUGE metric. Previously was `rogue`, fixed to `rouge`.
- Fixed default masks that were erroneously created on the CPU even when a GPU is available.
- Fixed pretrained embeddings for transformers that don't use end tokens.
- Fixed the transformer tokenizer cache when the tokenizers are initialized with custom kwargs.


## [v1.2.0](https://github.com/allenai/allennlp/releases/tag/v1.2.0) - 2020-10-29

### Changed

- Enforced stricter typing requirements around the use of `Optional[T]` types.
- Changed the behavior of `Lazy` types in `from_params` methods. Previously, if you defined a `Lazy` parameter like
  `foo: Lazy[Foo] = None` in a custom `from_params` classmethod, then `foo` would actually never be `None`.
  This behavior is now different. If no params were given for `foo`, it will be `None`.
  You can also now set default values for foo like `foo: Lazy[Foo] = Lazy(Foo)`.
  Or, if you want you want a default value but also want to allow for `None` values, you can
  write it like this: `foo: Optional[Lazy[Foo]] = Lazy(Foo)`.
- Added support for PyTorch version 1.7.

### Fixed

- Made it possible to instantiate `TrainerCallback` from config files.
- Fixed the remaining broken internal links in the API docs.
- Fixed a bug where Hotflip would crash with a model that had multiple TokenIndexers and the input
  used rare vocabulary items.
- Fixed a bug where `BeamSearch` would fail if `max_steps` was equal to 1.
- Fixed `BasicTextFieldEmbedder` to not raise ConfigurationError if it has embedders that are empty and not in input


## [v1.2.0rc1](https://github.com/allenai/allennlp/releases/tag/v1.2.0rc1) - 2020-10-22

### Added

- Added a warning when `batches_per_epoch` for the validation data loader is inherited from
  the train data loader.
- Added a `build-vocab` subcommand that can be used to build a vocabulary from a training config file.
- Added `tokenizer_kwargs` argument to `PretrainedTransformerMismatchedIndexer`.
- Added `tokenizer_kwargs` and `transformer_kwargs` arguments to `PretrainedTransformerMismatchedEmbedder`.
- Added official support for Python 3.8.
- Added a script: `scripts/release_notes.py`, which automatically prepares markdown release notes from the
  CHANGELOG and commit history.
- Added a flag `--predictions-output-file` to the `evaluate` command, which tells AllenNLP to write the
  predictions from the given dataset to the file as JSON lines.
- Added the ability to ignore certain missing keys when loading a model from an archive. This is done
  by adding a class-level variable called `authorized_missing_keys` to any PyTorch module that a `Model` uses.
  If defined, `authorized_missing_keys` should be a list of regex string patterns.
- Added `FBetaMultiLabelMeasure`, a multi-label Fbeta metric. This is a subclass of the existing `FBetaMeasure`.
- Added ability to pass additional key word arguments to `cached_transformers.get()`, which will be passed on to `AutoModel.from_pretrained()`.
- Added an `overrides` argument to `Predictor.from_path()`.
- Added a `cached-path` command.
- Added a function `inspect_cache` to `common.file_utils` that prints useful information about the cache. This can also
  be used from the `cached-path` command with `allennlp cached-path --inspect`.
- Added a function `remove_cache_entries` to `common.file_utils` that removes any cache entries matching the given
  glob patterns. This can used from the `cached-path` command with `allennlp cached-path --remove some-files-*`.
- Added logging for the main process when running in distributed mode.
- Added a `TrainerCallback` object to support state sharing between batch and epoch-level training callbacks.
- Added support for .tar.gz in PretrainedModelInitializer.
- Made `BeamSearch` instantiable `from_params`.
- Pass `serialization_dir` to `Model` and `DatasetReader`.
- Added an optional `include_in_archive` parameter to the top-level of configuration files. When specified, `include_in_archive` should be a list of paths relative to the serialization directory which will be bundled up with the final archived model from a training run.

### Changed

- Subcommands that don't require plugins will no longer cause plugins to be loaded or have an `--include-package` flag.
- Allow overrides to be JSON string or `dict`.
- `transformers` dependency updated to version 3.1.0.
- When `cached_path` is called on a local archive with `extract_archive=True`, the archive is now extracted into a unique subdirectory of the cache root instead of a subdirectory of the archive's directory. The extraction directory is also unique to the modification time of the archive, so if the file changes, subsequent calls to `cached_path` will know to re-extract the archive.
- Removed the `truncation_strategy` parameter to `PretrainedTransformerTokenizer`. The way we're calling the tokenizer, the truncation strategy takes no effect anyways.
- Don't use initializers when loading a model, as it is not needed.
- Distributed training will now automatically search for a local open port if the `master_port` parameter is not provided.
- In training, save model weights before evaluation.
- `allennlp.common.util.peak_memory_mb` renamed to `peak_cpu_memory`, and `allennlp.common.util.gpu_memory_mb` renamed to `peak_gpu_memory`,
  and they both now return the results in bytes as integers. Also, the `peak_gpu_memory` function now utilizes PyTorch functions to find the memory
  usage instead of shelling out to the `nvidia-smi` command. This is more efficient and also more accurate because it only takes
  into account the tensor allocations of the current PyTorch process.
- Make sure weights are first loaded to the cpu when using PretrainedModelInitializer, preventing wasted GPU memory.
- Load dataset readers in `load_archive`.
- Updated `AllenNlpTestCase` docstring to remove reference to `unittest.TestCase`

### Removed

- Removed `common.util.is_master` function.

### Fixed

- Fix CUDA/CPU device mismatch bug during distributed training for categorical accuracy metric.
- Fixed a bug where the reported `batch_loss` metric was incorrect when training with gradient accumulation.
- Class decorators now displayed in API docs.
- Fixed up the documentation for the `allennlp.nn.beam_search` module.
- Ignore `*args` when constructing classes with `FromParams`.
- Ensured some consistency in the types of the values that metrics return.
- Fix a PyTorch warning by explicitly providing the `as_tuple` argument (leaving
  it as its default value of `False`) to `Tensor.nonzero()`.
- Remove temporary directory when extracting model archive in `load_archive`
  at end of function rather than via `atexit`.
- Fixed a bug where using `cached_path()` offline could return a cached resource's lock file instead
  of the cache file.
- Fixed a bug where `cached_path()` would fail if passed a `cache_dir` with the user home shortcut `~/`.
- Fixed a bug in our doc building script where markdown links did not render properly
  if the "href" part of the link (the part inside the `()`) was on a new line.
- Changed how gradients are zeroed out with an optimization. See [this video from NVIDIA](https://www.youtube.com/watch?v=9mS1fIYj1So)
  at around the 9 minute mark.
- Fixed a bug where parameters to a `FromParams` class that are dictionaries wouldn't get logged
  when an instance is instantiated `from_params`.
- Fixed a bug in distributed training where the vocab would be saved from every worker, when it should have been saved by only the local master process.
- Fixed a bug in the calculation of rouge metrics during distributed training where the total sequence count was not being aggregated across GPUs.
- Fixed `allennlp.nn.util.add_sentence_boundary_token_ids()` to use `device` parameter of input tensor.
- Be sure to close the TensorBoard writer even when training doesn't finish.
- Fixed the docstring for `PyTorchSeq2VecWrapper`.
- Fixed a bug in the cnn_encoder where activations involving masked tokens could be picked up by the max
- Fix intra word tokenization for `PretrainedTransformerTokenizer` when disabling fast tokenizer.

## [v1.1.0](https://github.com/allenai/allennlp/releases/tag/v1.1.0) - 2020-09-08

### Fixed

- Fixed handling of some edge cases when constructing classes with `FromParams` where the class
  accepts `**kwargs`.
- Fixed division by zero error when there are zero-length spans in the input to a
  `PretrainedTransformerMismatchedIndexer`.
- Improved robustness of `cached_path` when extracting archives so that the cache won't be corrupted
  if a failure occurs during extraction.
- Fixed a bug with the `average` and `evalb_bracketing_score` metrics in distributed training.

### Added

- `Predictor.capture_model_internals()` now accepts a regex specifying
  which modules to capture


## [v1.1.0rc4](https://github.com/allenai/allennlp/releases/tag/v1.1.0rc4) - 2020-08-20

### Added

- Added a workflow to GitHub Actions that will automatically close unassigned stale issues and
  ping the assignees of assigned stale issues.

### Fixed

- Fixed a bug in distributed metrics that caused nan values due to repeated addition of an accumulated variable.

## [v1.1.0rc3](https://github.com/allenai/allennlp/releases/tag/v1.1.0rc3) - 2020-08-12

### Fixed

- Fixed how truncation was handled with `PretrainedTransformerTokenizer`.
  Previously, if `max_length` was set to `None`, the tokenizer would still do truncation if the
  transformer model had a default max length in its config.
  Also, when `max_length` was set to a non-`None` value, several warnings would appear
  for certain transformer models around the use of the `truncation` parameter.
- Fixed evaluation of all metrics when using distributed training.
- Added a `py.typed` marker. Fixed type annotations in `allennlp.training.util`.
- Fixed problem with automatically detecting whether tokenization is necessary.
  This affected primarily the Roberta SST model.
- Improved help text for using the --overrides command line flag.


## [v1.1.0rc2](https://github.com/allenai/allennlp/releases/tag/v1.1.0rc2) - 2020-07-31

### Changed

- Upgraded PyTorch requirement to 1.6.
- Replaced the NVIDIA Apex AMP module with torch's native AMP module. The default trainer (`GradientDescentTrainer`)
  now takes a `use_amp: bool` parameter instead of the old `opt_level: str` parameter.

### Fixed

- Removed unnecessary warning about deadlocks in `DataLoader`.
- Fixed testing models that only return a loss when they are in training mode.
- Fixed a bug in `FromParams` that caused silent failure in case of the parameter type being `Optional[Union[...]]`.
- Fixed a bug where the program crashes if `evaluation_data_loader` is a `AllennlpLazyDataset`.

### Added

- Added the option to specify `requires_grad: false` within an optimizer's parameter groups.
- Added the `file-friendly-logging` flag back to the `train` command. Also added this flag to the `predict`, `evaluate`, and `find-learning-rate` commands.
- Added an `EpochCallback` to track current epoch as a model class member.
- Added the option to enable or disable gradient checkpointing for transformer token embedders via boolean parameter `gradient_checkpointing`.

### Removed

- Removed the `opt_level` parameter to `Model.load` and `load_archive`. In order to use AMP with a loaded
  model now, just run the model's forward pass within torch's [`autocast`](https://pytorch.org/docs/stable/amp.html#torch.cuda.amp.autocast)
  context.

## [v1.1.0rc1](https://github.com/allenai/allennlp/releases/tag/v1.1.0rc1) - 2020-07-14

### Fixed

- Reduced the amount of log messages produced by `allennlp.common.file_utils`.
- Fixed a bug where `PretrainedTransformerEmbedder` parameters appeared to be trainable
  in the log output even when `train_parameters` was set to `False`.
- Fixed a bug with the sharded dataset reader where it would only read a fraction of the instances
  in distributed training.
- Fixed checking equality of `ArrayField`s.
- Fixed a bug where `NamespaceSwappingField` did not work correctly with `.empty_field()`.
- Put more sensible defaults on the `huggingface_adamw` optimizer.
- Simplified logging so that all logging output always goes to one file.
- Fixed interaction with the python command line debugger.
- Log the grad norm properly even when we're not clipping it.
- Fixed a bug where `PretrainedModelInitializer` fails to initialize a model with a 0-dim tensor
- Fixed a bug with the layer unfreezing schedule of the `SlantedTriangular` learning rate scheduler.
- Fixed a regression with logging in the distributed setting. Only the main worker should write log output to the terminal.
- Pinned the version of boto3 for package managers (e.g. poetry).
- Fixed issue #4330 by updating the `tokenizers` dependency.
- Fixed a bug in `TextClassificationPredictor` so that it passes tokenized inputs to the `DatasetReader`
  in case it does not have a tokenizer.
- `reg_loss` is only now returned for models that have some regularization penalty configured.
- Fixed a bug that prevented `cached_path` from downloading assets from GitHub releases.
- Fixed a bug that erroneously increased last label's false positive count in calculating fbeta metrics.
- `Tqdm` output now looks much better when the output is being piped or redirected.
- Small improvements to how the API documentation is rendered.
- Only show validation progress bar from main process in distributed training.

### Added

- Adjust beam search to support multi-layer decoder.
- A method to ModelTestCase for running basic model tests when you aren't using config files.
- Added some convenience methods for reading files.
- Added an option to `file_utils.cached_path` to automatically extract archives.
- Added the ability to pass an archive file instead of a local directory to `Vocab.from_files`.
- Added the ability to pass an archive file instead of a glob to `ShardedDatasetReader`.
- Added a new `"linear_with_warmup"` learning rate scheduler.
- Added a check in `ShardedDatasetReader` that ensures the base reader doesn't implement manual
  distributed sharding itself.
- Added an option to `PretrainedTransformerEmbedder` and `PretrainedTransformerMismatchedEmbedder` to use a
  scalar mix of all hidden layers from the transformer model instead of just the last layer. To utilize
  this, just set `last_layer_only` to `False`.
- `cached_path()` can now read files inside of archives.
- Training metrics now include `batch_loss` and `batch_reg_loss` in addition to aggregate loss across number of batches.

### Changed

- Not specifying a `cuda_device` now automatically determines whether to use a GPU or not.
- Discovered plugins are logged so you can see what was loaded.
- `allennlp.data.DataLoader` is now an abstract registrable class. The default implementation
remains the same, but was renamed to `allennlp.data.PyTorchDataLoader`.
- `BertPooler` can now unwrap and re-wrap extra dimensions if necessary.
- New `transformers` dependency. Only version >=3.0 now supported.

## [v1.0.0](https://github.com/allenai/allennlp/releases/tag/v1.0.0) - 2020-06-16

### Fixed

- Lazy dataset readers now work correctly with multi-process data loading.
- Fixed race conditions that could occur when using a dataset cache.

### Added

- A bug where where all datasets would be loaded for vocab creation even if not needed.
- A parameter to the `DatasetReader` class: `manual_multi_process_sharding`. This is similar
  to the `manual_distributed_sharding` parameter, but applies when using a multi-process
  `DataLoader`.

## [v1.0.0rc6](https://github.com/allenai/allennlp/releases/tag/v1.0.0rc6) - 2020-06-11

### Fixed

- A bug where `TextField`s could not be duplicated since some tokenizers cannot be deep-copied.
  See https://github.com/allenai/allennlp/issues/4270.
- Our caching mechanism had the potential to introduce race conditions if multiple processes
  were attempting to cache the same file at once. This was fixed by using a lock file tied to each
  cached file.
- `get_text_field_mask()` now supports padding indices that are not `0`.
- A bug where `predictor.get_gradients()` would return an empty dictionary if an embedding layer had trainable set to false
- Fixes `PretrainedTransformerMismatchedIndexer` in the case where a token consists of zero word pieces.
- Fixes a bug when using a lazy dataset reader that results in a `UserWarning` from PyTorch being printed at
  every iteration during training.
- Predictor names were inconsistently switching between dashes and underscores. Now they all use underscores.
- `Predictor.from_path` now automatically loads plugins (unless you specify `load_plugins=False`) so
  that you don't have to manually import a bunch of modules when instantiating predictors from
  an archive path.
- `allennlp-server` automatically found as a plugin once again.

### Added

- A `duplicate()` method on `Instance`s and `Field`s, to be used instead of `copy.deepcopy()`
- A batch sampler that makes sure each batch contains approximately the same number of tokens (`MaxTokensBatchSampler`)
- Functions to turn a sequence of token indices back into tokens
- The ability to use Huggingface encoder/decoder models as token embedders
- Improvements to beam search
- ROUGE metric
- Polynomial decay learning rate scheduler
- A `BatchCallback` for logging CPU and GPU memory usage to tensorboard. This is mainly for debugging
  because using it can cause a significant slowdown in training.
- Ability to run pretrained transformers as an embedder without training the weights
- Add Optuna Integrated badge to README.md

### Changed

- Similar to our caching mechanism, we introduced a lock file to the vocab to avoid race
  conditions when saving/loading the vocab from/to the same serialization directory in different processes.
- Changed the `Token`, `Instance`, and `Batch` classes along with all `Field` classes to "slots" classes. This dramatically reduces the size in memory of instances.
- SimpleTagger will no longer calculate span-based F1 metric when `calculate_span_f1` is `False`.
- CPU memory for every worker is now reported in the logs and the metrics. Previously this was only reporting the CPU memory of the master process, and so it was only
  correct in the non-distributed setting.
- To be consistent with PyTorch `IterableDataset`, `AllennlpLazyDataset` no longer implements `__len__()`.
  Previously it would always return 1.
- Removed old tutorials, in favor of [the new AllenNLP Guide](https://guide.allennlp.org)
- Changed the vocabulary loading to consider new lines for Windows/Linux and Mac.

## [v1.0.0rc5](https://github.com/allenai/allennlp/releases/tag/v1.0.0rc5) - 2020-05-26

### Fixed

- Fix bug where `PretrainedTransformerTokenizer` crashed with some transformers (#4267)
- Make `cached_path` work offline.
- Tons of docstring inconsistencies resolved.
- Nightly builds no longer run on forks.
- Distributed training now automatically figures out which worker should see which instances
- A race condition bug in distributed training caused from saving the vocab to file from the master process while other processing might be reading those files.
- Unused dependencies in `setup.py` removed.

### Added

- Additional CI checks to ensure docstrings are consistently formatted.
- Ability to train on CPU with multiple processes by setting `cuda_devices` to a list of negative integers in your training config. For example: `"distributed": {"cuda_devices": [-1, -1]}`. This is mainly to make it easier to test and debug distributed training code..
- Documentation for when parameters don't need config file entries.

### Changed

- The `allennlp test-install` command now just ensures the core submodules can
be imported successfully, and prints out some other useful information such as the version, PyTorch version,
and the number of GPU devices available.
- All of the tests moved from `allennlp/tests` to `tests` at the root level, and
`allennlp/tests/fixtures` moved to `test_fixtures` at the root level. The PyPI source and wheel distributions will no longer include tests and fixtures.

## [v1.0.0rc4](https://github.com/allenai/allennlp/releases/tag/v1.0.0rc4) - 2020-05-14

We first introduced this `CHANGELOG` after release `v1.0.0rc4`, so please refer to the GitHub release
notes for this and earlier releases.<|MERGE_RESOLUTION|>--- conflicted
+++ resolved
@@ -12,16 +12,14 @@
 
 - Added a new learning rate scheduler: `CombinedLearningRateScheduler`. This can be used to combine different LR schedulers, using one after the other.
 
-<<<<<<< HEAD
 ### Changed
 
 - Torch version bumped to 1.7.1 in Docker images.
 
-=======
 ### Fixed
 
 - Fixed typo with `LabelField` string representation: removed trailing apostrophe.
->>>>>>> d2aea979
+
 
 ## [v1.3.0](https://github.com/allenai/allennlp/releases/tag/v1.3.0) - 2020-12-15
 
