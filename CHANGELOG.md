--- conflicted
+++ resolved
@@ -4,6 +4,7 @@
 
 The format is based on [Keep a Changelog](https://keepachangelog.com/en/1.0.0/),
 and this project adheres to [Semantic Versioning](https://semver.org/spec/v2.0.0.html).
+
 
 ## Unreleased
 
@@ -28,17 +29,13 @@
 ### Fixed
 
 - Fixed a bug where some `Activation` implementations could not be pickled due to involving a lambda function.
-<<<<<<< HEAD
 - Fixed an issue where the trainer would leave a model checkpoint behind when it's not supposed to.
-=======
 - Fixed `__str__()` method on `ModelCardInfo` class.
 - Fixed an issue where using the `from_pretrained_transformer` `Vocabulary` constructor in distributed training via the `allennlp train` command
   would result in the data being iterated through unnecessarily.
->>>>>>> fe2d6e5a
 
 
 ## [v2.2.0](https://github.com/allenai/allennlp/releases/tag/v2.2.0) - 2021-03-26
-
 
 ### Added
 
