# Changelog

All notable changes to this project will be documented in this file.

The format is based on [Keep a Changelog](https://keepachangelog.com/en/1.0.0/),
and this project adheres to [Semantic Versioning](https://semver.org/spec/v2.0.0.html).

## Unreleased

### Added

- The test for distributed metrics now takes a parameter specifying how often you want to run it.


## [v2.3.0](https://github.com/allenai/allennlp/releases/tag/v2.3.0) - 2021-04-14

### Added

- Ported the following Huggingface `LambdaLR`-based schedulers: `ConstantLearningRateScheduler`, `ConstantWithWarmupLearningRateScheduler`, `CosineWithWarmupLearningRateScheduler`, `CosineHardRestartsWithWarmupLearningRateScheduler`.
- Added new `sub_token_mode` parameter to `pretrained_transformer_mismatched_embedder` class to support first sub-token embedding
<<<<<<< HEAD
- Added `TaskSuite` base class and command line functionality for running [`checklist`](https://github.com/marcotcr/checklist) test suites, along with implementations for `SentimentAnalysisSuite`, `QuestionAnsweringSuite`, and `TextualEntailmentSuite`.
=======
- Added a way to run a multi task model with a dataset reader as part of `allennlp predict`.
- Added new `eval_mode` in `PretrainedTransformerEmbedder`. If it is set to `True`, the transformer is _always_ run in evaluation mode, which, e.g., disables dropout and does not update batch normalization statistics.
- Added additional parameters to the W&B callback: `entity`, `group`, `name`, `notes`, and `wandb_kwargs`.
>>>>>>> 0c7d60bc

### Changed

- Sanity checks in the `GradientDescentTrainer` can now be turned off by setting the `run_sanity_checks` parameter to `False`.
- Allow the order of examples in the task cards to be specified explicitly
- `histogram_interval` parameter is now deprecated in `TensorboardWriter`, please use `distribution_interval` instead.
- Memory usage is not logged in tensorboard during training now. `ConsoleLoggerCallback` should be used instead.
- If you use the `min_count` parameter of the Vocabulary, but you specify a namespace that does not exist, the vocabulary creation will raise a `ConfigurationError`.
- Documentation updates made to SoftmaxLoss regarding padding and the expected shapes of the input and output tensors of `forward`.
- Moved the data preparation script for coref into allennlp-models.
- If a transformer is not in cache but has override weights, the transformer's pretrained weights are no longer downloaded, that is, only its `config.json` file is downloaded.
- `SanityChecksCallback` now raises `SanityCheckError` instead of `AssertionError` when a check fails.
- `jsonpickle` removed from dependencies.
- Improved the error message from `Registrable.by_name()` when the name passed does not match any registered subclassess.
  The error message will include a suggestion if there is a close match between the name passed and a registered name.

### Fixed

- Fixed a bug where some `Activation` implementations could not be pickled due to involving a lambda function.
- Fixed `__str__()` method on `ModelCardInfo` class.
- Fixed a stall when using distributed training and gradient accumulation at the same time
- Fixed an issue where using the `from_pretrained_transformer` `Vocabulary` constructor in distributed training via the `allennlp train` command
  would result in the data being iterated through unnecessarily.
- Fixed a bug regarding token indexers with the `InterleavingDatasetReader` when used with multi-process data loading.
- Fixed a warning from `transformers` when using `max_length` in the `PretrainedTransformerTokenizer`.

### Removed

- Removed the `stride` parameter to `PretrainedTransformerTokenizer`. This parameter had no effect.


## [v2.2.0](https://github.com/allenai/allennlp/releases/tag/v2.2.0) - 2021-03-26


### Added

- Add new method on `Field` class: `.human_readable_repr() -> Any`
- Add new method on `Instance` class: `.human_readable_dict() -> JsonDict`.
- Added `WandBCallback` class for [Weights & Biases](https://wandb.ai) integration, registered as a callback under
  the name "wandb".
- Added `TensorBoardCallback` to replace the `TensorBoardWriter`. Registered as a callback
  under the name "tensorboard".
- Added `NormalizationBiasVerification` and `SanityChecksCallback` for model sanity checks.
- `SanityChecksCallback` runs by default from the `allennlp train` command.
  It can be turned off by setting `trainer.enable_default_callbacks` to `false` in your config.

### Changed

- Use attributes of `ModelOutputs` object in `PretrainedTransformerEmbedder` instead of indexing.
- Added support for PyTorch version 1.8 and `torchvision` version 0.9 .
- `Model.get_parameters_for_histogram_tensorboard_logging` is deprecated in favor of
  `Model.get_parameters_for_histogram_logging`.


### Fixed

- Makes sure tensors that are stored in `TensorCache` always live on CPUs
- Fixed a bug where `FromParams` objects wrapped in `Lazy()` couldn't be pickled.
- Fixed a bug where the `ROUGE` metric couldn't be picked.
- Fixed a bug reported by https://github.com/allenai/allennlp/issues/5036. We keeps our spacy POS tagger on.

### Removed

- Removed `TensorBoardWriter`. Please use the `TensorBoardCallback` instead.


## [v2.1.0](https://github.com/allenai/allennlp/releases/tag/v2.1.0) - 2021-02-24

### Changed

- `coding_scheme` parameter is now deprecated in `Conll2003DatasetReader`, please use `convert_to_coding_scheme` instead.
- Support spaCy v3

### Added

- Added `ModelUsage` to `ModelCard` class.
- Added a way to specify extra parameters to the predictor in an `allennlp predict` call.
- Added a way to initialize a `Vocabulary` from transformers models.
- Added the ability to use `Predictors` with multitask models through the new `MultiTaskPredictor`.
- Added an example for fields of type `ListField[TextField]` to `apply_token_indexers` API docs.
- Added `text_key` and `label_key` parameters to `TextClassificationJsonReader` class.
- Added `MultiOptimizer`, which allows you to use different optimizers for different parts of your model.
- Added a clarification to `predictions_to_labeled_instances` API docs for attack from json

### Fixed

- `@Registrable.register(...)` decorator no longer masks the decorated class's annotations
- Ensured that `MeanAbsoluteError` always returns a `float` metric value instead of a `Tensor`.
- Learning rate schedulers that rely on metrics from the validation set were broken in v2.0.0. This
  brings that functionality back.
- Fixed a bug where the `MultiProcessDataLoading` would crash when `num_workers > 0`, `start_method = "spawn"`, `max_instances_in_memory not None`, and `batches_per_epoch not None`.
- Fixed documentation and validation checks for `FBetaMultiLabelMetric`.
- Fixed handling of HTTP errors when fetching remote resources with `cached_path()`. Previously the content would be cached even when
  certain errors - like 404s - occurred. Now an `HTTPError` will be raised whenever the HTTP response is not OK.
- Fixed a bug where the `MultiTaskDataLoader` would crash when `num_workers > 0`
- Fixed an import error that happens when PyTorch's distributed framework is unavailable on the system.


## [v2.0.1](https://github.com/allenai/allennlp/releases/tag/v2.0.1) - 2021-01-29

### Added

- Added `tokenizer_kwargs` and `transformer_kwargs` arguments to `PretrainedTransformerBackbone`
- Resize transformers word embeddings layer for `additional_special_tokens`

### Changed

- GradientDescentTrainer makes `serialization_dir` when it's instantiated, if it doesn't exist.

### Fixed

- `common.util.sanitize` now handles sets.


## [v2.0.0](https://github.com/allenai/allennlp/releases/tag/v2.0.0) - 2021-01-27

### Added

- The `TrainerCallback` constructor accepts `serialization_dir` provided by `Trainer`. This can be useful for `Logger` callbacks those need to store files in the run directory.
- The `TrainerCallback.on_start()` is fired at the start of the training.
- The `TrainerCallback` event methods now accept `**kwargs`. This may be useful to maintain backwards-compability of callbacks easier in the future. E.g. we may decide to pass the exception/traceback object in case of failure to `on_end()` and this older callbacks may simply ignore the argument instead of raising a `TypeError`.
- Added a `TensorBoardCallback` which wraps the `TensorBoardWriter`.

### Changed

- The `TrainerCallack.on_epoch()` does not fire with `epoch=-1` at the start of the training.
  Instead, `TrainerCallback.on_start()` should be used for these cases.
- `TensorBoardBatchMemoryUsage` is converted from `BatchCallback` into `TrainerCallback`.
- `TrackEpochCallback` is converted from `EpochCallback` into `TrainerCallback`.
- `Trainer` can accept callbacks simply with name `callbacks` instead of `trainer_callbacks`.
- `TensorboardWriter` renamed to `TensorBoardWriter`, and removed as an argument to the `GradientDescentTrainer`.
  In order to enable TensorBoard logging during training, you should utilize the `TensorBoardCallback` instead.

### Removed

- Removed `EpochCallback`, `BatchCallback` in favour of `TrainerCallback`.
  The metaclass-wrapping implementation is removed as well.
- Removed the `tensorboard_writer` parameter to `GradientDescentTrainer`. You should use the `TensorBoardCallback` now instead.

### Fixed

- Now Trainer always fires `TrainerCallback.on_end()` so all the resources can be cleaned up properly.
- Fixed the misspelling, changed `TensoboardBatchMemoryUsage` to `TensorBoardBatchMemoryUsage`.
- We set a value to `epoch` so in case of firing `TrainerCallback.on_end()` the variable is bound.
  This could have lead to an error in case of trying to recover a run after it was finished training.


## [v2.0.0rc1](https://github.com/allenai/allennlp/releases/tag/v2.0.0rc1) - 2021-01-21

### Added

- Added `TensorCache` class for caching tensors on disk
- Added abstraction and concrete implementation for image loading
- Added abstraction and concrete implementation for `GridEmbedder`
- Added abstraction and demo implementation for an image augmentation module.
- Added abstraction and concrete implementation for region detectors.
- A new high-performance default `DataLoader`: `MultiProcessDataLoading`.
- A `MultiTaskModel` and abstractions to use with it, including `Backbone` and `Head`.  The
  `MultiTaskModel` first runs its inputs through the `Backbone`, then passes the result (and
  whatever other relevant inputs it got) to each `Head` that's in use.
- A `MultiTaskDataLoader`, with a corresponding `MultiTaskDatasetReader`, and a couple of new
  configuration objects: `MultiTaskEpochSampler` (for deciding what proportion to sample from each
  dataset at every epoch) and a `MultiTaskScheduler` (for ordering the instances within an epoch).
- Transformer toolkit to plug and play with modular components of transformer architectures.
- Added a command to count the number of instances we're going to be training with
- Added a `FileLock` class to `common.file_utils`. This is just like the `FileLock` from the `filelock` library, except that
  it adds an optional flag `read_only_ok: bool`, which when set to `True` changes the behavior so that a warning will be emitted
  instead of an exception when lacking write permissions on an existing file lock.
  This makes it possible to use the `FileLock` class on a read-only file system.
- Added a new learning rate scheduler: `CombinedLearningRateScheduler`. This can be used to combine different LR schedulers, using one after the other.
- Added an official CUDA 10.1 Docker image.
- Moving `ModelCard` and `TaskCard` abstractions into the main repository.
- Added a util function `allennlp.nn.util.dist_reduce(...)` for handling distributed reductions.
  This is especially useful when implementing a distributed `Metric`.
- Added a `FileLock` class to `common.file_utils`. This is just like the `FileLock` from the `filelock` library, except that
  it adds an optional flag `read_only_ok: bool`, which when set to `True` changes the behavior so that a warning will be emitted
  instead of an exception when lacking write permissions on an existing file lock.
  This makes it possible to use the `FileLock` class on a read-only file system.
- Added a new learning rate scheduler: `CombinedLearningRateScheduler`. This can be used to combine different LR schedulers, using one after the other.
- Moving `ModelCard` and `TaskCard` abstractions into the main repository.

### Changed

- `DatasetReader`s are now always lazy. This means there is no `lazy` parameter in the base
  class, and the `_read()` method should always be a generator.
- The `DataLoader` now decides whether to load instances lazily or not.
  With the `PyTorchDataLoader` this is controlled with the `lazy` parameter, but with
  the `MultiProcessDataLoading` this is controlled by the `max_instances_in_memory` setting.
- `ArrayField` is now called `TensorField`, and implemented in terms of torch tensors, not numpy.
- Improved `nn.util.move_to_device` function by avoiding an unnecessary recursive check for tensors and
  adding a `non_blocking` optional argument, which is the same argument as in `torch.Tensor.to()`.
- If you are trying to create a heterogeneous batch, you now get a better error message.
- Readers using the new vision features now explicitly log how they are featurizing images.
- `master_addr` and `master_port` renamed to `primary_addr` and `primary_port`, respectively.
- `is_master` parameter for training callbacks renamed to `is_primary`.
- `master` branch renamed to `main`
- Torch version bumped to 1.7.1 in Docker images.
- 'master' branch renamed to 'main'
- Torch version bumped to 1.7.1 in Docker images.

### Removed

- Removed `nn.util.has_tensor`.

### Fixed

- The `build-vocab` command no longer crashes when the resulting vocab file is
  in the current working directory.
- VQA models now use the `vqa_score` metric for early stopping. This results in
  much better scores.
- Fixed typo with `LabelField` string representation: removed trailing apostrophe.
- `Vocabulary.from_files` and `cached_path` will issue a warning, instead of failing, when a lock on an existing resource
  can't be acquired because the file system is read-only.
- `TrackEpochCallback` is now a `EpochCallback`.


## [v1.3.0](https://github.com/allenai/allennlp/releases/tag/v1.3.0) - 2020-12-15

### Added

- Added links to source code in docs.
- Added `get_embedding_layer` and `get_text_field_embedder` to the `Predictor` class; to specify embedding layers for non-AllenNLP models.
- Added [Gaussian Error Linear Unit (GELU)](https://pytorch.org/docs/stable/generated/torch.nn.GELU.html) as an Activation.

### Changed

- Renamed module `allennlp.data.tokenizers.token` to `allennlp.data.tokenizers.token_class` to avoid
  [this bug](https://github.com/allenai/allennlp/issues/4819).
- `transformers` dependency updated to version 4.0.1.
- `BasicClassifier`'s forward method now takes a metadata field.

### Fixed

- Fixed a lot of instances where tensors were first created and then sent to a device
  with `.to(device)`. Instead, these tensors are now created directly on the target device.
- Fixed issue with `GradientDescentTrainer` when constructed with `validation_data_loader=None` and `learning_rate_scheduler!=None`.
- Fixed a bug when removing all handlers in root logger.
- `ShardedDatasetReader` now inherits parameters from `base_reader` when required.
- Fixed an issue in `FromParams` where parameters in the `params` object used to a construct a class
  were not passed to the constructor if the value of the parameter was equal to the default value.
  This caused bugs in some edge cases where a subclass that takes `**kwargs` needs to inspect
  `kwargs` before passing them to its superclass.
- Improved the band-aid solution for segmentation faults and the "ImportError: dlopen: cannot load any more object with static TLS"
  by adding a `transformers` import.
- Added safety checks for extracting tar files
- Turned superfluous warning to info when extending the vocab in the embedding matrix, if no pretrained file was provided


## [v1.2.2](https://github.com/allenai/allennlp/releases/tag/v1.2.2) - 2020-11-17

### Added

- Added Docker builds for other torch-supported versions of CUDA.
- Adds [`allennlp-semparse`](https://github.com/allenai/allennlp-semparse) as an official, default plugin.

### Fixed

- `GumbelSampler` now sorts the beams by their true log prob.


## [v1.2.1](https://github.com/allenai/allennlp/releases/tag/v1.2.1) - 2020-11-10

### Added

- Added an optional `seed` parameter to `ModelTestCase.set_up_model` which sets the random
  seed for `random`, `numpy`, and `torch`.
- Added support for a global plugins file at `~/.allennlp/plugins`.
- Added more documentation about plugins.
- Added sampler class and parameter in beam search for non-deterministic search, with several
  implementations, including `MultinomialSampler`, `TopKSampler`, `TopPSampler`, and
  `GumbelSampler`. Utilizing `GumbelSampler` will give [Stochastic Beam Search](https://api.semanticscholar.org/CorpusID:76662039).

### Changed

- Pass batch metrics to `BatchCallback`.

### Fixed

- Fixed a bug where forward hooks were not cleaned up with saliency interpreters if there
  was an exception.
- Fixed the computation of saliency maps in the Interpret code when using mismatched indexing.
  Previously, we would compute gradients from the top of the transformer, after aggregation from
  wordpieces to tokens, which gives results that are not very informative.  Now, we compute gradients
  with respect to the embedding layer, and aggregate wordpieces to tokens separately.
- Fixed the heuristics for finding embedding layers in the case of RoBERTa. An update in the
  `transformers` library broke our old heuristic.
- Fixed typo with registered name of ROUGE metric. Previously was `rogue`, fixed to `rouge`.
- Fixed default masks that were erroneously created on the CPU even when a GPU is available.
- Fixed pretrained embeddings for transformers that don't use end tokens.
- Fixed the transformer tokenizer cache when the tokenizers are initialized with custom kwargs.


## [v1.2.0](https://github.com/allenai/allennlp/releases/tag/v1.2.0) - 2020-10-29

### Changed

- Enforced stricter typing requirements around the use of `Optional[T]` types.
- Changed the behavior of `Lazy` types in `from_params` methods. Previously, if you defined a `Lazy` parameter like
  `foo: Lazy[Foo] = None` in a custom `from_params` classmethod, then `foo` would actually never be `None`.
  This behavior is now different. If no params were given for `foo`, it will be `None`.
  You can also now set default values for foo like `foo: Lazy[Foo] = Lazy(Foo)`.
  Or, if you want you want a default value but also want to allow for `None` values, you can
  write it like this: `foo: Optional[Lazy[Foo]] = Lazy(Foo)`.
- Added support for PyTorch version 1.7.

### Fixed

- Made it possible to instantiate `TrainerCallback` from config files.
- Fixed the remaining broken internal links in the API docs.
- Fixed a bug where Hotflip would crash with a model that had multiple TokenIndexers and the input
  used rare vocabulary items.
- Fixed a bug where `BeamSearch` would fail if `max_steps` was equal to 1.
- Fixed `BasicTextFieldEmbedder` to not raise ConfigurationError if it has embedders that are empty and not in input


## [v1.2.0rc1](https://github.com/allenai/allennlp/releases/tag/v1.2.0rc1) - 2020-10-22

### Added

- Added a warning when `batches_per_epoch` for the validation data loader is inherited from
  the train data loader.
- Added a `build-vocab` subcommand that can be used to build a vocabulary from a training config file.
- Added `tokenizer_kwargs` argument to `PretrainedTransformerMismatchedIndexer`.
- Added `tokenizer_kwargs` and `transformer_kwargs` arguments to `PretrainedTransformerMismatchedEmbedder`.
- Added official support for Python 3.8.
- Added a script: `scripts/release_notes.py`, which automatically prepares markdown release notes from the
  CHANGELOG and commit history.
- Added a flag `--predictions-output-file` to the `evaluate` command, which tells AllenNLP to write the
  predictions from the given dataset to the file as JSON lines.
- Added the ability to ignore certain missing keys when loading a model from an archive. This is done
  by adding a class-level variable called `authorized_missing_keys` to any PyTorch module that a `Model` uses.
  If defined, `authorized_missing_keys` should be a list of regex string patterns.
- Added `FBetaMultiLabelMeasure`, a multi-label Fbeta metric. This is a subclass of the existing `FBetaMeasure`.
- Added ability to pass additional key word arguments to `cached_transformers.get()`, which will be passed on to `AutoModel.from_pretrained()`.
- Added an `overrides` argument to `Predictor.from_path()`.
- Added a `cached-path` command.
- Added a function `inspect_cache` to `common.file_utils` that prints useful information about the cache. This can also
  be used from the `cached-path` command with `allennlp cached-path --inspect`.
- Added a function `remove_cache_entries` to `common.file_utils` that removes any cache entries matching the given
  glob patterns. This can used from the `cached-path` command with `allennlp cached-path --remove some-files-*`.
- Added logging for the main process when running in distributed mode.
- Added a `TrainerCallback` object to support state sharing between batch and epoch-level training callbacks.
- Added support for .tar.gz in PretrainedModelInitializer.
- Made `BeamSearch` instantiable `from_params`.
- Pass `serialization_dir` to `Model` and `DatasetReader`.
- Added an optional `include_in_archive` parameter to the top-level of configuration files. When specified, `include_in_archive` should be a list of paths relative to the serialization directory which will be bundled up with the final archived model from a training run.

### Changed

- Subcommands that don't require plugins will no longer cause plugins to be loaded or have an `--include-package` flag.
- Allow overrides to be JSON string or `dict`.
- `transformers` dependency updated to version 3.1.0.
- When `cached_path` is called on a local archive with `extract_archive=True`, the archive is now extracted into a unique subdirectory of the cache root instead of a subdirectory of the archive's directory. The extraction directory is also unique to the modification time of the archive, so if the file changes, subsequent calls to `cached_path` will know to re-extract the archive.
- Removed the `truncation_strategy` parameter to `PretrainedTransformerTokenizer`. The way we're calling the tokenizer, the truncation strategy takes no effect anyways.
- Don't use initializers when loading a model, as it is not needed.
- Distributed training will now automatically search for a local open port if the `master_port` parameter is not provided.
- In training, save model weights before evaluation.
- `allennlp.common.util.peak_memory_mb` renamed to `peak_cpu_memory`, and `allennlp.common.util.gpu_memory_mb` renamed to `peak_gpu_memory`,
  and they both now return the results in bytes as integers. Also, the `peak_gpu_memory` function now utilizes PyTorch functions to find the memory
  usage instead of shelling out to the `nvidia-smi` command. This is more efficient and also more accurate because it only takes
  into account the tensor allocations of the current PyTorch process.
- Make sure weights are first loaded to the cpu when using PretrainedModelInitializer, preventing wasted GPU memory.
- Load dataset readers in `load_archive`.
- Updated `AllenNlpTestCase` docstring to remove reference to `unittest.TestCase`

### Removed

- Removed `common.util.is_master` function.

### Fixed

- Fix CUDA/CPU device mismatch bug during distributed training for categorical accuracy metric.
- Fixed a bug where the reported `batch_loss` metric was incorrect when training with gradient accumulation.
- Class decorators now displayed in API docs.
- Fixed up the documentation for the `allennlp.nn.beam_search` module.
- Ignore `*args` when constructing classes with `FromParams`.
- Ensured some consistency in the types of the values that metrics return.
- Fix a PyTorch warning by explicitly providing the `as_tuple` argument (leaving
  it as its default value of `False`) to `Tensor.nonzero()`.
- Remove temporary directory when extracting model archive in `load_archive`
  at end of function rather than via `atexit`.
- Fixed a bug where using `cached_path()` offline could return a cached resource's lock file instead
  of the cache file.
- Fixed a bug where `cached_path()` would fail if passed a `cache_dir` with the user home shortcut `~/`.
- Fixed a bug in our doc building script where markdown links did not render properly
  if the "href" part of the link (the part inside the `()`) was on a new line.
- Changed how gradients are zeroed out with an optimization. See [this video from NVIDIA](https://www.youtube.com/watch?v=9mS1fIYj1So)
  at around the 9 minute mark.
- Fixed a bug where parameters to a `FromParams` class that are dictionaries wouldn't get logged
  when an instance is instantiated `from_params`.
- Fixed a bug in distributed training where the vocab would be saved from every worker, when it should have been saved by only the local master process.
- Fixed a bug in the calculation of rouge metrics during distributed training where the total sequence count was not being aggregated across GPUs.
- Fixed `allennlp.nn.util.add_sentence_boundary_token_ids()` to use `device` parameter of input tensor.
- Be sure to close the TensorBoard writer even when training doesn't finish.
- Fixed the docstring for `PyTorchSeq2VecWrapper`.
- Fixed a bug in the cnn_encoder where activations involving masked tokens could be picked up by the max
- Fix intra word tokenization for `PretrainedTransformerTokenizer` when disabling fast tokenizer.


## [v1.1.0](https://github.com/allenai/allennlp/releases/tag/v1.1.0) - 2020-09-08

### Fixed

- Fixed handling of some edge cases when constructing classes with `FromParams` where the class
  accepts `**kwargs`.
- Fixed division by zero error when there are zero-length spans in the input to a
  `PretrainedTransformerMismatchedIndexer`.
- Improved robustness of `cached_path` when extracting archives so that the cache won't be corrupted
  if a failure occurs during extraction.
- Fixed a bug with the `average` and `evalb_bracketing_score` metrics in distributed training.

### Added

- `Predictor.capture_model_internals()` now accepts a regex specifying which modules to capture.


## [v1.1.0rc4](https://github.com/allenai/allennlp/releases/tag/v1.1.0rc4) - 2020-08-20

### Added

- Added a workflow to GitHub Actions that will automatically close unassigned stale issues and
  ping the assignees of assigned stale issues.

### Fixed

- Fixed a bug in distributed metrics that caused nan values due to repeated addition of an accumulated variable.

## [v1.1.0rc3](https://github.com/allenai/allennlp/releases/tag/v1.1.0rc3) - 2020-08-12

### Fixed

- Fixed how truncation was handled with `PretrainedTransformerTokenizer`.
  Previously, if `max_length` was set to `None`, the tokenizer would still do truncation if the
  transformer model had a default max length in its config.
  Also, when `max_length` was set to a non-`None` value, several warnings would appear
  for certain transformer models around the use of the `truncation` parameter.
- Fixed evaluation of all metrics when using distributed training.
- Added a `py.typed` marker. Fixed type annotations in `allennlp.training.util`.
- Fixed problem with automatically detecting whether tokenization is necessary.
  This affected primarily the Roberta SST model.
- Improved help text for using the --overrides command line flag.


## [v1.1.0rc2](https://github.com/allenai/allennlp/releases/tag/v1.1.0rc2) - 2020-07-31

### Changed

- Upgraded PyTorch requirement to 1.6.
- Replaced the NVIDIA Apex AMP module with torch's native AMP module. The default trainer (`GradientDescentTrainer`)
  now takes a `use_amp: bool` parameter instead of the old `opt_level: str` parameter.

### Fixed

- Removed unnecessary warning about deadlocks in `DataLoader`.
- Fixed testing models that only return a loss when they are in training mode.
- Fixed a bug in `FromParams` that caused silent failure in case of the parameter type being `Optional[Union[...]]`.
- Fixed a bug where the program crashes if `evaluation_data_loader` is a `AllennlpLazyDataset`.

### Added

- Added the option to specify `requires_grad: false` within an optimizer's parameter groups.
- Added the `file-friendly-logging` flag back to the `train` command. Also added this flag to the `predict`, `evaluate`, and `find-learning-rate` commands.
- Added an `EpochCallback` to track current epoch as a model class member.
- Added the option to enable or disable gradient checkpointing for transformer token embedders via boolean parameter `gradient_checkpointing`.

### Removed

- Removed the `opt_level` parameter to `Model.load` and `load_archive`. In order to use AMP with a loaded
  model now, just run the model's forward pass within torch's [`autocast`](https://pytorch.org/docs/stable/amp.html#torch.cuda.amp.autocast)
  context.

## [v1.1.0rc1](https://github.com/allenai/allennlp/releases/tag/v1.1.0rc1) - 2020-07-14

### Fixed

- Reduced the amount of log messages produced by `allennlp.common.file_utils`.
- Fixed a bug where `PretrainedTransformerEmbedder` parameters appeared to be trainable
  in the log output even when `train_parameters` was set to `False`.
- Fixed a bug with the sharded dataset reader where it would only read a fraction of the instances
  in distributed training.
- Fixed checking equality of `TensorField`s.
- Fixed a bug where `NamespaceSwappingField` did not work correctly with `.empty_field()`.
- Put more sensible defaults on the `huggingface_adamw` optimizer.
- Simplified logging so that all logging output always goes to one file.
- Fixed interaction with the python command line debugger.
- Log the grad norm properly even when we're not clipping it.
- Fixed a bug where `PretrainedModelInitializer` fails to initialize a model with a 0-dim tensor
- Fixed a bug with the layer unfreezing schedule of the `SlantedTriangular` learning rate scheduler.
- Fixed a regression with logging in the distributed setting. Only the main worker should write log output to the terminal.
- Pinned the version of boto3 for package managers (e.g. poetry).
- Fixed issue #4330 by updating the `tokenizers` dependency.
- Fixed a bug in `TextClassificationPredictor` so that it passes tokenized inputs to the `DatasetReader`
  in case it does not have a tokenizer.
- `reg_loss` is only now returned for models that have some regularization penalty configured.
- Fixed a bug that prevented `cached_path` from downloading assets from GitHub releases.
- Fixed a bug that erroneously increased last label's false positive count in calculating fbeta metrics.
- `Tqdm` output now looks much better when the output is being piped or redirected.
- Small improvements to how the API documentation is rendered.
- Only show validation progress bar from main process in distributed training.

### Added

- Adjust beam search to support multi-layer decoder.
- A method to ModelTestCase for running basic model tests when you aren't using config files.
- Added some convenience methods for reading files.
- Added an option to `file_utils.cached_path` to automatically extract archives.
- Added the ability to pass an archive file instead of a local directory to `Vocab.from_files`.
- Added the ability to pass an archive file instead of a glob to `ShardedDatasetReader`.
- Added a new `"linear_with_warmup"` learning rate scheduler.
- Added a check in `ShardedDatasetReader` that ensures the base reader doesn't implement manual
  distributed sharding itself.
- Added an option to `PretrainedTransformerEmbedder` and `PretrainedTransformerMismatchedEmbedder` to use a
  scalar mix of all hidden layers from the transformer model instead of just the last layer. To utilize
  this, just set `last_layer_only` to `False`.
- `cached_path()` can now read files inside of archives.
- Training metrics now include `batch_loss` and `batch_reg_loss` in addition to aggregate loss across number of batches.

### Changed

- Not specifying a `cuda_device` now automatically determines whether to use a GPU or not.
- Discovered plugins are logged so you can see what was loaded.
- `allennlp.data.DataLoader` is now an abstract registrable class. The default implementation
remains the same, but was renamed to `allennlp.data.PyTorchDataLoader`.
- `BertPooler` can now unwrap and re-wrap extra dimensions if necessary.
- New `transformers` dependency. Only version >=3.0 now supported.

## [v1.0.0](https://github.com/allenai/allennlp/releases/tag/v1.0.0) - 2020-06-16

### Fixed

- Lazy dataset readers now work correctly with multi-process data loading.
- Fixed race conditions that could occur when using a dataset cache.

### Added

- A bug where where all datasets would be loaded for vocab creation even if not needed.
- A parameter to the `DatasetReader` class: `manual_multi_process_sharding`. This is similar
  to the `manual_distributed_sharding` parameter, but applies when using a multi-process
  `DataLoader`.

## [v1.0.0rc6](https://github.com/allenai/allennlp/releases/tag/v1.0.0rc6) - 2020-06-11

### Fixed

- A bug where `TextField`s could not be duplicated since some tokenizers cannot be deep-copied.
  See https://github.com/allenai/allennlp/issues/4270.
- Our caching mechanism had the potential to introduce race conditions if multiple processes
  were attempting to cache the same file at once. This was fixed by using a lock file tied to each
  cached file.
- `get_text_field_mask()` now supports padding indices that are not `0`.
- A bug where `predictor.get_gradients()` would return an empty dictionary if an embedding layer had trainable set to false
- Fixes `PretrainedTransformerMismatchedIndexer` in the case where a token consists of zero word pieces.
- Fixes a bug when using a lazy dataset reader that results in a `UserWarning` from PyTorch being printed at
  every iteration during training.
- Predictor names were inconsistently switching between dashes and underscores. Now they all use underscores.
- `Predictor.from_path` now automatically loads plugins (unless you specify `load_plugins=False`) so
  that you don't have to manually import a bunch of modules when instantiating predictors from
  an archive path.
- `allennlp-server` automatically found as a plugin once again.

### Added

- A `duplicate()` method on `Instance`s and `Field`s, to be used instead of `copy.deepcopy()`
- A batch sampler that makes sure each batch contains approximately the same number of tokens (`MaxTokensBatchSampler`)
- Functions to turn a sequence of token indices back into tokens
- The ability to use Huggingface encoder/decoder models as token embedders
- Improvements to beam search
- ROUGE metric
- Polynomial decay learning rate scheduler
- A `BatchCallback` for logging CPU and GPU memory usage to tensorboard. This is mainly for debugging
  because using it can cause a significant slowdown in training.
- Ability to run pretrained transformers as an embedder without training the weights
- Add Optuna Integrated badge to README.md

### Changed

- Similar to our caching mechanism, we introduced a lock file to the vocab to avoid race
  conditions when saving/loading the vocab from/to the same serialization directory in different processes.
- Changed the `Token`, `Instance`, and `Batch` classes along with all `Field` classes to "slots" classes. This dramatically reduces the size in memory of instances.
- SimpleTagger will no longer calculate span-based F1 metric when `calculate_span_f1` is `False`.
- CPU memory for every worker is now reported in the logs and the metrics. Previously this was only reporting the CPU memory of the master process, and so it was only
  correct in the non-distributed setting.
- To be consistent with PyTorch `IterableDataset`, `AllennlpLazyDataset` no longer implements `__len__()`.
  Previously it would always return 1.
- Removed old tutorials, in favor of [the new AllenNLP Guide](https://guide.allennlp.org)
- Changed the vocabulary loading to consider new lines for Windows/Linux and Mac.

## [v1.0.0rc5](https://github.com/allenai/allennlp/releases/tag/v1.0.0rc5) - 2020-05-26

### Fixed

- Fix bug where `PretrainedTransformerTokenizer` crashed with some transformers (#4267)
- Make `cached_path` work offline.
- Tons of docstring inconsistencies resolved.
- Nightly builds no longer run on forks.
- Distributed training now automatically figures out which worker should see which instances
- A race condition bug in distributed training caused from saving the vocab to file from the master process while other processing might be reading those files.
- Unused dependencies in `setup.py` removed.

### Added

- Additional CI checks to ensure docstrings are consistently formatted.
- Ability to train on CPU with multiple processes by setting `cuda_devices` to a list of negative integers in your training config. For example: `"distributed": {"cuda_devices": [-1, -1]}`. This is mainly to make it easier to test and debug distributed training code..
- Documentation for when parameters don't need config file entries.

### Changed

- The `allennlp test-install` command now just ensures the core submodules can
be imported successfully, and prints out some other useful information such as the version, PyTorch version,
and the number of GPU devices available.
- All of the tests moved from `allennlp/tests` to `tests` at the root level, and
`allennlp/tests/fixtures` moved to `test_fixtures` at the root level. The PyPI source and wheel distributions will no longer include tests and fixtures.

## [v1.0.0rc4](https://github.com/allenai/allennlp/releases/tag/v1.0.0rc4) - 2020-05-14

We first introduced this `CHANGELOG` after release `v1.0.0rc4`, so please refer to the GitHub release
notes for this and earlier releases.<|MERGE_RESOLUTION|>--- conflicted
+++ resolved
@@ -10,6 +10,7 @@
 ### Added
 
 - The test for distributed metrics now takes a parameter specifying how often you want to run it.
+- Added `TaskSuite` base class and command line functionality for running [`checklist`](https://github.com/marcotcr/checklist) test suites, along with implementations for `SentimentAnalysisSuite`, `QuestionAnsweringSuite`, and `TextualEntailmentSuite`.
 
 
 ## [v2.3.0](https://github.com/allenai/allennlp/releases/tag/v2.3.0) - 2021-04-14
@@ -18,13 +19,9 @@
 
 - Ported the following Huggingface `LambdaLR`-based schedulers: `ConstantLearningRateScheduler`, `ConstantWithWarmupLearningRateScheduler`, `CosineWithWarmupLearningRateScheduler`, `CosineHardRestartsWithWarmupLearningRateScheduler`.
 - Added new `sub_token_mode` parameter to `pretrained_transformer_mismatched_embedder` class to support first sub-token embedding
-<<<<<<< HEAD
-- Added `TaskSuite` base class and command line functionality for running [`checklist`](https://github.com/marcotcr/checklist) test suites, along with implementations for `SentimentAnalysisSuite`, `QuestionAnsweringSuite`, and `TextualEntailmentSuite`.
-=======
 - Added a way to run a multi task model with a dataset reader as part of `allennlp predict`.
 - Added new `eval_mode` in `PretrainedTransformerEmbedder`. If it is set to `True`, the transformer is _always_ run in evaluation mode, which, e.g., disables dropout and does not update batch normalization statistics.
 - Added additional parameters to the W&B callback: `entity`, `group`, `name`, `notes`, and `wandb_kwargs`.
->>>>>>> 0c7d60bc
 
 ### Changed
 
