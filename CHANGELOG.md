# Changelog

All notable changes to this project will be documented in this file.

The format is based on [Keep a Changelog](https://keepachangelog.com/en/1.0.0/),
and this project adheres to [Semantic Versioning](https://semver.org/spec/v2.0.0.html).

## Unreleased

### Fixed

- Reduced the amount of log messages produced by `allennlp.common.file_utils`.
- Fixed a bug where `PretrainedTransformerEmbedder` parameters appeared to be trainable
  in the log output even when `train_parameters` was set to `False`.
- Fixed a bug with the sharded dataset reader where it would only read a fraction of the instances
  in distributed training.
- Fixed checking equality of `ArrayField`s.
- Fixed a bug where `NamespaceSwappingField` did not work correctly with `.empty_field()`.
- Put more sensible defaults on the `huggingface_adamw` optimizer.
- Simplified logging so that all logging output always goes to one file.
- Fixed interaction with the python command line debugger.
- Log the grad norm properly even when we're not clipping it.
- Fixed a bug where `PretrainedModelInitializer` fails to initialize a model with a 0-dim tensor
- Fixed a bug with the layer unfreezing schedule of the `SlantedTriangular` learning rate scheduler.
- Fixed a regression with logging in the distributed setting. Only the main worker should write log output to the terminal.
- Pinned the version of boto3 for package managers (e.g. poetry).
<<<<<<< HEAD
- Fixed a bug in `TextClassificationPredictor` so that it passes tokenized inputs to the `DatasetReader`
  in case it does not have a tokenizer.

=======
- Fixed issue #4330 by updating the `tokenizers` dependency.
>>>>>>> b9a91646

### Added

- A method to ModelTestCase for running basic model tests when you aren't using config files.
- Added some convenience methods for reading files.
- Added an option to `file_utils.cached_path` to automatically extract archives.
- Added the ability to pass an archive file instead of a local directory to `Vocab.from_files`.
- Added the ability to pass an archive file instead of a glob to `ShardedDatasetReader`.
- Added a new `"linear_with_warmup"` learning rate scheduler.
- Added a check in `ShardedDatasetReader` that ensures the base reader doesn't implement manual
  distributed sharding itself.

### Changed

- Not specifying a `cuda_device` now automatically determines whether to use a GPU or not.
- Discovered plugins are logged so you can see what was loaded.
- `allennlp.data.DataLoader` is now an abstract registrable class. The default implementation
remains the same, but was renamed to `allennlp.data.PyTorchDataLoader`.
- `BertPooler` can now unwrap and re-wrap extra dimensions if necessary.
- New `transformers` dependency. Only version >=3.0 now supported.


## [v1.0.0](https://github.com/allenai/allennlp/releases/tag/v1.0.0) - 2020-06-16

### Fixed

- Lazy dataset readers now work correctly with multi-process data loading.
- Fixed race conditions that could occur when using a dataset cache.

### Added

- A bug where where all datasets would be loaded for vocab creation even if not needed.
- A parameter to the `DatasetReader` class: `manual_multi_process_sharding`. This is similar
  to the `manual_distributed_sharding` parameter, but applies when using a multi-process
  `DataLoader`.

## [v1.0.0rc6](https://github.com/allenai/allennlp/releases/tag/v1.0.0rc6) - 2020-06-11

### Fixed

- A bug where `TextField`s could not be duplicated since some tokenizers cannot be deep-copied.
  See https://github.com/allenai/allennlp/issues/4270.
- Our caching mechanism had the potential to introduce race conditions if multiple processes
  were attempting to cache the same file at once. This was fixed by using a lock file tied to each
  cached file.
- `get_text_field_mask()` now supports padding indices that are not `0`.
- A bug where `predictor.get_gradients()` would return an empty dictionary if an embedding layer had trainable set to false
- Fixes `PretrainedTransformerMismatchedIndexer` in the case where a token consists of zero word pieces.
- Fixes a bug when using a lazy dataset reader that results in a `UserWarning` from PyTorch being printed at
  every iteration during training.
- Predictor names were inconsistently switching between dashes and underscores. Now they all use underscores.
- `Predictor.from_path` now automatically loads plugins (unless you specify `load_plugins=False`) so
  that you don't have to manually import a bunch of modules when instantiating predictors from
  an archive path.
- `allennlp-server` automatically found as a plugin once again.

### Added

- A `duplicate()` method on `Instance`s and `Field`s, to be used instead of `copy.deepcopy()`
- A batch sampler that makes sure each batch contains approximately the same number of tokens (`MaxTokensBatchSampler`)
- Functions to turn a sequence of token indices back into tokens
- The ability to use Huggingface encoder/decoder models as token embedders
- Improvements to beam search
- ROUGE metric
- Polynomial decay learning rate scheduler
- A `BatchCallback` for logging CPU and GPU memory usage to tensorboard. This is mainly for debugging
  because using it can cause a significant slowdown in training.
- Ability to run pretrained transformers as an embedder without training the weights
- Add Optuna Integrated badge to README.md

### Changed

- Similar to our caching mechanism, we introduced a lock file to the vocab to avoid race
  conditions when saving/loading the vocab from/to the same serialization directory in different processes.
- Changed the `Token`, `Instance`, and `Batch` classes along with all `Field` classes to "slots" classes. This dramatically reduces the size in memory of instances.
- SimpleTagger will no longer calculate span-based F1 metric when `calculate_span_f1` is `False`.
- CPU memory for every worker is now reported in the logs and the metrics. Previously this was only reporting the CPU memory of the master process, and so it was only
  correct in the non-distributed setting.
- To be consistent with PyTorch `IterableDataset`, `AllennlpLazyDataset` no longer implements `__len__()`.
  Previously it would always return 1.
- Removed old tutorials, in favor of [the new AllenNLP Guide](https://guide.allennlp.org)
- Changed the vocabulary loading to consider new lines for Windows/Linux and Mac.

## [v1.0.0rc5](https://github.com/allenai/allennlp/releases/tag/v1.0.0rc5) - 2020-05-26

### Fixed

- Fix bug where `PretrainedTransformerTokenizer` crashed with some transformers (#4267)
- Make `cached_path` work offline.
- Tons of docstring inconsistencies resolved.
- Nightly builds no longer run on forks.
- Distributed training now automatically figures out which worker should see which instances
- A race condition bug in distributed training caused from saving the vocab to file from the master process while other processing might be reading those files.
- Unused dependencies in `setup.py` removed.

### Added

- Additional CI checks to ensure docstrings are consistently formatted.
- Ability to train on CPU with multiple processes by setting `cuda_devices` to a list of negative integers in your training config. For example: `"distributed": {"cuda_devices": [-1, -1]}`. This is mainly to make it easier to test and debug distributed training code..
- Documentation for when parameters don't need config file entries.

### Changed

- The `allennlp test-install` command now just ensures the core submodules can
be imported successfully, and prints out some other useful information such as the version, PyTorch version,
and the number of GPU devices available.
- All of the tests moved from `allennlp/tests` to `tests` at the root level, and
`allennlp/tests/fixtures` moved to `test_fixtures` at the root level. The PyPI source and wheel distributions will no longer include tests and fixtures.

## [v1.0.0rc4](https://github.com/allenai/allennlp/releases/tag/v1.0.0rc4) - 2020-05-14

We first introduced this `CHANGELOG` after release `v1.0.0rc4`, so please refer to the GitHub release
notes for this and earlier releases.<|MERGE_RESOLUTION|>--- conflicted
+++ resolved
@@ -24,13 +24,9 @@
 - Fixed a bug with the layer unfreezing schedule of the `SlantedTriangular` learning rate scheduler.
 - Fixed a regression with logging in the distributed setting. Only the main worker should write log output to the terminal.
 - Pinned the version of boto3 for package managers (e.g. poetry).
-<<<<<<< HEAD
+- Fixed issue #4330 by updating the `tokenizers` dependency.
 - Fixed a bug in `TextClassificationPredictor` so that it passes tokenized inputs to the `DatasetReader`
   in case it does not have a tokenizer.
-
-=======
-- Fixed issue #4330 by updating the `tokenizers` dependency.
->>>>>>> b9a91646
 
 ### Added
 
