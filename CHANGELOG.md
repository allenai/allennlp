# Changelog

All notable changes to this project will be documented in this file.

The format is based on [Keep a Changelog](https://keepachangelog.com/en/1.0.0/),
and this project adheres to [Semantic Versioning](https://semver.org/spec/v2.0.0.html).


## Unreleased

### Added

- Added a new learning rate scheduler: `CombinedLearningRateScheduler`. This can be used to combine different LR schedulers, using one after the other.
- Moving `ModelCard` and `TaskCard` abstractions into the main repository.

### Changed

- 'master' branch renamed to 'main'
- Torch version bumped to 1.7.1 in Docker images.

### Fixed

- Fixed typo with `LabelField` string representation: removed trailing apostrophe.


## [v1.3.0](https://github.com/allenai/allennlp/releases/tag/v1.3.0) - 2020-12-15

### Added

- Added links to source code in docs.
- Added `get_embedding_layer` and `get_text_field_embedder` to the `Predictor` class; to specify embedding layers for non-AllenNLP models.
- Added [Gaussian Error Linear Unit (GELU)](https://pytorch.org/docs/stable/generated/torch.nn.GELU.html) as an Activation.

### Changed

- Renamed module `allennlp.data.tokenizers.token` to `allennlp.data.tokenizers.token_class` to avoid
  [this bug](https://github.com/allenai/allennlp/issues/4819).
- `transformers` dependency updated to version 4.0.1.

### Fixed

<<<<<<< HEAD
### Fixed

- `TrackEpochCallback` is now a `EpochCallback`.

=======
- Fixed a lot of instances where tensors were first created and then sent to a device
  with `.to(device)`. Instead, these tensors are now created directly on the target device.
- Fixed issue with `GradientDescentTrainer` when constructed with `validation_data_loader=None` and `learning_rate_scheduler!=None`.
- Fixed a bug when removing all handlers in root logger.
- `ShardedDatasetReader` now inherits parameters from `base_reader` when required.
- Fixed an issue in `FromParams` where parameters in the `params` object used to a construct a class
  were not passed to the constructor if the value of the parameter was equal to the default value.
  This caused bugs in some edge cases where a subclass that takes `**kwargs` needs to inspect
  `kwargs` before passing them to its superclass.
- Improved the band-aid solution for segmentation faults and the "ImportError: dlopen: cannot load any more object with static TLS" 
  by adding a `transformers` import.
- Added safety checks for extracting tar files
- Turned superfluous warning to info when extending the vocab in the embedding matrix, if no pretrained file was provided
>>>>>>> 9cf41b2f

## [v1.2.2](https://github.com/allenai/allennlp/releases/tag/v1.2.2) - 2020-11-17

### Added

- Added Docker builds for other torch-supported versions of CUDA.
- Adds [`allennlp-semparse`](https://github.com/allenai/allennlp-semparse) as an official, default plugin.

### Fixed

- `GumbelSampler` now sorts the beams by their true log prob.


## [v1.2.1](https://github.com/allenai/allennlp/releases/tag/v1.2.1) - 2020-11-10

### Added

- Added an optional `seed` parameter to `ModelTestCase.set_up_model` which sets the random
  seed for `random`, `numpy`, and `torch`.
- Added support for a global plugins file at `~/.allennlp/plugins`.
- Added more documentation about plugins.
- Added sampler class and parameter in beam search for non-deterministic search, with several
  implementations, including `MultinomialSampler`, `TopKSampler`, `TopPSampler`, and
  `GumbelSampler`. Utilizing `GumbelSampler` will give [Stochastic Beam Search](https://api.semanticscholar.org/CorpusID:76662039).

### Changed

- Pass batch metrics to `BatchCallback`.

### Fixed

- Fixed a bug where forward hooks were not cleaned up with saliency interpreters if there
  was an exception.
- Fixed the computation of saliency maps in the Interpret code when using mismatched indexing.
  Previously, we would compute gradients from the top of the transformer, after aggregation from
  wordpieces to tokens, which gives results that are not very informative.  Now, we compute gradients
  with respect to the embedding layer, and aggregate wordpieces to tokens separately.
- Fixed the heuristics for finding embedding layers in the case of RoBERTa. An update in the
  `transformers` library broke our old heuristic.
- Fixed typo with registered name of ROUGE metric. Previously was `rogue`, fixed to `rouge`.
- Fixed default masks that were erroneously created on the CPU even when a GPU is available.
- Fixed pretrained embeddings for transformers that don't use end tokens.
- Fixed the transformer tokenizer cache when the tokenizers are initialized with custom kwargs.


## [v1.2.0](https://github.com/allenai/allennlp/releases/tag/v1.2.0) - 2020-10-29

### Changed

- Enforced stricter typing requirements around the use of `Optional[T]` types.
- Changed the behavior of `Lazy` types in `from_params` methods. Previously, if you defined a `Lazy` parameter like
  `foo: Lazy[Foo] = None` in a custom `from_params` classmethod, then `foo` would actually never be `None`.
  This behavior is now different. If no params were given for `foo`, it will be `None`.
  You can also now set default values for foo like `foo: Lazy[Foo] = Lazy(Foo)`.
  Or, if you want you want a default value but also want to allow for `None` values, you can
  write it like this: `foo: Optional[Lazy[Foo]] = Lazy(Foo)`.
- Added support for PyTorch version 1.7.

### Fixed

- Made it possible to instantiate `TrainerCallback` from config files.
- Fixed the remaining broken internal links in the API docs.
- Fixed a bug where Hotflip would crash with a model that had multiple TokenIndexers and the input
  used rare vocabulary items.
- Fixed a bug where `BeamSearch` would fail if `max_steps` was equal to 1.
- Fixed `BasicTextFieldEmbedder` to not raise ConfigurationError if it has embedders that are empty and not in input


## [v1.2.0rc1](https://github.com/allenai/allennlp/releases/tag/v1.2.0rc1) - 2020-10-22

### Added

- Added a warning when `batches_per_epoch` for the validation data loader is inherited from
  the train data loader.
- Added a `build-vocab` subcommand that can be used to build a vocabulary from a training config file.
- Added `tokenizer_kwargs` argument to `PretrainedTransformerMismatchedIndexer`.
- Added `tokenizer_kwargs` and `transformer_kwargs` arguments to `PretrainedTransformerMismatchedEmbedder`.
- Added official support for Python 3.8.
- Added a script: `scripts/release_notes.py`, which automatically prepares markdown release notes from the
  CHANGELOG and commit history.
- Added a flag `--predictions-output-file` to the `evaluate` command, which tells AllenNLP to write the
  predictions from the given dataset to the file as JSON lines.
- Added the ability to ignore certain missing keys when loading a model from an archive. This is done
  by adding a class-level variable called `authorized_missing_keys` to any PyTorch module that a `Model` uses.
  If defined, `authorized_missing_keys` should be a list of regex string patterns.
- Added `FBetaMultiLabelMeasure`, a multi-label Fbeta metric. This is a subclass of the existing `FBetaMeasure`.
- Added ability to pass additional key word arguments to `cached_transformers.get()`, which will be passed on to `AutoModel.from_pretrained()`.
- Added an `overrides` argument to `Predictor.from_path()`.
- Added a `cached-path` command.
- Added a function `inspect_cache` to `common.file_utils` that prints useful information about the cache. This can also
  be used from the `cached-path` command with `allennlp cached-path --inspect`.
- Added a function `remove_cache_entries` to `common.file_utils` that removes any cache entries matching the given
  glob patterns. This can used from the `cached-path` command with `allennlp cached-path --remove some-files-*`.
- Added logging for the main process when running in distributed mode.
- Added a `TrainerCallback` object to support state sharing between batch and epoch-level training callbacks.
- Added support for .tar.gz in PretrainedModelInitializer.
- Made `BeamSearch` instantiable `from_params`.
- Pass `serialization_dir` to `Model` and `DatasetReader`.
- Added an optional `include_in_archive` parameter to the top-level of configuration files. When specified, `include_in_archive` should be a list of paths relative to the serialization directory which will be bundled up with the final archived model from a training run.

### Changed

- Subcommands that don't require plugins will no longer cause plugins to be loaded or have an `--include-package` flag.
- Allow overrides to be JSON string or `dict`.
- `transformers` dependency updated to version 3.1.0.
- When `cached_path` is called on a local archive with `extract_archive=True`, the archive is now extracted into a unique subdirectory of the cache root instead of a subdirectory of the archive's directory. The extraction directory is also unique to the modification time of the archive, so if the file changes, subsequent calls to `cached_path` will know to re-extract the archive.
- Removed the `truncation_strategy` parameter to `PretrainedTransformerTokenizer`. The way we're calling the tokenizer, the truncation strategy takes no effect anyways.
- Don't use initializers when loading a model, as it is not needed.
- Distributed training will now automatically search for a local open port if the `master_port` parameter is not provided.
- In training, save model weights before evaluation.
- `allennlp.common.util.peak_memory_mb` renamed to `peak_cpu_memory`, and `allennlp.common.util.gpu_memory_mb` renamed to `peak_gpu_memory`,
  and they both now return the results in bytes as integers. Also, the `peak_gpu_memory` function now utilizes PyTorch functions to find the memory
  usage instead of shelling out to the `nvidia-smi` command. This is more efficient and also more accurate because it only takes
  into account the tensor allocations of the current PyTorch process.
- Make sure weights are first loaded to the cpu when using PretrainedModelInitializer, preventing wasted GPU memory.
- Load dataset readers in `load_archive`.
- Updated `AllenNlpTestCase` docstring to remove reference to `unittest.TestCase`

### Removed

- Removed `common.util.is_master` function.

### Fixed

- Fix CUDA/CPU device mismatch bug during distributed training for categorical accuracy metric.
- Fixed a bug where the reported `batch_loss` metric was incorrect when training with gradient accumulation.
- Class decorators now displayed in API docs.
- Fixed up the documentation for the `allennlp.nn.beam_search` module.
- Ignore `*args` when constructing classes with `FromParams`.
- Ensured some consistency in the types of the values that metrics return.
- Fix a PyTorch warning by explicitly providing the `as_tuple` argument (leaving
  it as its default value of `False`) to `Tensor.nonzero()`.
- Remove temporary directory when extracting model archive in `load_archive`
  at end of function rather than via `atexit`.
- Fixed a bug where using `cached_path()` offline could return a cached resource's lock file instead
  of the cache file.
- Fixed a bug where `cached_path()` would fail if passed a `cache_dir` with the user home shortcut `~/`.
- Fixed a bug in our doc building script where markdown links did not render properly
  if the "href" part of the link (the part inside the `()`) was on a new line.
- Changed how gradients are zeroed out with an optimization. See [this video from NVIDIA](https://www.youtube.com/watch?v=9mS1fIYj1So)
  at around the 9 minute mark.
- Fixed a bug where parameters to a `FromParams` class that are dictionaries wouldn't get logged
  when an instance is instantiated `from_params`.
- Fixed a bug in distributed training where the vocab would be saved from every worker, when it should have been saved by only the local master process.
- Fixed a bug in the calculation of rouge metrics during distributed training where the total sequence count was not being aggregated across GPUs.
- Fixed `allennlp.nn.util.add_sentence_boundary_token_ids()` to use `device` parameter of input tensor.
- Be sure to close the TensorBoard writer even when training doesn't finish.
- Fixed the docstring for `PyTorchSeq2VecWrapper`.
- Fixed a bug in the cnn_encoder where activations involving masked tokens could be picked up by the max
- Fix intra word tokenization for `PretrainedTransformerTokenizer` when disabling fast tokenizer.

## [v1.1.0](https://github.com/allenai/allennlp/releases/tag/v1.1.0) - 2020-09-08

### Fixed

- Fixed handling of some edge cases when constructing classes with `FromParams` where the class
  accepts `**kwargs`.
- Fixed division by zero error when there are zero-length spans in the input to a
  `PretrainedTransformerMismatchedIndexer`.
- Improved robustness of `cached_path` when extracting archives so that the cache won't be corrupted
  if a failure occurs during extraction.
- Fixed a bug with the `average` and `evalb_bracketing_score` metrics in distributed training.

### Added

- `Predictor.capture_model_internals()` now accepts a regex specifying
  which modules to capture


## [v1.1.0rc4](https://github.com/allenai/allennlp/releases/tag/v1.1.0rc4) - 2020-08-20

### Added

- Added a workflow to GitHub Actions that will automatically close unassigned stale issues and
  ping the assignees of assigned stale issues.

### Fixed

- Fixed a bug in distributed metrics that caused nan values due to repeated addition of an accumulated variable.

## [v1.1.0rc3](https://github.com/allenai/allennlp/releases/tag/v1.1.0rc3) - 2020-08-12

### Fixed

- Fixed how truncation was handled with `PretrainedTransformerTokenizer`.
  Previously, if `max_length` was set to `None`, the tokenizer would still do truncation if the
  transformer model had a default max length in its config.
  Also, when `max_length` was set to a non-`None` value, several warnings would appear
  for certain transformer models around the use of the `truncation` parameter.
- Fixed evaluation of all metrics when using distributed training.
- Added a `py.typed` marker. Fixed type annotations in `allennlp.training.util`.
- Fixed problem with automatically detecting whether tokenization is necessary.
  This affected primarily the Roberta SST model.
- Improved help text for using the --overrides command line flag.


## [v1.1.0rc2](https://github.com/allenai/allennlp/releases/tag/v1.1.0rc2) - 2020-07-31

### Changed

- Upgraded PyTorch requirement to 1.6.
- Replaced the NVIDIA Apex AMP module with torch's native AMP module. The default trainer (`GradientDescentTrainer`)
  now takes a `use_amp: bool` parameter instead of the old `opt_level: str` parameter.

### Fixed

- Removed unnecessary warning about deadlocks in `DataLoader`.
- Fixed testing models that only return a loss when they are in training mode.
- Fixed a bug in `FromParams` that caused silent failure in case of the parameter type being `Optional[Union[...]]`.
- Fixed a bug where the program crashes if `evaluation_data_loader` is a `AllennlpLazyDataset`.

### Added

- Added the option to specify `requires_grad: false` within an optimizer's parameter groups.
- Added the `file-friendly-logging` flag back to the `train` command. Also added this flag to the `predict`, `evaluate`, and `find-learning-rate` commands.
- Added an `EpochCallback` to track current epoch as a model class member.
- Added the option to enable or disable gradient checkpointing for transformer token embedders via boolean parameter `gradient_checkpointing`.

### Removed

- Removed the `opt_level` parameter to `Model.load` and `load_archive`. In order to use AMP with a loaded
  model now, just run the model's forward pass within torch's [`autocast`](https://pytorch.org/docs/stable/amp.html#torch.cuda.amp.autocast)
  context.

## [v1.1.0rc1](https://github.com/allenai/allennlp/releases/tag/v1.1.0rc1) - 2020-07-14

### Fixed

- Reduced the amount of log messages produced by `allennlp.common.file_utils`.
- Fixed a bug where `PretrainedTransformerEmbedder` parameters appeared to be trainable
  in the log output even when `train_parameters` was set to `False`.
- Fixed a bug with the sharded dataset reader where it would only read a fraction of the instances
  in distributed training.
- Fixed checking equality of `ArrayField`s.
- Fixed a bug where `NamespaceSwappingField` did not work correctly with `.empty_field()`.
- Put more sensible defaults on the `huggingface_adamw` optimizer.
- Simplified logging so that all logging output always goes to one file.
- Fixed interaction with the python command line debugger.
- Log the grad norm properly even when we're not clipping it.
- Fixed a bug where `PretrainedModelInitializer` fails to initialize a model with a 0-dim tensor
- Fixed a bug with the layer unfreezing schedule of the `SlantedTriangular` learning rate scheduler.
- Fixed a regression with logging in the distributed setting. Only the main worker should write log output to the terminal.
- Pinned the version of boto3 for package managers (e.g. poetry).
- Fixed issue #4330 by updating the `tokenizers` dependency.
- Fixed a bug in `TextClassificationPredictor` so that it passes tokenized inputs to the `DatasetReader`
  in case it does not have a tokenizer.
- `reg_loss` is only now returned for models that have some regularization penalty configured.
- Fixed a bug that prevented `cached_path` from downloading assets from GitHub releases.
- Fixed a bug that erroneously increased last label's false positive count in calculating fbeta metrics.
- `Tqdm` output now looks much better when the output is being piped or redirected.
- Small improvements to how the API documentation is rendered.
- Only show validation progress bar from main process in distributed training.

### Added

- Adjust beam search to support multi-layer decoder.
- A method to ModelTestCase for running basic model tests when you aren't using config files.
- Added some convenience methods for reading files.
- Added an option to `file_utils.cached_path` to automatically extract archives.
- Added the ability to pass an archive file instead of a local directory to `Vocab.from_files`.
- Added the ability to pass an archive file instead of a glob to `ShardedDatasetReader`.
- Added a new `"linear_with_warmup"` learning rate scheduler.
- Added a check in `ShardedDatasetReader` that ensures the base reader doesn't implement manual
  distributed sharding itself.
- Added an option to `PretrainedTransformerEmbedder` and `PretrainedTransformerMismatchedEmbedder` to use a
  scalar mix of all hidden layers from the transformer model instead of just the last layer. To utilize
  this, just set `last_layer_only` to `False`.
- `cached_path()` can now read files inside of archives.
- Training metrics now include `batch_loss` and `batch_reg_loss` in addition to aggregate loss across number of batches.

### Changed

- Not specifying a `cuda_device` now automatically determines whether to use a GPU or not.
- Discovered plugins are logged so you can see what was loaded.
- `allennlp.data.DataLoader` is now an abstract registrable class. The default implementation
remains the same, but was renamed to `allennlp.data.PyTorchDataLoader`.
- `BertPooler` can now unwrap and re-wrap extra dimensions if necessary.
- New `transformers` dependency. Only version >=3.0 now supported.

## [v1.0.0](https://github.com/allenai/allennlp/releases/tag/v1.0.0) - 2020-06-16

### Fixed

- Lazy dataset readers now work correctly with multi-process data loading.
- Fixed race conditions that could occur when using a dataset cache.

### Added

- A bug where where all datasets would be loaded for vocab creation even if not needed.
- A parameter to the `DatasetReader` class: `manual_multi_process_sharding`. This is similar
  to the `manual_distributed_sharding` parameter, but applies when using a multi-process
  `DataLoader`.

## [v1.0.0rc6](https://github.com/allenai/allennlp/releases/tag/v1.0.0rc6) - 2020-06-11

### Fixed

- A bug where `TextField`s could not be duplicated since some tokenizers cannot be deep-copied.
  See https://github.com/allenai/allennlp/issues/4270.
- Our caching mechanism had the potential to introduce race conditions if multiple processes
  were attempting to cache the same file at once. This was fixed by using a lock file tied to each
  cached file.
- `get_text_field_mask()` now supports padding indices that are not `0`.
- A bug where `predictor.get_gradients()` would return an empty dictionary if an embedding layer had trainable set to false
- Fixes `PretrainedTransformerMismatchedIndexer` in the case where a token consists of zero word pieces.
- Fixes a bug when using a lazy dataset reader that results in a `UserWarning` from PyTorch being printed at
  every iteration during training.
- Predictor names were inconsistently switching between dashes and underscores. Now they all use underscores.
- `Predictor.from_path` now automatically loads plugins (unless you specify `load_plugins=False`) so
  that you don't have to manually import a bunch of modules when instantiating predictors from
  an archive path.
- `allennlp-server` automatically found as a plugin once again.

### Added

- A `duplicate()` method on `Instance`s and `Field`s, to be used instead of `copy.deepcopy()`
- A batch sampler that makes sure each batch contains approximately the same number of tokens (`MaxTokensBatchSampler`)
- Functions to turn a sequence of token indices back into tokens
- The ability to use Huggingface encoder/decoder models as token embedders
- Improvements to beam search
- ROUGE metric
- Polynomial decay learning rate scheduler
- A `BatchCallback` for logging CPU and GPU memory usage to tensorboard. This is mainly for debugging
  because using it can cause a significant slowdown in training.
- Ability to run pretrained transformers as an embedder without training the weights
- Add Optuna Integrated badge to README.md

### Changed

- Similar to our caching mechanism, we introduced a lock file to the vocab to avoid race
  conditions when saving/loading the vocab from/to the same serialization directory in different processes.
- Changed the `Token`, `Instance`, and `Batch` classes along with all `Field` classes to "slots" classes. This dramatically reduces the size in memory of instances.
- SimpleTagger will no longer calculate span-based F1 metric when `calculate_span_f1` is `False`.
- CPU memory for every worker is now reported in the logs and the metrics. Previously this was only reporting the CPU memory of the master process, and so it was only
  correct in the non-distributed setting.
- To be consistent with PyTorch `IterableDataset`, `AllennlpLazyDataset` no longer implements `__len__()`.
  Previously it would always return 1.
- Removed old tutorials, in favor of [the new AllenNLP Guide](https://guide.allennlp.org)
- Changed the vocabulary loading to consider new lines for Windows/Linux and Mac.

## [v1.0.0rc5](https://github.com/allenai/allennlp/releases/tag/v1.0.0rc5) - 2020-05-26

### Fixed

- Fix bug where `PretrainedTransformerTokenizer` crashed with some transformers (#4267)
- Make `cached_path` work offline.
- Tons of docstring inconsistencies resolved.
- Nightly builds no longer run on forks.
- Distributed training now automatically figures out which worker should see which instances
- A race condition bug in distributed training caused from saving the vocab to file from the master process while other processing might be reading those files.
- Unused dependencies in `setup.py` removed.

### Added

- Additional CI checks to ensure docstrings are consistently formatted.
- Ability to train on CPU with multiple processes by setting `cuda_devices` to a list of negative integers in your training config. For example: `"distributed": {"cuda_devices": [-1, -1]}`. This is mainly to make it easier to test and debug distributed training code..
- Documentation for when parameters don't need config file entries.

### Changed

- The `allennlp test-install` command now just ensures the core submodules can
be imported successfully, and prints out some other useful information such as the version, PyTorch version,
and the number of GPU devices available.
- All of the tests moved from `allennlp/tests` to `tests` at the root level, and
`allennlp/tests/fixtures` moved to `test_fixtures` at the root level. The PyPI source and wheel distributions will no longer include tests and fixtures.

## [v1.0.0rc4](https://github.com/allenai/allennlp/releases/tag/v1.0.0rc4) - 2020-05-14

We first introduced this `CHANGELOG` after release `v1.0.0rc4`, so please refer to the GitHub release
notes for this and earlier releases.<|MERGE_RESOLUTION|>--- conflicted
+++ resolved
@@ -39,12 +39,6 @@
 
 ### Fixed
 
-<<<<<<< HEAD
-### Fixed
-
-- `TrackEpochCallback` is now a `EpochCallback`.
-
-=======
 - Fixed a lot of instances where tensors were first created and then sent to a device
   with `.to(device)`. Instead, these tensors are now created directly on the target device.
 - Fixed issue with `GradientDescentTrainer` when constructed with `validation_data_loader=None` and `learning_rate_scheduler!=None`.
@@ -58,7 +52,7 @@
   by adding a `transformers` import.
 - Added safety checks for extracting tar files
 - Turned superfluous warning to info when extending the vocab in the embedding matrix, if no pretrained file was provided
->>>>>>> 9cf41b2f
+- `TrackEpochCallback` is now a `EpochCallback`.
 
 ## [v1.2.2](https://github.com/allenai/allennlp/releases/tag/v1.2.2) - 2020-11-17
 
