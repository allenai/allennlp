--- conflicted
+++ resolved
@@ -17,11 +17,8 @@
 - Added `ModelUsage` to `ModelCard` class.
 - Added a way to specify extra parameters to the predictor in an `allennlp predict` call.
 - Added a way to initialize a `Vocabulary` from transformers models.
-<<<<<<< HEAD
 - Added `BatchNormVerification` for model sanity checks.
-=======
 - Added an example for fields of type `ListField[TextField]` to `apply_token_indexers` API docs.
->>>>>>> a02f67da
 
 ### Fixed
 
