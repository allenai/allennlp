# Changelog

All notable changes to this project will be documented in this file.

The format is based on [Keep a Changelog](https://keepachangelog.com/en/1.0.0/),
and this project adheres to [Semantic Versioning](https://semver.org/spec/v2.0.0.html).

## Unreleased

### Added

- Added `ModelUsage` to `ModelCard` class.
- Added a way to specify extra parameters to the predictor in an `allennlp predict` call.

### Fixed

<<<<<<< HEAD
- Learning rate schedulers that rely on metrics from the validation set were broken in v2.0.0. This
  brings that functionality back.

=======
- Fixed a bug where the `MultiProcessDataLoading` would crash when `num_workers > 0`, `start_method = "spawn"`, `max_instances_in_memory not None`, and `batches_per_epoch not None`.
>>>>>>> 4535f5c8

## [v2.0.1](https://github.com/allenai/allennlp/releases/tag/v2.0.1) - 2021-01-29

### Added

- Added `tokenizer_kwargs` and `transformer_kwargs` arguments to `PretrainedTransformerBackbone`

### Changed

- GradientDescentTrainer makes `serialization_dir` when it's instantiated, if it doesn't exist.

### Fixed

- `common.util.sanitize` now handles sets.


## [v2.0.0](https://github.com/allenai/allennlp/releases/tag/v2.0.0) - 2021-01-27

### Added

- The `TrainerCallback` constructor accepts `serialization_dir` provided by `Trainer`. This can be useful for `Logger` callbacks those need to store files in the run directory.
- The `TrainerCallback.on_start()` is fired at the start of the training.
- The `TrainerCallback` event methods now accept `**kwargs`. This may be useful to maintain backwards-compability of callbacks easier in the future. E.g. we may decide to pass the exception/traceback object in case of failure to `on_end()` and this older callbacks may simply ignore the argument instead of raising a `TypeError`.
- Added a `TensorBoardCallback` which wraps the `TensorBoardWriter`.

### Changed

- The `TrainerCallack.on_epoch()` does not fire with `epoch=-1` at the start of the training.
  Instead, `TrainerCallback.on_start()` should be used for these cases.
- `TensorBoardBatchMemoryUsage` is converted from `BatchCallback` into `TrainerCallback`.
- `TrackEpochCallback` is converted from `EpochCallback` into `TrainerCallback`.
- `Trainer` can accept callbacks simply with name `callbacks` instead of `trainer_callbacks`.
- `TensorboardWriter` renamed to `TensorBoardWriter`, and removed as an argument to the `GradientDescentTrainer`.
  In order to enable TensorBoard logging during training, you should utilize the `TensorBoardCallback` instead.

### Removed

- Removed `EpochCallback`, `BatchCallback` in favour of `TrainerCallback`.
  The metaclass-wrapping implementation is removed as well.
- Removed the `tensorboard_writer` parameter to `GradientDescentTrainer`. You should use the `TensorBoardCallback` now instead.

### Fixed

- Now Trainer always fires `TrainerCallback.on_end()` so all the resources can be cleaned up properly.
- Fixed the misspelling, changed `TensoboardBatchMemoryUsage` to `TensorBoardBatchMemoryUsage`.
- We set a value to `epoch` so in case of firing `TrainerCallback.on_end()` the variable is bound.
  This could have lead to an error in case of trying to recover a run after it was finished training.


## [v2.0.0rc1](https://github.com/allenai/allennlp/releases/tag/v2.0.0rc1) - 2021-01-21

### Added

- Added `TensorCache` class for caching tensors on disk
- Added abstraction and concrete implementation for image loading
- Added abstraction and concrete implementation for `GridEmbedder`
- Added abstraction and demo implementation for an image augmentation module.
- Added abstraction and concrete implementation for region detectors.
- A new high-performance default `DataLoader`: `MultiProcessDataLoading`.
- A `MultiTaskModel` and abstractions to use with it, including `Backbone` and `Head`.  The
  `MultiTaskModel` first runs its inputs through the `Backbone`, then passes the result (and
  whatever other relevant inputs it got) to each `Head` that's in use.
- A `MultiTaskDataLoader`, with a corresponding `MultiTaskDatasetReader`, and a couple of new
  configuration objects: `MultiTaskEpochSampler` (for deciding what proportion to sample from each
  dataset at every epoch) and a `MultiTaskScheduler` (for ordering the instances within an epoch).
- Transformer toolkit to plug and play with modular components of transformer architectures.
- Added a command to count the number of instances we're going to be training with
- Added a `FileLock` class to `common.file_utils`. This is just like the `FileLock` from the `filelock` library, except that
  it adds an optional flag `read_only_ok: bool`, which when set to `True` changes the behavior so that a warning will be emitted
  instead of an exception when lacking write permissions on an existing file lock.
  This makes it possible to use the `FileLock` class on a read-only file system.
- Added a new learning rate scheduler: `CombinedLearningRateScheduler`. This can be used to combine different LR schedulers, using one after the other.
- Added an official CUDA 10.1 Docker image.
- Moving `ModelCard` and `TaskCard` abstractions into the main repository.
- Added a util function `allennlp.nn.util.dist_reduce(...)` for handling distributed reductions.
  This is especially useful when implementing a distributed `Metric`.
- Added a `FileLock` class to `common.file_utils`. This is just like the `FileLock` from the `filelock` library, except that
  it adds an optional flag `read_only_ok: bool`, which when set to `True` changes the behavior so that a warning will be emitted
  instead of an exception when lacking write permissions on an existing file lock.
  This makes it possible to use the `FileLock` class on a read-only file system.
- Added a new learning rate scheduler: `CombinedLearningRateScheduler`. This can be used to combine different LR schedulers, using one after the other.
- Moving `ModelCard` and `TaskCard` abstractions into the main repository.

### Changed

- `DatasetReader`s are now always lazy. This means there is no `lazy` parameter in the base
  class, and the `_read()` method should always be a generator.
- The `DataLoader` now decides whether to load instances lazily or not.
  With the `PyTorchDataLoader` this is controlled with the `lazy` parameter, but with
  the `MultiProcessDataLoading` this is controlled by the `max_instances_in_memory` setting.
- `ArrayField` is now called `TensorField`, and implemented in terms of torch tensors, not numpy.
- Improved `nn.util.move_to_device` function by avoiding an unnecessary recursive check for tensors and
  adding a `non_blocking` optional argument, which is the same argument as in `torch.Tensor.to()`.
- If you are trying to create a heterogeneous batch, you now get a better error message.
- Readers using the new vision features now explicitly log how they are featurizing images.
- `master_addr` and `master_port` renamed to `primary_addr` and `primary_port`, respectively.
- `is_master` parameter for training callbacks renamed to `is_primary`.
- `master` branch renamed to `main`
- Torch version bumped to 1.7.1 in Docker images.
- 'master' branch renamed to 'main'
- Torch version bumped to 1.7.1 in Docker images.

### Removed

- Removed `nn.util.has_tensor`.

### Fixed

- The `build-vocab` command no longer crashes when the resulting vocab file is
  in the current working directory.
- VQA models now use the `vqa_score` metric for early stopping. This results in
  much better scores.
- Fixed typo with `LabelField` string representation: removed trailing apostrophe.
- `Vocabulary.from_files` and `cached_path` will issue a warning, instead of failing, when a lock on an existing resource
  can't be acquired because the file system is read-only.
- `TrackEpochCallback` is now a `EpochCallback`.


## [v1.3.0](https://github.com/allenai/allennlp/releases/tag/v1.3.0) - 2020-12-15

### Added

- Added links to source code in docs.
- Added `get_embedding_layer` and `get_text_field_embedder` to the `Predictor` class; to specify embedding layers for non-AllenNLP models.
- Added [Gaussian Error Linear Unit (GELU)](https://pytorch.org/docs/stable/generated/torch.nn.GELU.html) as an Activation.

### Changed

- Renamed module `allennlp.data.tokenizers.token` to `allennlp.data.tokenizers.token_class` to avoid
  [this bug](https://github.com/allenai/allennlp/issues/4819).
- `transformers` dependency updated to version 4.0.1.

### Fixed

- Fixed a lot of instances where tensors were first created and then sent to a device
  with `.to(device)`. Instead, these tensors are now created directly on the target device.
- Fixed issue with `GradientDescentTrainer` when constructed with `validation_data_loader=None` and `learning_rate_scheduler!=None`.
- Fixed a bug when removing all handlers in root logger.
- `ShardedDatasetReader` now inherits parameters from `base_reader` when required.
- Fixed an issue in `FromParams` where parameters in the `params` object used to a construct a class
  were not passed to the constructor if the value of the parameter was equal to the default value.
  This caused bugs in some edge cases where a subclass that takes `**kwargs` needs to inspect
  `kwargs` before passing them to its superclass.
- Improved the band-aid solution for segmentation faults and the "ImportError: dlopen: cannot load any more object with static TLS"
  by adding a `transformers` import.
- Added safety checks for extracting tar files
- Turned superfluous warning to info when extending the vocab in the embedding matrix, if no pretrained file was provided


## [v1.2.2](https://github.com/allenai/allennlp/releases/tag/v1.2.2) - 2020-11-17

### Added

- Added Docker builds for other torch-supported versions of CUDA.
- Adds [`allennlp-semparse`](https://github.com/allenai/allennlp-semparse) as an official, default plugin.

### Fixed

- `GumbelSampler` now sorts the beams by their true log prob.


## [v1.2.1](https://github.com/allenai/allennlp/releases/tag/v1.2.1) - 2020-11-10

### Added

- Added an optional `seed` parameter to `ModelTestCase.set_up_model` which sets the random
  seed for `random`, `numpy`, and `torch`.
- Added support for a global plugins file at `~/.allennlp/plugins`.
- Added more documentation about plugins.
- Added sampler class and parameter in beam search for non-deterministic search, with several
  implementations, including `MultinomialSampler`, `TopKSampler`, `TopPSampler`, and
  `GumbelSampler`. Utilizing `GumbelSampler` will give [Stochastic Beam Search](https://api.semanticscholar.org/CorpusID:76662039).

### Changed

- Pass batch metrics to `BatchCallback`.

### Fixed

- Fixed a bug where forward hooks were not cleaned up with saliency interpreters if there
  was an exception.
- Fixed the computation of saliency maps in the Interpret code when using mismatched indexing.
  Previously, we would compute gradients from the top of the transformer, after aggregation from
  wordpieces to tokens, which gives results that are not very informative.  Now, we compute gradients
  with respect to the embedding layer, and aggregate wordpieces to tokens separately.
- Fixed the heuristics for finding embedding layers in the case of RoBERTa. An update in the
  `transformers` library broke our old heuristic.
- Fixed typo with registered name of ROUGE metric. Previously was `rogue`, fixed to `rouge`.
- Fixed default masks that were erroneously created on the CPU even when a GPU is available.
- Fixed pretrained embeddings for transformers that don't use end tokens.
- Fixed the transformer tokenizer cache when the tokenizers are initialized with custom kwargs.


## [v1.2.0](https://github.com/allenai/allennlp/releases/tag/v1.2.0) - 2020-10-29

### Changed

- Enforced stricter typing requirements around the use of `Optional[T]` types.
- Changed the behavior of `Lazy` types in `from_params` methods. Previously, if you defined a `Lazy` parameter like
  `foo: Lazy[Foo] = None` in a custom `from_params` classmethod, then `foo` would actually never be `None`.
  This behavior is now different. If no params were given for `foo`, it will be `None`.
  You can also now set default values for foo like `foo: Lazy[Foo] = Lazy(Foo)`.
  Or, if you want you want a default value but also want to allow for `None` values, you can
  write it like this: `foo: Optional[Lazy[Foo]] = Lazy(Foo)`.
- Added support for PyTorch version 1.7.

### Fixed

- Made it possible to instantiate `TrainerCallback` from config files.
- Fixed the remaining broken internal links in the API docs.
- Fixed a bug where Hotflip would crash with a model that had multiple TokenIndexers and the input
  used rare vocabulary items.
- Fixed a bug where `BeamSearch` would fail if `max_steps` was equal to 1.
- Fixed `BasicTextFieldEmbedder` to not raise ConfigurationError if it has embedders that are empty and not in input


## [v1.2.0rc1](https://github.com/allenai/allennlp/releases/tag/v1.2.0rc1) - 2020-10-22

### Added

- Added a warning when `batches_per_epoch` for the validation data loader is inherited from
  the train data loader.
- Added a `build-vocab` subcommand that can be used to build a vocabulary from a training config file.
- Added `tokenizer_kwargs` argument to `PretrainedTransformerMismatchedIndexer`.
- Added `tokenizer_kwargs` and `transformer_kwargs` arguments to `PretrainedTransformerMismatchedEmbedder`.
- Added official support for Python 3.8.
- Added a script: `scripts/release_notes.py`, which automatically prepares markdown release notes from the
  CHANGELOG and commit history.
- Added a flag `--predictions-output-file` to the `evaluate` command, which tells AllenNLP to write the
  predictions from the given dataset to the file as JSON lines.
- Added the ability to ignore certain missing keys when loading a model from an archive. This is done
  by adding a class-level variable called `authorized_missing_keys` to any PyTorch module that a `Model` uses.
  If defined, `authorized_missing_keys` should be a list of regex string patterns.
- Added `FBetaMultiLabelMeasure`, a multi-label Fbeta metric. This is a subclass of the existing `FBetaMeasure`.
- Added ability to pass additional key word arguments to `cached_transformers.get()`, which will be passed on to `AutoModel.from_pretrained()`.
- Added an `overrides` argument to `Predictor.from_path()`.
- Added a `cached-path` command.
- Added a function `inspect_cache` to `common.file_utils` that prints useful information about the cache. This can also
  be used from the `cached-path` command with `allennlp cached-path --inspect`.
- Added a function `remove_cache_entries` to `common.file_utils` that removes any cache entries matching the given
  glob patterns. This can used from the `cached-path` command with `allennlp cached-path --remove some-files-*`.
- Added logging for the main process when running in distributed mode.
- Added a `TrainerCallback` object to support state sharing between batch and epoch-level training callbacks.
- Added support for .tar.gz in PretrainedModelInitializer.
- Made `BeamSearch` instantiable `from_params`.
- Pass `serialization_dir` to `Model` and `DatasetReader`.
- Added an optional `include_in_archive` parameter to the top-level of configuration files. When specified, `include_in_archive` should be a list of paths relative to the serialization directory which will be bundled up with the final archived model from a training run.

### Changed

- Subcommands that don't require plugins will no longer cause plugins to be loaded or have an `--include-package` flag.
- Allow overrides to be JSON string or `dict`.
- `transformers` dependency updated to version 3.1.0.
- When `cached_path` is called on a local archive with `extract_archive=True`, the archive is now extracted into a unique subdirectory of the cache root instead of a subdirectory of the archive's directory. The extraction directory is also unique to the modification time of the archive, so if the file changes, subsequent calls to `cached_path` will know to re-extract the archive.
- Removed the `truncation_strategy` parameter to `PretrainedTransformerTokenizer`. The way we're calling the tokenizer, the truncation strategy takes no effect anyways.
- Don't use initializers when loading a model, as it is not needed.
- Distributed training will now automatically search for a local open port if the `master_port` parameter is not provided.
- In training, save model weights before evaluation.
- `allennlp.common.util.peak_memory_mb` renamed to `peak_cpu_memory`, and `allennlp.common.util.gpu_memory_mb` renamed to `peak_gpu_memory`,
  and they both now return the results in bytes as integers. Also, the `peak_gpu_memory` function now utilizes PyTorch functions to find the memory
  usage instead of shelling out to the `nvidia-smi` command. This is more efficient and also more accurate because it only takes
  into account the tensor allocations of the current PyTorch process.
- Make sure weights are first loaded to the cpu when using PretrainedModelInitializer, preventing wasted GPU memory.
- Load dataset readers in `load_archive`.
- Updated `AllenNlpTestCase` docstring to remove reference to `unittest.TestCase`

### Removed

- Removed `common.util.is_master` function.

### Fixed

- Fix CUDA/CPU device mismatch bug during distributed training for categorical accuracy metric.
- Fixed a bug where the reported `batch_loss` metric was incorrect when training with gradient accumulation.
- Class decorators now displayed in API docs.
- Fixed up the documentation for the `allennlp.nn.beam_search` module.
- Ignore `*args` when constructing classes with `FromParams`.
- Ensured some consistency in the types of the values that metrics return.
- Fix a PyTorch warning by explicitly providing the `as_tuple` argument (leaving
  it as its default value of `False`) to `Tensor.nonzero()`.
- Remove temporary directory when extracting model archive in `load_archive`
  at end of function rather than via `atexit`.
- Fixed a bug where using `cached_path()` offline could return a cached resource's lock file instead
  of the cache file.
- Fixed a bug where `cached_path()` would fail if passed a `cache_dir` with the user home shortcut `~/`.
- Fixed a bug in our doc building script where markdown links did not render properly
  if the "href" part of the link (the part inside the `()`) was on a new line.
- Changed how gradients are zeroed out with an optimization. See [this video from NVIDIA](https://www.youtube.com/watch?v=9mS1fIYj1So)
  at around the 9 minute mark.
- Fixed a bug where parameters to a `FromParams` class that are dictionaries wouldn't get logged
  when an instance is instantiated `from_params`.
- Fixed a bug in distributed training where the vocab would be saved from every worker, when it should have been saved by only the local master process.
- Fixed a bug in the calculation of rouge metrics during distributed training where the total sequence count was not being aggregated across GPUs.
- Fixed `allennlp.nn.util.add_sentence_boundary_token_ids()` to use `device` parameter of input tensor.
- Be sure to close the TensorBoard writer even when training doesn't finish.
- Fixed the docstring for `PyTorchSeq2VecWrapper`.
- Fixed a bug in the cnn_encoder where activations involving masked tokens could be picked up by the max
- Fix intra word tokenization for `PretrainedTransformerTokenizer` when disabling fast tokenizer.


## [v1.1.0](https://github.com/allenai/allennlp/releases/tag/v1.1.0) - 2020-09-08

### Fixed

- Fixed handling of some edge cases when constructing classes with `FromParams` where the class
  accepts `**kwargs`.
- Fixed division by zero error when there are zero-length spans in the input to a
  `PretrainedTransformerMismatchedIndexer`.
- Improved robustness of `cached_path` when extracting archives so that the cache won't be corrupted
  if a failure occurs during extraction.
- Fixed a bug with the `average` and `evalb_bracketing_score` metrics in distributed training.

### Added

- `Predictor.capture_model_internals()` now accepts a regex specifying which modules to capture.


## [v1.1.0rc4](https://github.com/allenai/allennlp/releases/tag/v1.1.0rc4) - 2020-08-20

### Added

- Added a workflow to GitHub Actions that will automatically close unassigned stale issues and
  ping the assignees of assigned stale issues.

### Fixed

- Fixed a bug in distributed metrics that caused nan values due to repeated addition of an accumulated variable.

## [v1.1.0rc3](https://github.com/allenai/allennlp/releases/tag/v1.1.0rc3) - 2020-08-12

### Fixed

- Fixed how truncation was handled with `PretrainedTransformerTokenizer`.
  Previously, if `max_length` was set to `None`, the tokenizer would still do truncation if the
  transformer model had a default max length in its config.
  Also, when `max_length` was set to a non-`None` value, several warnings would appear
  for certain transformer models around the use of the `truncation` parameter.
- Fixed evaluation of all metrics when using distributed training.
- Added a `py.typed` marker. Fixed type annotations in `allennlp.training.util`.
- Fixed problem with automatically detecting whether tokenization is necessary.
  This affected primarily the Roberta SST model.
- Improved help text for using the --overrides command line flag.


## [v1.1.0rc2](https://github.com/allenai/allennlp/releases/tag/v1.1.0rc2) - 2020-07-31

### Changed

- Upgraded PyTorch requirement to 1.6.
- Replaced the NVIDIA Apex AMP module with torch's native AMP module. The default trainer (`GradientDescentTrainer`)
  now takes a `use_amp: bool` parameter instead of the old `opt_level: str` parameter.

### Fixed

- Removed unnecessary warning about deadlocks in `DataLoader`.
- Fixed testing models that only return a loss when they are in training mode.
- Fixed a bug in `FromParams` that caused silent failure in case of the parameter type being `Optional[Union[...]]`.
- Fixed a bug where the program crashes if `evaluation_data_loader` is a `AllennlpLazyDataset`.

### Added

- Added the option to specify `requires_grad: false` within an optimizer's parameter groups.
- Added the `file-friendly-logging` flag back to the `train` command. Also added this flag to the `predict`, `evaluate`, and `find-learning-rate` commands.
- Added an `EpochCallback` to track current epoch as a model class member.
- Added the option to enable or disable gradient checkpointing for transformer token embedders via boolean parameter `gradient_checkpointing`.

### Removed

- Removed the `opt_level` parameter to `Model.load` and `load_archive`. In order to use AMP with a loaded
  model now, just run the model's forward pass within torch's [`autocast`](https://pytorch.org/docs/stable/amp.html#torch.cuda.amp.autocast)
  context.

## [v1.1.0rc1](https://github.com/allenai/allennlp/releases/tag/v1.1.0rc1) - 2020-07-14

### Fixed

- Reduced the amount of log messages produced by `allennlp.common.file_utils`.
- Fixed a bug where `PretrainedTransformerEmbedder` parameters appeared to be trainable
  in the log output even when `train_parameters` was set to `False`.
- Fixed a bug with the sharded dataset reader where it would only read a fraction of the instances
  in distributed training.
- Fixed checking equality of `TensorField`s.
- Fixed a bug where `NamespaceSwappingField` did not work correctly with `.empty_field()`.
- Put more sensible defaults on the `huggingface_adamw` optimizer.
- Simplified logging so that all logging output always goes to one file.
- Fixed interaction with the python command line debugger.
- Log the grad norm properly even when we're not clipping it.
- Fixed a bug where `PretrainedModelInitializer` fails to initialize a model with a 0-dim tensor
- Fixed a bug with the layer unfreezing schedule of the `SlantedTriangular` learning rate scheduler.
- Fixed a regression with logging in the distributed setting. Only the main worker should write log output to the terminal.
- Pinned the version of boto3 for package managers (e.g. poetry).
- Fixed issue #4330 by updating the `tokenizers` dependency.
- Fixed a bug in `TextClassificationPredictor` so that it passes tokenized inputs to the `DatasetReader`
  in case it does not have a tokenizer.
- `reg_loss` is only now returned for models that have some regularization penalty configured.
- Fixed a bug that prevented `cached_path` from downloading assets from GitHub releases.
- Fixed a bug that erroneously increased last label's false positive count in calculating fbeta metrics.
- `Tqdm` output now looks much better when the output is being piped or redirected.
- Small improvements to how the API documentation is rendered.
- Only show validation progress bar from main process in distributed training.

### Added

- Adjust beam search to support multi-layer decoder.
- A method to ModelTestCase for running basic model tests when you aren't using config files.
- Added some convenience methods for reading files.
- Added an option to `file_utils.cached_path` to automatically extract archives.
- Added the ability to pass an archive file instead of a local directory to `Vocab.from_files`.
- Added the ability to pass an archive file instead of a glob to `ShardedDatasetReader`.
- Added a new `"linear_with_warmup"` learning rate scheduler.
- Added a check in `ShardedDatasetReader` that ensures the base reader doesn't implement manual
  distributed sharding itself.
- Added an option to `PretrainedTransformerEmbedder` and `PretrainedTransformerMismatchedEmbedder` to use a
  scalar mix of all hidden layers from the transformer model instead of just the last layer. To utilize
  this, just set `last_layer_only` to `False`.
- `cached_path()` can now read files inside of archives.
- Training metrics now include `batch_loss` and `batch_reg_loss` in addition to aggregate loss across number of batches.

### Changed

- Not specifying a `cuda_device` now automatically determines whether to use a GPU or not.
- Discovered plugins are logged so you can see what was loaded.
- `allennlp.data.DataLoader` is now an abstract registrable class. The default implementation
remains the same, but was renamed to `allennlp.data.PyTorchDataLoader`.
- `BertPooler` can now unwrap and re-wrap extra dimensions if necessary.
- New `transformers` dependency. Only version >=3.0 now supported.

## [v1.0.0](https://github.com/allenai/allennlp/releases/tag/v1.0.0) - 2020-06-16

### Fixed

- Lazy dataset readers now work correctly with multi-process data loading.
- Fixed race conditions that could occur when using a dataset cache.

### Added

- A bug where where all datasets would be loaded for vocab creation even if not needed.
- A parameter to the `DatasetReader` class: `manual_multi_process_sharding`. This is similar
  to the `manual_distributed_sharding` parameter, but applies when using a multi-process
  `DataLoader`.

## [v1.0.0rc6](https://github.com/allenai/allennlp/releases/tag/v1.0.0rc6) - 2020-06-11

### Fixed

- A bug where `TextField`s could not be duplicated since some tokenizers cannot be deep-copied.
  See https://github.com/allenai/allennlp/issues/4270.
- Our caching mechanism had the potential to introduce race conditions if multiple processes
  were attempting to cache the same file at once. This was fixed by using a lock file tied to each
  cached file.
- `get_text_field_mask()` now supports padding indices that are not `0`.
- A bug where `predictor.get_gradients()` would return an empty dictionary if an embedding layer had trainable set to false
- Fixes `PretrainedTransformerMismatchedIndexer` in the case where a token consists of zero word pieces.
- Fixes a bug when using a lazy dataset reader that results in a `UserWarning` from PyTorch being printed at
  every iteration during training.
- Predictor names were inconsistently switching between dashes and underscores. Now they all use underscores.
- `Predictor.from_path` now automatically loads plugins (unless you specify `load_plugins=False`) so
  that you don't have to manually import a bunch of modules when instantiating predictors from
  an archive path.
- `allennlp-server` automatically found as a plugin once again.

### Added

- A `duplicate()` method on `Instance`s and `Field`s, to be used instead of `copy.deepcopy()`
- A batch sampler that makes sure each batch contains approximately the same number of tokens (`MaxTokensBatchSampler`)
- Functions to turn a sequence of token indices back into tokens
- The ability to use Huggingface encoder/decoder models as token embedders
- Improvements to beam search
- ROUGE metric
- Polynomial decay learning rate scheduler
- A `BatchCallback` for logging CPU and GPU memory usage to tensorboard. This is mainly for debugging
  because using it can cause a significant slowdown in training.
- Ability to run pretrained transformers as an embedder without training the weights
- Add Optuna Integrated badge to README.md

### Changed

- Similar to our caching mechanism, we introduced a lock file to the vocab to avoid race
  conditions when saving/loading the vocab from/to the same serialization directory in different processes.
- Changed the `Token`, `Instance`, and `Batch` classes along with all `Field` classes to "slots" classes. This dramatically reduces the size in memory of instances.
- SimpleTagger will no longer calculate span-based F1 metric when `calculate_span_f1` is `False`.
- CPU memory for every worker is now reported in the logs and the metrics. Previously this was only reporting the CPU memory of the master process, and so it was only
  correct in the non-distributed setting.
- To be consistent with PyTorch `IterableDataset`, `AllennlpLazyDataset` no longer implements `__len__()`.
  Previously it would always return 1.
- Removed old tutorials, in favor of [the new AllenNLP Guide](https://guide.allennlp.org)
- Changed the vocabulary loading to consider new lines for Windows/Linux and Mac.

## [v1.0.0rc5](https://github.com/allenai/allennlp/releases/tag/v1.0.0rc5) - 2020-05-26

### Fixed

- Fix bug where `PretrainedTransformerTokenizer` crashed with some transformers (#4267)
- Make `cached_path` work offline.
- Tons of docstring inconsistencies resolved.
- Nightly builds no longer run on forks.
- Distributed training now automatically figures out which worker should see which instances
- A race condition bug in distributed training caused from saving the vocab to file from the master process while other processing might be reading those files.
- Unused dependencies in `setup.py` removed.

### Added

- Additional CI checks to ensure docstrings are consistently formatted.
- Ability to train on CPU with multiple processes by setting `cuda_devices` to a list of negative integers in your training config. For example: `"distributed": {"cuda_devices": [-1, -1]}`. This is mainly to make it easier to test and debug distributed training code..
- Documentation for when parameters don't need config file entries.

### Changed

- The `allennlp test-install` command now just ensures the core submodules can
be imported successfully, and prints out some other useful information such as the version, PyTorch version,
and the number of GPU devices available.
- All of the tests moved from `allennlp/tests` to `tests` at the root level, and
`allennlp/tests/fixtures` moved to `test_fixtures` at the root level. The PyPI source and wheel distributions will no longer include tests and fixtures.

## [v1.0.0rc4](https://github.com/allenai/allennlp/releases/tag/v1.0.0rc4) - 2020-05-14

We first introduced this `CHANGELOG` after release `v1.0.0rc4`, so please refer to the GitHub release
notes for this and earlier releases.<|MERGE_RESOLUTION|>--- conflicted
+++ resolved
@@ -14,13 +14,10 @@
 
 ### Fixed
 
-<<<<<<< HEAD
 - Learning rate schedulers that rely on metrics from the validation set were broken in v2.0.0. This
   brings that functionality back.
-
-=======
 - Fixed a bug where the `MultiProcessDataLoading` would crash when `num_workers > 0`, `start_method = "spawn"`, `max_instances_in_memory not None`, and `batches_per_epoch not None`.
->>>>>>> 4535f5c8
+
 
 ## [v2.0.1](https://github.com/allenai/allennlp/releases/tag/v2.0.1) - 2021-01-29
 
