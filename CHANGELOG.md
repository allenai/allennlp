# Changelog

All notable changes to this project will be documented in this file.

The format is based on [Keep a Changelog](https://keepachangelog.com/en/1.0.0/),
and this project adheres to [Semantic Versioning](https://semver.org/spec/v2.0.0.html).

## Unreleased


### Changed

- Use `dist_reduce_sum` in distributed metrics.
- Allow Google Cloud Storage paths in `cached_path` ("gs://...").
- Renamed `nn.util.load_state_dict()` to `read_state_dict` to avoid confusion with `torch.nn.Module.load_state_dict()`.
- `TransformerModule.from_pretrained_module` now only accepts a pretrained model ID (e.g. "bert-base-case") instead of
  an actual `torch.nn.Module`. Other parameters to this method have changed as well.
- Print the first batch to the console by default.
- Renamed `sanity_checks` to `confidence_checks` (`sanity_checks` is deprecated and will be removed in AllenNLP 3.0).
<<<<<<< HEAD
- Trainer callbacks can now store and restore state in case a training run gets interrupted.
=======
- VilBERT backbone now rolls and unrolls extra dimensions to handle input with > 3 dimensions.
>>>>>>> 3d5799d8

### Added

- Added `TaskSuite` base class and command line functionality for running [`checklist`](https://github.com/marcotcr/checklist) test suites, along with implementations for `SentimentAnalysisSuite`, `QuestionAnsweringSuite`, and `TextualEntailmentSuite`. These can be found in the `allennlp.confidence_checks.task_checklists` module.
- Added `allennlp diff` command to compute a diff on model checkpoints, analogous to what `git diff` does on two files.
- Meta data defined by the class `allennlp.common.meta.Meta` is now saved in the serialization directory and archive file
  when training models from the command line. This is also now part of the `Archive` named tuple that's returned from `load_archive()`.
- Added `nn.util.distributed_device()` helper function.
- Added `allennlp.nn.util.load_state_dict` helper function.
- Added a way to avoid downloading and loading pretrained weights in modules that wrap transformers
  such as the `PretrainedTransformerEmbedder` and `PretrainedTransformerMismatchedEmbedder`.
  You can do this by setting the parameter `load_weights` to `False`.
  See [PR #5172](https://github.com/allenai/allennlp/pull/5172) for more details.
- Added `SpanExtractorWithSpanWidthEmbedding`, putting specific span embedding computations into the `_embed_spans` method and leaving the common code in `SpanExtractorWithSpanWidthEmbedding` to unify the arguments, and modified `BidirectionalEndpointSpanExtractor`, `EndpointSpanExtractor` and `SelfAttentiveSpanExtractor` accordingly. Now, `SelfAttentiveSpanExtractor` can also embed span widths.
- Added a `min_steps` parameter to `BeamSearch` to set a minimum length for the predicted sequences.
- Added the `FinalSequenceScorer` abstraction to calculate the final scores of the generated sequences in `BeamSearch`. 
- Added `shuffle` argument to `BucketBatchSampler` which allows for disabling shuffling.
- Added `DataCollator` for dynamic operations for each batch.

### Fixed

- When `PretrainedTransformerIndexer` folds long sequences, it no longer loses the information from token type ids.
- Fixed documentation for `GradientDescentTrainer.cuda_device`.
- Re-starting a training run from a checkpoint in the middle of an epoch now works correctly.
- When using the "moving average" weights smoothing feature of the trainer, training checkpoints would also get smoothed, with strange results for resuming a training job. This has been fixed.
- When re-starting an interrupted training job, the trainer will now read out the data loader even for epochs and batches that can be skipped. This ensures that any random number generators used by the reader or data loader are in the same state as they were the first time the training job ran.
- Fixed the potential for a race condition with `cached_path()` when extracting archives. Although the race condition
  is still possible if used with `force_extract=True`.
- Fixed `wandb` callback to work in distributed training.


## [v2.4.0](https://github.com/allenai/allennlp/releases/tag/v2.4.0) - 2021-04-22

### Added

- Added a T5 implementation to `modules.transformers`.

### Changed

- Weights & Biases callback can now work in anonymous mode (i.e. without the `WANDB_API_KEY` environment variable).

### Fixed

- The `GradientDescentTrainer` no longer leaves stray model checkpoints around when it runs out of patience.
- Fixed `cached_path()` for "hf://" files.
- Improved the error message for the `PolynomialDecay` LR scheduler when `num_steps_per_epoch` is missing.


## [v2.3.1](https://github.com/allenai/allennlp/releases/tag/v2.3.1) - 2021-04-20

### Added

- Added support for the HuggingFace Hub as an alternative way to handle loading files. Hub downloads should be made through the `hf://` URL scheme.
- Add new dimension to the `interpret` module: influence functions via the `InfluenceInterpreter` base class, along with a concrete implementation: `SimpleInfluence`.
- Added a `quiet` parameter to the `MultiProcessDataLoading` that disables `Tqdm` progress bars.
- The test for distributed metrics now takes a parameter specifying how often you want to run it.
- Created the fairness module and added four fairness metrics: `Independence`, `Separation`, and `Sufficiency`.
- Added three bias metrics to the fairness module: `WordEmbeddingAssociationTest`, `EmbeddingCoherenceTest`, `NaturalLanguageInference`, and `AssociationWithoutGroundTruth`.
- Added four bias direction methods (`PCABiasDirection`, `PairedPCABiasDirection`, `TwoMeansBiasDirection`, `ClassificationNormalBiasDirection`) and four bias mitigation methods (`LinearBiasMitigator`, `HardBiasMitigator`, `INLPBiasMitigator`, `OSCaRBiasMitigator`).

### Changed

- Updated CONTRIBUTING.md to remind reader to upgrade pip setuptools to avoid spaCy installation issues.

### Fixed

- Fixed a bug with the `ShardedDatasetReader` when used with multi-process data loading (https://github.com/allenai/allennlp/issues/5132).

## [v2.3.0](https://github.com/allenai/allennlp/releases/tag/v2.3.0) - 2021-04-14

### Added

- Ported the following Huggingface `LambdaLR`-based schedulers: `ConstantLearningRateScheduler`, `ConstantWithWarmupLearningRateScheduler`, `CosineWithWarmupLearningRateScheduler`, `CosineHardRestartsWithWarmupLearningRateScheduler`.
- Added new `sub_token_mode` parameter to `pretrained_transformer_mismatched_embedder` class to support first sub-token embedding
- Added a way to run a multi task model with a dataset reader as part of `allennlp predict`.
- Added new `eval_mode` in `PretrainedTransformerEmbedder`. If it is set to `True`, the transformer is _always_ run in evaluation mode, which, e.g., disables dropout and does not update batch normalization statistics.
- Added additional parameters to the W&B callback: `entity`, `group`, `name`, `notes`, and `wandb_kwargs`.

### Changed

- Sanity checks in the `GradientDescentTrainer` can now be turned off by setting the `run_sanity_checks` parameter to `False`.
- Allow the order of examples in the task cards to be specified explicitly
- `histogram_interval` parameter is now deprecated in `TensorboardWriter`, please use `distribution_interval` instead.
- Memory usage is not logged in tensorboard during training now. `ConsoleLoggerCallback` should be used instead.
- If you use the `min_count` parameter of the Vocabulary, but you specify a namespace that does not exist, the vocabulary creation will raise a `ConfigurationError`.
- Documentation updates made to SoftmaxLoss regarding padding and the expected shapes of the input and output tensors of `forward`.
- Moved the data preparation script for coref into allennlp-models.
- If a transformer is not in cache but has override weights, the transformer's pretrained weights are no longer downloaded, that is, only its `config.json` file is downloaded.
- `SanityChecksCallback` now raises `SanityCheckError` instead of `AssertionError` when a check fails.
- `jsonpickle` removed from dependencies.
- Improved the error message from `Registrable.by_name()` when the name passed does not match any registered subclassess.
  The error message will include a suggestion if there is a close match between the name passed and a registered name.

### Fixed

- Fixed a bug where some `Activation` implementations could not be pickled due to involving a lambda function.
- Fixed `__str__()` method on `ModelCardInfo` class.
- Fixed a stall when using distributed training and gradient accumulation at the same time
- Fixed an issue where using the `from_pretrained_transformer` `Vocabulary` constructor in distributed training via the `allennlp train` command
  would result in the data being iterated through unnecessarily.
- Fixed a bug regarding token indexers with the `InterleavingDatasetReader` when used with multi-process data loading.
- Fixed a warning from `transformers` when using `max_length` in the `PretrainedTransformerTokenizer`.

### Removed

- Removed the `stride` parameter to `PretrainedTransformerTokenizer`. This parameter had no effect.


## [v2.2.0](https://github.com/allenai/allennlp/releases/tag/v2.2.0) - 2021-03-26


### Added

- Add new method on `Field` class: `.human_readable_repr() -> Any`
- Add new method on `Instance` class: `.human_readable_dict() -> JsonDict`.
- Added `WandBCallback` class for [Weights & Biases](https://wandb.ai) integration, registered as a callback under
  the name "wandb".
- Added `TensorBoardCallback` to replace the `TensorBoardWriter`. Registered as a callback
  under the name "tensorboard".
- Added `NormalizationBiasVerification` and `SanityChecksCallback` for model sanity checks.
- `SanityChecksCallback` runs by default from the `allennlp train` command.
  It can be turned off by setting `trainer.enable_default_callbacks` to `false` in your config.

### Changed

- Use attributes of `ModelOutputs` object in `PretrainedTransformerEmbedder` instead of indexing.
- Added support for PyTorch version 1.8 and `torchvision` version 0.9 .
- `Model.get_parameters_for_histogram_tensorboard_logging` is deprecated in favor of
  `Model.get_parameters_for_histogram_logging`.


### Fixed

- Makes sure tensors that are stored in `TensorCache` always live on CPUs
- Fixed a bug where `FromParams` objects wrapped in `Lazy()` couldn't be pickled.
- Fixed a bug where the `ROUGE` metric couldn't be picked.
- Fixed a bug reported by https://github.com/allenai/allennlp/issues/5036. We keeps our spacy POS tagger on.

### Removed

- Removed `TensorBoardWriter`. Please use the `TensorBoardCallback` instead.


## [v2.1.0](https://github.com/allenai/allennlp/releases/tag/v2.1.0) - 2021-02-24

### Changed

- `coding_scheme` parameter is now deprecated in `Conll2003DatasetReader`, please use `convert_to_coding_scheme` instead.
- Support spaCy v3

### Added

- Added `ModelUsage` to `ModelCard` class.
- Added a way to specify extra parameters to the predictor in an `allennlp predict` call.
- Added a way to initialize a `Vocabulary` from transformers models.
- Added the ability to use `Predictors` with multitask models through the new `MultiTaskPredictor`.
- Added an example for fields of type `ListField[TextField]` to `apply_token_indexers` API docs.
- Added `text_key` and `label_key` parameters to `TextClassificationJsonReader` class.
- Added `MultiOptimizer`, which allows you to use different optimizers for different parts of your model.
- Added a clarification to `predictions_to_labeled_instances` API docs for attack from json

### Fixed

- `@Registrable.register(...)` decorator no longer masks the decorated class's annotations
- Ensured that `MeanAbsoluteError` always returns a `float` metric value instead of a `Tensor`.
- Learning rate schedulers that rely on metrics from the validation set were broken in v2.0.0. This
  brings that functionality back.
- Fixed a bug where the `MultiProcessDataLoading` would crash when `num_workers > 0`, `start_method = "spawn"`, `max_instances_in_memory not None`, and `batches_per_epoch not None`.
- Fixed documentation and validation checks for `FBetaMultiLabelMetric`.
- Fixed handling of HTTP errors when fetching remote resources with `cached_path()`. Previously the content would be cached even when
  certain errors - like 404s - occurred. Now an `HTTPError` will be raised whenever the HTTP response is not OK.
- Fixed a bug where the `MultiTaskDataLoader` would crash when `num_workers > 0`
- Fixed an import error that happens when PyTorch's distributed framework is unavailable on the system.


## [v2.0.1](https://github.com/allenai/allennlp/releases/tag/v2.0.1) - 2021-01-29

### Added

- Added `tokenizer_kwargs` and `transformer_kwargs` arguments to `PretrainedTransformerBackbone`
- Resize transformers word embeddings layer for `additional_special_tokens`

### Changed

- GradientDescentTrainer makes `serialization_dir` when it's instantiated, if it doesn't exist.

### Fixed

- `common.util.sanitize` now handles sets.


## [v2.0.0](https://github.com/allenai/allennlp/releases/tag/v2.0.0) - 2021-01-27

### Added

- The `TrainerCallback` constructor accepts `serialization_dir` provided by `Trainer`. This can be useful for `Logger` callbacks those need to store files in the run directory.
- The `TrainerCallback.on_start()` is fired at the start of the training.
- The `TrainerCallback` event methods now accept `**kwargs`. This may be useful to maintain backwards-compability of callbacks easier in the future. E.g. we may decide to pass the exception/traceback object in case of failure to `on_end()` and this older callbacks may simply ignore the argument instead of raising a `TypeError`.
- Added a `TensorBoardCallback` which wraps the `TensorBoardWriter`.

### Changed

- The `TrainerCallack.on_epoch()` does not fire with `epoch=-1` at the start of the training.
  Instead, `TrainerCallback.on_start()` should be used for these cases.
- `TensorBoardBatchMemoryUsage` is converted from `BatchCallback` into `TrainerCallback`.
- `TrackEpochCallback` is converted from `EpochCallback` into `TrainerCallback`.
- `Trainer` can accept callbacks simply with name `callbacks` instead of `trainer_callbacks`.
- `TensorboardWriter` renamed to `TensorBoardWriter`, and removed as an argument to the `GradientDescentTrainer`.
  In order to enable TensorBoard logging during training, you should utilize the `TensorBoardCallback` instead.

### Removed

- Removed `EpochCallback`, `BatchCallback` in favour of `TrainerCallback`.
  The metaclass-wrapping implementation is removed as well.
- Removed the `tensorboard_writer` parameter to `GradientDescentTrainer`. You should use the `TensorBoardCallback` now instead.

### Fixed

- Now Trainer always fires `TrainerCallback.on_end()` so all the resources can be cleaned up properly.
- Fixed the misspelling, changed `TensoboardBatchMemoryUsage` to `TensorBoardBatchMemoryUsage`.
- We set a value to `epoch` so in case of firing `TrainerCallback.on_end()` the variable is bound.
  This could have lead to an error in case of trying to recover a run after it was finished training.


## [v2.0.0rc1](https://github.com/allenai/allennlp/releases/tag/v2.0.0rc1) - 2021-01-21

### Added

- Added `TensorCache` class for caching tensors on disk
- Added abstraction and concrete implementation for image loading
- Added abstraction and concrete implementation for `GridEmbedder`
- Added abstraction and demo implementation for an image augmentation module.
- Added abstraction and concrete implementation for region detectors.
- A new high-performance default `DataLoader`: `MultiProcessDataLoading`.
- A `MultiTaskModel` and abstractions to use with it, including `Backbone` and `Head`.  The
  `MultiTaskModel` first runs its inputs through the `Backbone`, then passes the result (and
  whatever other relevant inputs it got) to each `Head` that's in use.
- A `MultiTaskDataLoader`, with a corresponding `MultiTaskDatasetReader`, and a couple of new
  configuration objects: `MultiTaskEpochSampler` (for deciding what proportion to sample from each
  dataset at every epoch) and a `MultiTaskScheduler` (for ordering the instances within an epoch).
- Transformer toolkit to plug and play with modular components of transformer architectures.
- Added a command to count the number of instances we're going to be training with
- Added a `FileLock` class to `common.file_utils`. This is just like the `FileLock` from the `filelock` library, except that
  it adds an optional flag `read_only_ok: bool`, which when set to `True` changes the behavior so that a warning will be emitted
  instead of an exception when lacking write permissions on an existing file lock.
  This makes it possible to use the `FileLock` class on a read-only file system.
- Added a new learning rate scheduler: `CombinedLearningRateScheduler`. This can be used to combine different LR schedulers, using one after the other.
- Added an official CUDA 10.1 Docker image.
- Moving `ModelCard` and `TaskCard` abstractions into the main repository.
- Added a util function `allennlp.nn.util.dist_reduce(...)` for handling distributed reductions.
  This is especially useful when implementing a distributed `Metric`.
- Added a `FileLock` class to `common.file_utils`. This is just like the `FileLock` from the `filelock` library, except that
  it adds an optional flag `read_only_ok: bool`, which when set to `True` changes the behavior so that a warning will be emitted
  instead of an exception when lacking write permissions on an existing file lock.
  This makes it possible to use the `FileLock` class on a read-only file system.
- Added a new learning rate scheduler: `CombinedLearningRateScheduler`. This can be used to combine different LR schedulers, using one after the other.
- Moving `ModelCard` and `TaskCard` abstractions into the main repository.

### Changed

- `DatasetReader`s are now always lazy. This means there is no `lazy` parameter in the base
  class, and the `_read()` method should always be a generator.
- The `DataLoader` now decides whether to load instances lazily or not.
  With the `PyTorchDataLoader` this is controlled with the `lazy` parameter, but with
  the `MultiProcessDataLoading` this is controlled by the `max_instances_in_memory` setting.
- `ArrayField` is now called `TensorField`, and implemented in terms of torch tensors, not numpy.
- Improved `nn.util.move_to_device` function by avoiding an unnecessary recursive check for tensors and
  adding a `non_blocking` optional argument, which is the same argument as in `torch.Tensor.to()`.
- If you are trying to create a heterogeneous batch, you now get a better error message.
- Readers using the new vision features now explicitly log how they are featurizing images.
- `master_addr` and `master_port` renamed to `primary_addr` and `primary_port`, respectively.
- `is_master` parameter for training callbacks renamed to `is_primary`.
- `master` branch renamed to `main`
- Torch version bumped to 1.7.1 in Docker images.
- 'master' branch renamed to 'main'
- Torch version bumped to 1.7.1 in Docker images.

### Removed

- Removed `nn.util.has_tensor`.

### Fixed

- The `build-vocab` command no longer crashes when the resulting vocab file is
  in the current working directory.
- VQA models now use the `vqa_score` metric for early stopping. This results in
  much better scores.
- Fixed typo with `LabelField` string representation: removed trailing apostrophe.
- `Vocabulary.from_files` and `cached_path` will issue a warning, instead of failing, when a lock on an existing resource
  can't be acquired because the file system is read-only.
- `TrackEpochCallback` is now a `EpochCallback`.


## [v1.3.0](https://github.com/allenai/allennlp/releases/tag/v1.3.0) - 2020-12-15

### Added

- Added links to source code in docs.
- Added `get_embedding_layer` and `get_text_field_embedder` to the `Predictor` class; to specify embedding layers for non-AllenNLP models.
- Added [Gaussian Error Linear Unit (GELU)](https://pytorch.org/docs/stable/generated/torch.nn.GELU.html) as an Activation.

### Changed

- Renamed module `allennlp.data.tokenizers.token` to `allennlp.data.tokenizers.token_class` to avoid
  [this bug](https://github.com/allenai/allennlp/issues/4819).
- `transformers` dependency updated to version 4.0.1.
- `BasicClassifier`'s forward method now takes a metadata field.

### Fixed

- Fixed a lot of instances where tensors were first created and then sent to a device
  with `.to(device)`. Instead, these tensors are now created directly on the target device.
- Fixed issue with `GradientDescentTrainer` when constructed with `validation_data_loader=None` and `learning_rate_scheduler!=None`.
- Fixed a bug when removing all handlers in root logger.
- `ShardedDatasetReader` now inherits parameters from `base_reader` when required.
- Fixed an issue in `FromParams` where parameters in the `params` object used to a construct a class
  were not passed to the constructor if the value of the parameter was equal to the default value.
  This caused bugs in some edge cases where a subclass that takes `**kwargs` needs to inspect
  `kwargs` before passing them to its superclass.
- Improved the band-aid solution for segmentation faults and the "ImportError: dlopen: cannot load any more object with static TLS"
  by adding a `transformers` import.
- Added safety checks for extracting tar files
- Turned superfluous warning to info when extending the vocab in the embedding matrix, if no pretrained file was provided


## [v1.2.2](https://github.com/allenai/allennlp/releases/tag/v1.2.2) - 2020-11-17

### Added

- Added Docker builds for other torch-supported versions of CUDA.
- Adds [`allennlp-semparse`](https://github.com/allenai/allennlp-semparse) as an official, default plugin.

### Fixed

- `GumbelSampler` now sorts the beams by their true log prob.


## [v1.2.1](https://github.com/allenai/allennlp/releases/tag/v1.2.1) - 2020-11-10

### Added

- Added an optional `seed` parameter to `ModelTestCase.set_up_model` which sets the random
  seed for `random`, `numpy`, and `torch`.
- Added support for a global plugins file at `~/.allennlp/plugins`.
- Added more documentation about plugins.
- Added sampler class and parameter in beam search for non-deterministic search, with several
  implementations, including `MultinomialSampler`, `TopKSampler`, `TopPSampler`, and
  `GumbelSampler`. Utilizing `GumbelSampler` will give [Stochastic Beam Search](https://api.semanticscholar.org/CorpusID:76662039).

### Changed

- Pass batch metrics to `BatchCallback`.

### Fixed

- Fixed a bug where forward hooks were not cleaned up with saliency interpreters if there
  was an exception.
- Fixed the computation of saliency maps in the Interpret code when using mismatched indexing.
  Previously, we would compute gradients from the top of the transformer, after aggregation from
  wordpieces to tokens, which gives results that are not very informative.  Now, we compute gradients
  with respect to the embedding layer, and aggregate wordpieces to tokens separately.
- Fixed the heuristics for finding embedding layers in the case of RoBERTa. An update in the
  `transformers` library broke our old heuristic.
- Fixed typo with registered name of ROUGE metric. Previously was `rogue`, fixed to `rouge`.
- Fixed default masks that were erroneously created on the CPU even when a GPU is available.
- Fixed pretrained embeddings for transformers that don't use end tokens.
- Fixed the transformer tokenizer cache when the tokenizers are initialized with custom kwargs.


## [v1.2.0](https://github.com/allenai/allennlp/releases/tag/v1.2.0) - 2020-10-29

### Changed

- Enforced stricter typing requirements around the use of `Optional[T]` types.
- Changed the behavior of `Lazy` types in `from_params` methods. Previously, if you defined a `Lazy` parameter like
  `foo: Lazy[Foo] = None` in a custom `from_params` classmethod, then `foo` would actually never be `None`.
  This behavior is now different. If no params were given for `foo`, it will be `None`.
  You can also now set default values for foo like `foo: Lazy[Foo] = Lazy(Foo)`.
  Or, if you want you want a default value but also want to allow for `None` values, you can
  write it like this: `foo: Optional[Lazy[Foo]] = Lazy(Foo)`.
- Added support for PyTorch version 1.7.

### Fixed

- Made it possible to instantiate `TrainerCallback` from config files.
- Fixed the remaining broken internal links in the API docs.
- Fixed a bug where Hotflip would crash with a model that had multiple TokenIndexers and the input
  used rare vocabulary items.
- Fixed a bug where `BeamSearch` would fail if `max_steps` was equal to 1.
- Fixed `BasicTextFieldEmbedder` to not raise ConfigurationError if it has embedders that are empty and not in input


## [v1.2.0rc1](https://github.com/allenai/allennlp/releases/tag/v1.2.0rc1) - 2020-10-22

### Added

- Added a warning when `batches_per_epoch` for the validation data loader is inherited from
  the train data loader.
- Added a `build-vocab` subcommand that can be used to build a vocabulary from a training config file.
- Added `tokenizer_kwargs` argument to `PretrainedTransformerMismatchedIndexer`.
- Added `tokenizer_kwargs` and `transformer_kwargs` arguments to `PretrainedTransformerMismatchedEmbedder`.
- Added official support for Python 3.8.
- Added a script: `scripts/release_notes.py`, which automatically prepares markdown release notes from the
  CHANGELOG and commit history.
- Added a flag `--predictions-output-file` to the `evaluate` command, which tells AllenNLP to write the
  predictions from the given dataset to the file as JSON lines.
- Added the ability to ignore certain missing keys when loading a model from an archive. This is done
  by adding a class-level variable called `authorized_missing_keys` to any PyTorch module that a `Model` uses.
  If defined, `authorized_missing_keys` should be a list of regex string patterns.
- Added `FBetaMultiLabelMeasure`, a multi-label Fbeta metric. This is a subclass of the existing `FBetaMeasure`.
- Added ability to pass additional key word arguments to `cached_transformers.get()`, which will be passed on to `AutoModel.from_pretrained()`.
- Added an `overrides` argument to `Predictor.from_path()`.
- Added a `cached-path` command.
- Added a function `inspect_cache` to `common.file_utils` that prints useful information about the cache. This can also
  be used from the `cached-path` command with `allennlp cached-path --inspect`.
- Added a function `remove_cache_entries` to `common.file_utils` that removes any cache entries matching the given
  glob patterns. This can used from the `cached-path` command with `allennlp cached-path --remove some-files-*`.
- Added logging for the main process when running in distributed mode.
- Added a `TrainerCallback` object to support state sharing between batch and epoch-level training callbacks.
- Added support for .tar.gz in PretrainedModelInitializer.
- Made `BeamSearch` instantiable `from_params`.
- Pass `serialization_dir` to `Model` and `DatasetReader`.
- Added an optional `include_in_archive` parameter to the top-level of configuration files. When specified, `include_in_archive` should be a list of paths relative to the serialization directory which will be bundled up with the final archived model from a training run.

### Changed

- Subcommands that don't require plugins will no longer cause plugins to be loaded or have an `--include-package` flag.
- Allow overrides to be JSON string or `dict`.
- `transformers` dependency updated to version 3.1.0.
- When `cached_path` is called on a local archive with `extract_archive=True`, the archive is now extracted into a unique subdirectory of the cache root instead of a subdirectory of the archive's directory. The extraction directory is also unique to the modification time of the archive, so if the file changes, subsequent calls to `cached_path` will know to re-extract the archive.
- Removed the `truncation_strategy` parameter to `PretrainedTransformerTokenizer`. The way we're calling the tokenizer, the truncation strategy takes no effect anyways.
- Don't use initializers when loading a model, as it is not needed.
- Distributed training will now automatically search for a local open port if the `master_port` parameter is not provided.
- In training, save model weights before evaluation.
- `allennlp.common.util.peak_memory_mb` renamed to `peak_cpu_memory`, and `allennlp.common.util.gpu_memory_mb` renamed to `peak_gpu_memory`,
  and they both now return the results in bytes as integers. Also, the `peak_gpu_memory` function now utilizes PyTorch functions to find the memory
  usage instead of shelling out to the `nvidia-smi` command. This is more efficient and also more accurate because it only takes
  into account the tensor allocations of the current PyTorch process.
- Make sure weights are first loaded to the cpu when using PretrainedModelInitializer, preventing wasted GPU memory.
- Load dataset readers in `load_archive`.
- Updated `AllenNlpTestCase` docstring to remove reference to `unittest.TestCase`

### Removed

- Removed `common.util.is_master` function.

### Fixed

- Fix CUDA/CPU device mismatch bug during distributed training for categorical accuracy metric.
- Fixed a bug where the reported `batch_loss` metric was incorrect when training with gradient accumulation.
- Class decorators now displayed in API docs.
- Fixed up the documentation for the `allennlp.nn.beam_search` module.
- Ignore `*args` when constructing classes with `FromParams`.
- Ensured some consistency in the types of the values that metrics return.
- Fix a PyTorch warning by explicitly providing the `as_tuple` argument (leaving
  it as its default value of `False`) to `Tensor.nonzero()`.
- Remove temporary directory when extracting model archive in `load_archive`
  at end of function rather than via `atexit`.
- Fixed a bug where using `cached_path()` offline could return a cached resource's lock file instead
  of the cache file.
- Fixed a bug where `cached_path()` would fail if passed a `cache_dir` with the user home shortcut `~/`.
- Fixed a bug in our doc building script where markdown links did not render properly
  if the "href" part of the link (the part inside the `()`) was on a new line.
- Changed how gradients are zeroed out with an optimization. See [this video from NVIDIA](https://www.youtube.com/watch?v=9mS1fIYj1So)
  at around the 9 minute mark.
- Fixed a bug where parameters to a `FromParams` class that are dictionaries wouldn't get logged
  when an instance is instantiated `from_params`.
- Fixed a bug in distributed training where the vocab would be saved from every worker, when it should have been saved by only the local master process.
- Fixed a bug in the calculation of rouge metrics during distributed training where the total sequence count was not being aggregated across GPUs.
- Fixed `allennlp.nn.util.add_sentence_boundary_token_ids()` to use `device` parameter of input tensor.
- Be sure to close the TensorBoard writer even when training doesn't finish.
- Fixed the docstring for `PyTorchSeq2VecWrapper`.
- Fixed a bug in the cnn_encoder where activations involving masked tokens could be picked up by the max
- Fix intra word tokenization for `PretrainedTransformerTokenizer` when disabling fast tokenizer.


## [v1.1.0](https://github.com/allenai/allennlp/releases/tag/v1.1.0) - 2020-09-08

### Fixed

- Fixed handling of some edge cases when constructing classes with `FromParams` where the class
  accepts `**kwargs`.
- Fixed division by zero error when there are zero-length spans in the input to a
  `PretrainedTransformerMismatchedIndexer`.
- Improved robustness of `cached_path` when extracting archives so that the cache won't be corrupted
  if a failure occurs during extraction.
- Fixed a bug with the `average` and `evalb_bracketing_score` metrics in distributed training.

### Added

- `Predictor.capture_model_internals()` now accepts a regex specifying which modules to capture.


## [v1.1.0rc4](https://github.com/allenai/allennlp/releases/tag/v1.1.0rc4) - 2020-08-20

### Added

- Added a workflow to GitHub Actions that will automatically close unassigned stale issues and
  ping the assignees of assigned stale issues.

### Fixed

- Fixed a bug in distributed metrics that caused nan values due to repeated addition of an accumulated variable.

## [v1.1.0rc3](https://github.com/allenai/allennlp/releases/tag/v1.1.0rc3) - 2020-08-12

### Fixed

- Fixed how truncation was handled with `PretrainedTransformerTokenizer`.
  Previously, if `max_length` was set to `None`, the tokenizer would still do truncation if the
  transformer model had a default max length in its config.
  Also, when `max_length` was set to a non-`None` value, several warnings would appear
  for certain transformer models around the use of the `truncation` parameter.
- Fixed evaluation of all metrics when using distributed training.
- Added a `py.typed` marker. Fixed type annotations in `allennlp.training.util`.
- Fixed problem with automatically detecting whether tokenization is necessary.
  This affected primarily the Roberta SST model.
- Improved help text for using the --overrides command line flag.


## [v1.1.0rc2](https://github.com/allenai/allennlp/releases/tag/v1.1.0rc2) - 2020-07-31

### Changed

- Upgraded PyTorch requirement to 1.6.
- Replaced the NVIDIA Apex AMP module with torch's native AMP module. The default trainer (`GradientDescentTrainer`)
  now takes a `use_amp: bool` parameter instead of the old `opt_level: str` parameter.

### Fixed

- Removed unnecessary warning about deadlocks in `DataLoader`.
- Fixed testing models that only return a loss when they are in training mode.
- Fixed a bug in `FromParams` that caused silent failure in case of the parameter type being `Optional[Union[...]]`.
- Fixed a bug where the program crashes if `evaluation_data_loader` is a `AllennlpLazyDataset`.

### Added

- Added the option to specify `requires_grad: false` within an optimizer's parameter groups.
- Added the `file-friendly-logging` flag back to the `train` command. Also added this flag to the `predict`, `evaluate`, and `find-learning-rate` commands.
- Added an `EpochCallback` to track current epoch as a model class member.
- Added the option to enable or disable gradient checkpointing for transformer token embedders via boolean parameter `gradient_checkpointing`.

### Removed

- Removed the `opt_level` parameter to `Model.load` and `load_archive`. In order to use AMP with a loaded
  model now, just run the model's forward pass within torch's [`autocast`](https://pytorch.org/docs/stable/amp.html#torch.cuda.amp.autocast)
  context.

## [v1.1.0rc1](https://github.com/allenai/allennlp/releases/tag/v1.1.0rc1) - 2020-07-14

### Fixed

- Reduced the amount of log messages produced by `allennlp.common.file_utils`.
- Fixed a bug where `PretrainedTransformerEmbedder` parameters appeared to be trainable
  in the log output even when `train_parameters` was set to `False`.
- Fixed a bug with the sharded dataset reader where it would only read a fraction of the instances
  in distributed training.
- Fixed checking equality of `TensorField`s.
- Fixed a bug where `NamespaceSwappingField` did not work correctly with `.empty_field()`.
- Put more sensible defaults on the `huggingface_adamw` optimizer.
- Simplified logging so that all logging output always goes to one file.
- Fixed interaction with the python command line debugger.
- Log the grad norm properly even when we're not clipping it.
- Fixed a bug where `PretrainedModelInitializer` fails to initialize a model with a 0-dim tensor
- Fixed a bug with the layer unfreezing schedule of the `SlantedTriangular` learning rate scheduler.
- Fixed a regression with logging in the distributed setting. Only the main worker should write log output to the terminal.
- Pinned the version of boto3 for package managers (e.g. poetry).
- Fixed issue #4330 by updating the `tokenizers` dependency.
- Fixed a bug in `TextClassificationPredictor` so that it passes tokenized inputs to the `DatasetReader`
  in case it does not have a tokenizer.
- `reg_loss` is only now returned for models that have some regularization penalty configured.
- Fixed a bug that prevented `cached_path` from downloading assets from GitHub releases.
- Fixed a bug that erroneously increased last label's false positive count in calculating fbeta metrics.
- `Tqdm` output now looks much better when the output is being piped or redirected.
- Small improvements to how the API documentation is rendered.
- Only show validation progress bar from main process in distributed training.

### Added

- Adjust beam search to support multi-layer decoder.
- A method to ModelTestCase for running basic model tests when you aren't using config files.
- Added some convenience methods for reading files.
- Added an option to `file_utils.cached_path` to automatically extract archives.
- Added the ability to pass an archive file instead of a local directory to `Vocab.from_files`.
- Added the ability to pass an archive file instead of a glob to `ShardedDatasetReader`.
- Added a new `"linear_with_warmup"` learning rate scheduler.
- Added a check in `ShardedDatasetReader` that ensures the base reader doesn't implement manual
  distributed sharding itself.
- Added an option to `PretrainedTransformerEmbedder` and `PretrainedTransformerMismatchedEmbedder` to use a
  scalar mix of all hidden layers from the transformer model instead of just the last layer. To utilize
  this, just set `last_layer_only` to `False`.
- `cached_path()` can now read files inside of archives.
- Training metrics now include `batch_loss` and `batch_reg_loss` in addition to aggregate loss across number of batches.

### Changed

- Not specifying a `cuda_device` now automatically determines whether to use a GPU or not.
- Discovered plugins are logged so you can see what was loaded.
- `allennlp.data.DataLoader` is now an abstract registrable class. The default implementation
remains the same, but was renamed to `allennlp.data.PyTorchDataLoader`.
- `BertPooler` can now unwrap and re-wrap extra dimensions if necessary.
- New `transformers` dependency. Only version >=3.0 now supported.

## [v1.0.0](https://github.com/allenai/allennlp/releases/tag/v1.0.0) - 2020-06-16

### Fixed

- Lazy dataset readers now work correctly with multi-process data loading.
- Fixed race conditions that could occur when using a dataset cache.

### Added

- A bug where where all datasets would be loaded for vocab creation even if not needed.
- A parameter to the `DatasetReader` class: `manual_multi_process_sharding`. This is similar
  to the `manual_distributed_sharding` parameter, but applies when using a multi-process
  `DataLoader`.

## [v1.0.0rc6](https://github.com/allenai/allennlp/releases/tag/v1.0.0rc6) - 2020-06-11

### Fixed

- A bug where `TextField`s could not be duplicated since some tokenizers cannot be deep-copied.
  See https://github.com/allenai/allennlp/issues/4270.
- Our caching mechanism had the potential to introduce race conditions if multiple processes
  were attempting to cache the same file at once. This was fixed by using a lock file tied to each
  cached file.
- `get_text_field_mask()` now supports padding indices that are not `0`.
- A bug where `predictor.get_gradients()` would return an empty dictionary if an embedding layer had trainable set to false
- Fixes `PretrainedTransformerMismatchedIndexer` in the case where a token consists of zero word pieces.
- Fixes a bug when using a lazy dataset reader that results in a `UserWarning` from PyTorch being printed at
  every iteration during training.
- Predictor names were inconsistently switching between dashes and underscores. Now they all use underscores.
- `Predictor.from_path` now automatically loads plugins (unless you specify `load_plugins=False`) so
  that you don't have to manually import a bunch of modules when instantiating predictors from
  an archive path.
- `allennlp-server` automatically found as a plugin once again.

### Added

- A `duplicate()` method on `Instance`s and `Field`s, to be used instead of `copy.deepcopy()`
- A batch sampler that makes sure each batch contains approximately the same number of tokens (`MaxTokensBatchSampler`)
- Functions to turn a sequence of token indices back into tokens
- The ability to use Huggingface encoder/decoder models as token embedders
- Improvements to beam search
- ROUGE metric
- Polynomial decay learning rate scheduler
- A `BatchCallback` for logging CPU and GPU memory usage to tensorboard. This is mainly for debugging
  because using it can cause a significant slowdown in training.
- Ability to run pretrained transformers as an embedder without training the weights
- Add Optuna Integrated badge to README.md

### Changed

- Similar to our caching mechanism, we introduced a lock file to the vocab to avoid race
  conditions when saving/loading the vocab from/to the same serialization directory in different processes.
- Changed the `Token`, `Instance`, and `Batch` classes along with all `Field` classes to "slots" classes. This dramatically reduces the size in memory of instances.
- SimpleTagger will no longer calculate span-based F1 metric when `calculate_span_f1` is `False`.
- CPU memory for every worker is now reported in the logs and the metrics. Previously this was only reporting the CPU memory of the master process, and so it was only
  correct in the non-distributed setting.
- To be consistent with PyTorch `IterableDataset`, `AllennlpLazyDataset` no longer implements `__len__()`.
  Previously it would always return 1.
- Removed old tutorials, in favor of [the new AllenNLP Guide](https://guide.allennlp.org)
- Changed the vocabulary loading to consider new lines for Windows/Linux and Mac.

## [v1.0.0rc5](https://github.com/allenai/allennlp/releases/tag/v1.0.0rc5) - 2020-05-26

### Fixed

- Fix bug where `PretrainedTransformerTokenizer` crashed with some transformers (#4267)
- Make `cached_path` work offline.
- Tons of docstring inconsistencies resolved.
- Nightly builds no longer run on forks.
- Distributed training now automatically figures out which worker should see which instances
- A race condition bug in distributed training caused from saving the vocab to file from the master process while other processing might be reading those files.
- Unused dependencies in `setup.py` removed.

### Added

- Additional CI checks to ensure docstrings are consistently formatted.
- Ability to train on CPU with multiple processes by setting `cuda_devices` to a list of negative integers in your training config. For example: `"distributed": {"cuda_devices": [-1, -1]}`. This is mainly to make it easier to test and debug distributed training code..
- Documentation for when parameters don't need config file entries.

### Changed

- The `allennlp test-install` command now just ensures the core submodules can
be imported successfully, and prints out some other useful information such as the version, PyTorch version,
and the number of GPU devices available.
- All of the tests moved from `allennlp/tests` to `tests` at the root level, and
`allennlp/tests/fixtures` moved to `test_fixtures` at the root level. The PyPI source and wheel distributions will no longer include tests and fixtures.

## [v1.0.0rc4](https://github.com/allenai/allennlp/releases/tag/v1.0.0rc4) - 2020-05-14

We first introduced this `CHANGELOG` after release `v1.0.0rc4`, so please refer to the GitHub release
notes for this and earlier releases.<|MERGE_RESOLUTION|>--- conflicted
+++ resolved
@@ -17,11 +17,8 @@
   an actual `torch.nn.Module`. Other parameters to this method have changed as well.
 - Print the first batch to the console by default.
 - Renamed `sanity_checks` to `confidence_checks` (`sanity_checks` is deprecated and will be removed in AllenNLP 3.0).
-<<<<<<< HEAD
 - Trainer callbacks can now store and restore state in case a training run gets interrupted.
-=======
 - VilBERT backbone now rolls and unrolls extra dimensions to handle input with > 3 dimensions.
->>>>>>> 3d5799d8
 
 ### Added
 
