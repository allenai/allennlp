--- conflicted
+++ resolved
@@ -8,13 +8,10 @@
 ## Unreleased
 
 ### Added
-<<<<<<< HEAD
 
 - Added a support for mutiple datasets and output files for the `evaluate` command.
-=======
 - Added more documentation to the learning rate schedulers to include a sample config object for how to use it.
 - Moved the pytorch learning rate schedulers wrappers to their own file called `pytorch_lr_schedulers.py` so that they will have their own documentation page.
->>>>>>> 01e8a35a
 - Added a module `allennlp.nn.parallel` with a new base class, `DdpAccelerator`, which generalizes
   PyTorch's `DistributedDataParallel` wrapper to support other implementations. Two implementations of
   this class are provided. The default is `TorchDdpAccelerator` (registered at "torch"), which is just a thin wrapper around
