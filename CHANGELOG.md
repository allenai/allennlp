# Changelog

All notable changes to this project will be documented in this file.

The format is based on [Keep a Changelog](https://keepachangelog.com/en/1.0.0/),
and this project adheres to [Semantic Versioning](https://semver.org/spec/v2.0.0.html).

## Unreleased

### Changed

- Use `dist_reduce_sum` in distributed metrics.
- Allow Google Cloud Storage paths in `cached_path` ("gs://...").
- Print the first batch to the console by default.

### Added

- Added `TaskSuite` base class and command line functionality for running [`checklist`](https://github.com/marcotcr/checklist) test suites, along with implementations for `SentimentAnalysisSuite`, `QuestionAnsweringSuite`, and `TextualEntailmentSuite`. These can be found in the `allennlp.sanity_checks.task_checklists` module.
- Added `allennlp diff` command to compute a diff on model checkpoints, analogous to what `git diff` does on two files.
- Added `allennlp.nn.util.load_state_dict` helper function.
- Added a way to avoid downloading and loading pretrained weights in modules that wrap transformers
  such as the `PretrainedTransformerEmbedder` and `PretrainedTransformerMismatchedEmbedder`.
  You can do this by setting the parameter `load_weights` to `False`.
  See [PR #5172](https://github.com/allenai/allennlp/pull/5172) for more details.
- Added `SpanExtractorWithSpanWidthEmbedding`, putting specific span embedding computations into the `_embed_spans` method and leaving the common code in `SpanExtractorWithSpanWidthEmbedding` to unify the arguments, and modified `BidirectionalEndpointSpanExtractor`, `EndpointSpanExtractor` and `SelfAttentiveSpanExtractor` accordingly. Now, `SelfAttentiveSpanExtractor` can also embed span widths.

### Fixed

- When `PretrainedTransformerIndexer` folds long sequences, it no longer loses the information from token type ids.
- Fixed documentation for `GradientDescentTrainer.cuda_device`.


## [v2.4.0](https://github.com/allenai/allennlp/releases/tag/v2.4.0) - 2021-04-22

### Added

- Added a T5 implementation to `modules.transformers`.

### Changed

- Weights & Biases callback can now work in anonymous mode (i.e. without the `WANDB_API_KEY` environment variable).

### Fixed

- The `GradientDescentTrainer` no longer leaves stray model checkpoints around when it runs out of patience.
- Fixed `cached_path()` for "hf://" files.
- Improved the error message for the `PolynomialDecay` LR scheduler when `num_steps_per_epoch` is missing.


## [v2.3.1](https://github.com/allenai/allennlp/releases/tag/v2.3.1) - 2021-04-20

### Added

- Added support for the HuggingFace Hub as an alternative way to handle loading files. Hub downloads should be made through the `hf://` URL scheme.
- Add new dimension to the `interpret` module: influence functions via the `InfluenceInterpreter` base class, along with a concrete implementation: `SimpleInfluence`.
- Added a `quiet` parameter to the `MultiProcessDataLoading` that disables `Tqdm` progress bars.
- The test for distributed metrics now takes a parameter specifying how often you want to run it.
- Created the fairness module and added four fairness metrics: `Independence`, `Separation`, `Sufficiency`, and `DemographicParityWithoutGroundTruth`.
<<<<<<< HEAD
- Added three bias metrics to the fairness module: `WordEmbeddingAssociationTest`, `EmbeddingCoherenceTest`, and `NaturalLanguageInference`.
=======
- Added four bias direction methods (`PCABiasDirection`, `PairedPCABiasDirection`, `TwoMeansBiasDirection`, `ClassificationNormalBiasDirection`) and four bias mitigation methods (`LinearBiasMitigator`, `HardBiasMitigator`, `INLPBiasMitigator`, `OSCaRBiasMitigator`).
>>>>>>> d9b19b69

### Changed

- Updated CONTRIBUTING.md to remind reader to upgrade pip setuptools to avoid spaCy installation issues.

### Fixed

- Fixed a bug with the `ShardedDatasetReader` when used with multi-process data loading (https://github.com/allenai/allennlp/issues/5132).

## [v2.3.0](https://github.com/allenai/allennlp/releases/tag/v2.3.0) - 2021-04-14

### Added

- Ported the following Huggingface `LambdaLR`-based schedulers: `ConstantLearningRateScheduler`, `ConstantWithWarmupLearningRateScheduler`, `CosineWithWarmupLearningRateScheduler`, `CosineHardRestartsWithWarmupLearningRateScheduler`.
- Added new `sub_token_mode` parameter to `pretrained_transformer_mismatched_embedder` class to support first sub-token embedding
- Added a way to run a multi task model with a dataset reader as part of `allennlp predict`.
- Added new `eval_mode` in `PretrainedTransformerEmbedder`. If it is set to `True`, the transformer is _always_ run in evaluation mode, which, e.g., disables dropout and does not update batch normalization statistics.
- Added additional parameters to the W&B callback: `entity`, `group`, `name`, `notes`, and `wandb_kwargs`.

### Changed

- Sanity checks in the `GradientDescentTrainer` can now be turned off by setting the `run_sanity_checks` parameter to `False`.
- Allow the order of examples in the task cards to be specified explicitly
- `histogram_interval` parameter is now deprecated in `TensorboardWriter`, please use `distribution_interval` instead.
- Memory usage is not logged in tensorboard during training now. `ConsoleLoggerCallback` should be used instead.
- If you use the `min_count` parameter of the Vocabulary, but you specify a namespace that does not exist, the vocabulary creation will raise a `ConfigurationError`.
- Documentation updates made to SoftmaxLoss regarding padding and the expected shapes of the input and output tensors of `forward`.
- Moved the data preparation script for coref into allennlp-models.
- If a transformer is not in cache but has override weights, the transformer's pretrained weights are no longer downloaded, that is, only its `config.json` file is downloaded.
- `SanityChecksCallback` now raises `SanityCheckError` instead of `AssertionError` when a check fails.
- `jsonpickle` removed from dependencies.
- Improved the error message from `Registrable.by_name()` when the name passed does not match any registered subclassess.
  The error message will include a suggestion if there is a close match between the name passed and a registered name.

### Fixed

- Fixed a bug where some `Activation` implementations could not be pickled due to involving a lambda function.
- Fixed `__str__()` method on `ModelCardInfo` class.
- Fixed a stall when using distributed training and gradient accumulation at the same time
- Fixed an issue where using the `from_pretrained_transformer` `Vocabulary` constructor in distributed training via the `allennlp train` command
  would result in the data being iterated through unnecessarily.
- Fixed a bug regarding token indexers with the `InterleavingDatasetReader` when used with multi-process data loading.
- Fixed a warning from `transformers` when using `max_length` in the `PretrainedTransformerTokenizer`.

### Removed

- Removed the `stride` parameter to `PretrainedTransformerTokenizer`. This parameter had no effect.


## [v2.2.0](https://github.com/allenai/allennlp/releases/tag/v2.2.0) - 2021-03-26


### Added

- Add new method on `Field` class: `.human_readable_repr() -> Any`
- Add new method on `Instance` class: `.human_readable_dict() -> JsonDict`.
- Added `WandBCallback` class for [Weights & Biases](https://wandb.ai) integration, registered as a callback under
  the name "wandb".
- Added `TensorBoardCallback` to replace the `TensorBoardWriter`. Registered as a callback
  under the name "tensorboard".
- Added `NormalizationBiasVerification` and `SanityChecksCallback` for model sanity checks.
- `SanityChecksCallback` runs by default from the `allennlp train` command.
  It can be turned off by setting `trainer.enable_default_callbacks` to `false` in your config.

### Changed

- Use attributes of `ModelOutputs` object in `PretrainedTransformerEmbedder` instead of indexing.
- Added support for PyTorch version 1.8 and `torchvision` version 0.9 .
- `Model.get_parameters_for_histogram_tensorboard_logging` is deprecated in favor of
  `Model.get_parameters_for_histogram_logging`.


### Fixed

- Makes sure tensors that are stored in `TensorCache` always live on CPUs
- Fixed a bug where `FromParams` objects wrapped in `Lazy()` couldn't be pickled.
- Fixed a bug where the `ROUGE` metric couldn't be picked.
- Fixed a bug reported by https://github.com/allenai/allennlp/issues/5036. We keeps our spacy POS tagger on.

### Removed

- Removed `TensorBoardWriter`. Please use the `TensorBoardCallback` instead.


## [v2.1.0](https://github.com/allenai/allennlp/releases/tag/v2.1.0) - 2021-02-24

### Changed

- `coding_scheme` parameter is now deprecated in `Conll2003DatasetReader`, please use `convert_to_coding_scheme` instead.
- Support spaCy v3

### Added

- Added `ModelUsage` to `ModelCard` class.
- Added a way to specify extra parameters to the predictor in an `allennlp predict` call.
- Added a way to initialize a `Vocabulary` from transformers models.
- Added the ability to use `Predictors` with multitask models through the new `MultiTaskPredictor`.
- Added an example for fields of type `ListField[TextField]` to `apply_token_indexers` API docs.
- Added `text_key` and `label_key` parameters to `TextClassificationJsonReader` class.
- Added `MultiOptimizer`, which allows you to use different optimizers for different parts of your model.
- Added a clarification to `predictions_to_labeled_instances` API docs for attack from json

### Fixed

- `@Registrable.register(...)` decorator no longer masks the decorated class's annotations
- Ensured that `MeanAbsoluteError` always returns a `float` metric value instead of a `Tensor`.
- Learning rate schedulers that rely on metrics from the validation set were broken in v2.0.0. This
  brings that functionality back.
- Fixed a bug where the `MultiProcessDataLoading` would crash when `num_workers > 0`, `start_method = "spawn"`, `max_instances_in_memory not None`, and `batches_per_epoch not None`.
- Fixed documentation and validation checks for `FBetaMultiLabelMetric`.
- Fixed handling of HTTP errors when fetching remote resources with `cached_path()`. Previously the content would be cached even when
  certain errors - like 404s - occurred. Now an `HTTPError` will be raised whenever the HTTP response is not OK.
- Fixed a bug where the `MultiTaskDataLoader` would crash when `num_workers > 0`
- Fixed an import error that happens when PyTorch's distributed framework is unavailable on the system.


## [v2.0.1](https://github.com/allenai/allennlp/releases/tag/v2.0.1) - 2021-01-29

### Added

- Added `tokenizer_kwargs` and `transformer_kwargs` arguments to `PretrainedTransformerBackbone`
- Resize transformers word embeddings layer for `additional_special_tokens`

### Changed

- GradientDescentTrainer makes `serialization_dir` when it's instantiated, if it doesn't exist.

### Fixed

- `common.util.sanitize` now handles sets.


## [v2.0.0](https://github.com/allenai/allennlp/releases/tag/v2.0.0) - 2021-01-27

### Added

- The `TrainerCallback` constructor accepts `serialization_dir` provided by `Trainer`. This can be useful for `Logger` callbacks those need to store files in the run directory.
- The `TrainerCallback.on_start()` is fired at the start of the training.
- The `TrainerCallback` event methods now accept `**kwargs`. This may be useful to maintain backwards-compability of callbacks easier in the future. E.g. we may decide to pass the exception/traceback object in case of failure to `on_end()` and this older callbacks may simply ignore the argument instead of raising a `TypeError`.
- Added a `TensorBoardCallback` which wraps the `TensorBoardWriter`.

### Changed

- The `TrainerCallack.on_epoch()` does not fire with `epoch=-1` at the start of the training.
  Instead, `TrainerCallback.on_start()` should be used for these cases.
- `TensorBoardBatchMemoryUsage` is converted from `BatchCallback` into `TrainerCallback`.
- `TrackEpochCallback` is converted from `EpochCallback` into `TrainerCallback`.
- `Trainer` can accept callbacks simply with name `callbacks` instead of `trainer_callbacks`.
- `TensorboardWriter` renamed to `TensorBoardWriter`, and removed as an argument to the `GradientDescentTrainer`.
  In order to enable TensorBoard logging during training, you should utilize the `TensorBoardCallback` instead.

### Removed

- Removed `EpochCallback`, `BatchCallback` in favour of `TrainerCallback`.
  The metaclass-wrapping implementation is removed as well.
- Removed the `tensorboard_writer` parameter to `GradientDescentTrainer`. You should use the `TensorBoardCallback` now instead.

### Fixed

- Now Trainer always fires `TrainerCallback.on_end()` so all the resources can be cleaned up properly.
- Fixed the misspelling, changed `TensoboardBatchMemoryUsage` to `TensorBoardBatchMemoryUsage`.
- We set a value to `epoch` so in case of firing `TrainerCallback.on_end()` the variable is bound.
  This could have lead to an error in case of trying to recover a run after it was finished training.


## [v2.0.0rc1](https://github.com/allenai/allennlp/releases/tag/v2.0.0rc1) - 2021-01-21

### Added

- Added `TensorCache` class for caching tensors on disk
- Added abstraction and concrete implementation for image loading
- Added abstraction and concrete implementation for `GridEmbedder`
- Added abstraction and demo implementation for an image augmentation module.
- Added abstraction and concrete implementation for region detectors.
- A new high-performance default `DataLoader`: `MultiProcessDataLoading`.
- A `MultiTaskModel` and abstractions to use with it, including `Backbone` and `Head`.  The
  `MultiTaskModel` first runs its inputs through the `Backbone`, then passes the result (and
  whatever other relevant inputs it got) to each `Head` that's in use.
- A `MultiTaskDataLoader`, with a corresponding `MultiTaskDatasetReader`, and a couple of new
  configuration objects: `MultiTaskEpochSampler` (for deciding what proportion to sample from each
  dataset at every epoch) and a `MultiTaskScheduler` (for ordering the instances within an epoch).
- Transformer toolkit to plug and play with modular components of transformer architectures.
- Added a command to count the number of instances we're going to be training with
- Added a `FileLock` class to `common.file_utils`. This is just like the `FileLock` from the `filelock` library, except that
  it adds an optional flag `read_only_ok: bool`, which when set to `True` changes the behavior so that a warning will be emitted
  instead of an exception when lacking write permissions on an existing file lock.
  This makes it possible to use the `FileLock` class on a read-only file system.
- Added a new learning rate scheduler: `CombinedLearningRateScheduler`. This can be used to combine different LR schedulers, using one after the other.
- Added an official CUDA 10.1 Docker image.
- Moving `ModelCard` and `TaskCard` abstractions into the main repository.
- Added a util function `allennlp.nn.util.dist_reduce(...)` for handling distributed reductions.
  This is especially useful when implementing a distributed `Metric`.
- Added a `FileLock` class to `common.file_utils`. This is just like the `FileLock` from the `filelock` library, except that
  it adds an optional flag `read_only_ok: bool`, which when set to `True` changes the behavior so that a warning will be emitted
  instead of an exception when lacking write permissions on an existing file lock.
  This makes it possible to use the `FileLock` class on a read-only file system.
- Added a new learning rate scheduler: `CombinedLearningRateScheduler`. This can be used to combine different LR schedulers, using one after the other.
- Moving `ModelCard` and `TaskCard` abstractions into the main repository.

### Changed

- `DatasetReader`s are now always lazy. This means there is no `lazy` parameter in the base
  class, and the `_read()` method should always be a generator.
- The `DataLoader` now decides whether to load instances lazily or not.
  With the `PyTorchDataLoader` this is controlled with the `lazy` parameter, but with
  the `MultiProcessDataLoading` this is controlled by the `max_instances_in_memory` setting.
- `ArrayField` is now called `TensorField`, and implemented in terms of torch tensors, not numpy.
- Improved `nn.util.move_to_device` function by avoiding an unnecessary recursive check for tensors and
  adding a `non_blocking` optional argument, which is the same argument as in `torch.Tensor.to()`.
- If you are trying to create a heterogeneous batch, you now get a better error message.
- Readers using the new vision features now explicitly log how they are featurizing images.
- `master_addr` and `master_port` renamed to `primary_addr` and `primary_port`, respectively.
- `is_master` parameter for training callbacks renamed to `is_primary`.
- `master` branch renamed to `main`
- Torch version bumped to 1.7.1 in Docker images.
- 'master' branch renamed to 'main'
- Torch version bumped to 1.7.1 in Docker images.

### Removed

- Removed `nn.util.has_tensor`.

### Fixed

- The `build-vocab` command no longer crashes when the resulting vocab file is
  in the current working directory.
- VQA models now use the `vqa_score` metric for early stopping. This results in
  much better scores.
- Fixed typo with `LabelField` string representation: removed trailing apostrophe.
- `Vocabulary.from_files` and `cached_path` will issue a warning, instead of failing, when a lock on an existing resource
  can't be acquired because the file system is read-only.
- `TrackEpochCallback` is now a `EpochCallback`.


## [v1.3.0](https://github.com/allenai/allennlp/releases/tag/v1.3.0) - 2020-12-15

### Added

- Added links to source code in docs.
- Added `get_embedding_layer` and `get_text_field_embedder` to the `Predictor` class; to specify embedding layers for non-AllenNLP models.
- Added [Gaussian Error Linear Unit (GELU)](https://pytorch.org/docs/stable/generated/torch.nn.GELU.html) as an Activation.

### Changed

- Renamed module `allennlp.data.tokenizers.token` to `allennlp.data.tokenizers.token_class` to avoid
  [this bug](https://github.com/allenai/allennlp/issues/4819).
- `transformers` dependency updated to version 4.0.1.
- `BasicClassifier`'s forward method now takes a metadata field.

### Fixed

- Fixed a lot of instances where tensors were first created and then sent to a device
  with `.to(device)`. Instead, these tensors are now created directly on the target device.
- Fixed issue with `GradientDescentTrainer` when constructed with `validation_data_loader=None` and `learning_rate_scheduler!=None`.
- Fixed a bug when removing all handlers in root logger.
- `ShardedDatasetReader` now inherits parameters from `base_reader` when required.
- Fixed an issue in `FromParams` where parameters in the `params` object used to a construct a class
  were not passed to the constructor if the value of the parameter was equal to the default value.
  This caused bugs in some edge cases where a subclass that takes `**kwargs` needs to inspect
  `kwargs` before passing them to its superclass.
- Improved the band-aid solution for segmentation faults and the "ImportError: dlopen: cannot load any more object with static TLS"
  by adding a `transformers` import.
- Added safety checks for extracting tar files
- Turned superfluous warning to info when extending the vocab in the embedding matrix, if no pretrained file was provided


## [v1.2.2](https://github.com/allenai/allennlp/releases/tag/v1.2.2) - 2020-11-17

### Added

- Added Docker builds for other torch-supported versions of CUDA.
- Adds [`allennlp-semparse`](https://github.com/allenai/allennlp-semparse) as an official, default plugin.

### Fixed

- `GumbelSampler` now sorts the beams by their true log prob.


## [v1.2.1](https://github.com/allenai/allennlp/releases/tag/v1.2.1) - 2020-11-10

### Added

- Added an optional `seed` parameter to `ModelTestCase.set_up_model` which sets the random
  seed for `random`, `numpy`, and `torch`.
- Added support for a global plugins file at `~/.allennlp/plugins`.
- Added more documentation about plugins.
- Added sampler class and parameter in beam search for non-deterministic search, with several
  implementations, including `MultinomialSampler`, `TopKSampler`, `TopPSampler`, and
  `GumbelSampler`. Utilizing `GumbelSampler` will give [Stochastic Beam Search](https://api.semanticscholar.org/CorpusID:76662039).

### Changed

- Pass batch metrics to `BatchCallback`.

### Fixed

- Fixed a bug where forward hooks were not cleaned up with saliency interpreters if there
  was an exception.
- Fixed the computation of saliency maps in the Interpret code when using mismatched indexing.
  Previously, we would compute gradients from the top of the transformer, after aggregation from
  wordpieces to tokens, which gives results that are not very informative.  Now, we compute gradients
  with respect to the embedding layer, and aggregate wordpieces to tokens separately.
- Fixed the heuristics for finding embedding layers in the case of RoBERTa. An update in the
  `transformers` library broke our old heuristic.
- Fixed typo with registered name of ROUGE metric. Previously was `rogue`, fixed to `rouge`.
- Fixed default masks that were erroneously created on the CPU even when a GPU is available.
- Fixed pretrained embeddings for transformers that don't use end tokens.
- Fixed the transformer tokenizer cache when the tokenizers are initialized with custom kwargs.


## [v1.2.0](https://github.com/allenai/allennlp/releases/tag/v1.2.0) - 2020-10-29

### Changed

- Enforced stricter typing requirements around the use of `Optional[T]` types.
- Changed the behavior of `Lazy` types in `from_params` methods. Previously, if you defined a `Lazy` parameter like
  `foo: Lazy[Foo] = None` in a custom `from_params` classmethod, then `foo` would actually never be `None`.
  This behavior is now different. If no params were given for `foo`, it will be `None`.
  You can also now set default values for foo like `foo: Lazy[Foo] = Lazy(Foo)`.
  Or, if you want you want a default value but also want to allow for `None` values, you can
  write it like this: `foo: Optional[Lazy[Foo]] = Lazy(Foo)`.
- Added support for PyTorch version 1.7.

### Fixed

- Made it possible to instantiate `TrainerCallback` from config files.
- Fixed the remaining broken internal links in the API docs.
- Fixed a bug where Hotflip would crash with a model that had multiple TokenIndexers and the input
  used rare vocabulary items.
- Fixed a bug where `BeamSearch` would fail if `max_steps` was equal to 1.
- Fixed `BasicTextFieldEmbedder` to not raise ConfigurationError if it has embedders that are empty and not in input


## [v1.2.0rc1](https://github.com/allenai/allennlp/releases/tag/v1.2.0rc1) - 2020-10-22

### Added

- Added a warning when `batches_per_epoch` for the validation data loader is inherited from
  the train data loader.
- Added a `build-vocab` subcommand that can be used to build a vocabulary from a training config file.
- Added `tokenizer_kwargs` argument to `PretrainedTransformerMismatchedIndexer`.
- Added `tokenizer_kwargs` and `transformer_kwargs` arguments to `PretrainedTransformerMismatchedEmbedder`.
- Added official support for Python 3.8.
- Added a script: `scripts/release_notes.py`, which automatically prepares markdown release notes from the
  CHANGELOG and commit history.
- Added a flag `--predictions-output-file` to the `evaluate` command, which tells AllenNLP to write the
  predictions from the given dataset to the file as JSON lines.
- Added the ability to ignore certain missing keys when loading a model from an archive. This is done
  by adding a class-level variable called `authorized_missing_keys` to any PyTorch module that a `Model` uses.
  If defined, `authorized_missing_keys` should be a list of regex string patterns.
- Added `FBetaMultiLabelMeasure`, a multi-label Fbeta metric. This is a subclass of the existing `FBetaMeasure`.
- Added ability to pass additional key word arguments to `cached_transformers.get()`, which will be passed on to `AutoModel.from_pretrained()`.
- Added an `overrides` argument to `Predictor.from_path()`.
- Added a `cached-path` command.
- Added a function `inspect_cache` to `common.file_utils` that prints useful information about the cache. This can also
  be used from the `cached-path` command with `allennlp cached-path --inspect`.
- Added a function `remove_cache_entries` to `common.file_utils` that removes any cache entries matching the given
  glob patterns. This can used from the `cached-path` command with `allennlp cached-path --remove some-files-*`.
- Added logging for the main process when running in distributed mode.
- Added a `TrainerCallback` object to support state sharing between batch and epoch-level training callbacks.
- Added support for .tar.gz in PretrainedModelInitializer.
- Made `BeamSearch` instantiable `from_params`.
- Pass `serialization_dir` to `Model` and `DatasetReader`.
- Added an optional `include_in_archive` parameter to the top-level of configuration files. When specified, `include_in_archive` should be a list of paths relative to the serialization directory which will be bundled up with the final archived model from a training run.

### Changed

- Subcommands that don't require plugins will no longer cause plugins to be loaded or have an `--include-package` flag.
- Allow overrides to be JSON string or `dict`.
- `transformers` dependency updated to version 3.1.0.
- When `cached_path` is called on a local archive with `extract_archive=True`, the archive is now extracted into a unique subdirectory of the cache root instead of a subdirectory of the archive's directory. The extraction directory is also unique to the modification time of the archive, so if the file changes, subsequent calls to `cached_path` will know to re-extract the archive.
- Removed the `truncation_strategy` parameter to `PretrainedTransformerTokenizer`. The way we're calling the tokenizer, the truncation strategy takes no effect anyways.
- Don't use initializers when loading a model, as it is not needed.
- Distributed training will now automatically search for a local open port if the `master_port` parameter is not provided.
- In training, save model weights before evaluation.
- `allennlp.common.util.peak_memory_mb` renamed to `peak_cpu_memory`, and `allennlp.common.util.gpu_memory_mb` renamed to `peak_gpu_memory`,
  and they both now return the results in bytes as integers. Also, the `peak_gpu_memory` function now utilizes PyTorch functions to find the memory
  usage instead of shelling out to the `nvidia-smi` command. This is more efficient and also more accurate because it only takes
  into account the tensor allocations of the current PyTorch process.
- Make sure weights are first loaded to the cpu when using PretrainedModelInitializer, preventing wasted GPU memory.
- Load dataset readers in `load_archive`.
- Updated `AllenNlpTestCase` docstring to remove reference to `unittest.TestCase`

### Removed

- Removed `common.util.is_master` function.

### Fixed

- Fix CUDA/CPU device mismatch bug during distributed training for categorical accuracy metric.
- Fixed a bug where the reported `batch_loss` metric was incorrect when training with gradient accumulation.
- Class decorators now displayed in API docs.
- Fixed up the documentation for the `allennlp.nn.beam_search` module.
- Ignore `*args` when constructing classes with `FromParams`.
- Ensured some consistency in the types of the values that metrics return.
- Fix a PyTorch warning by explicitly providing the `as_tuple` argument (leaving
  it as its default value of `False`) to `Tensor.nonzero()`.
- Remove temporary directory when extracting model archive in `load_archive`
  at end of function rather than via `atexit`.
- Fixed a bug where using `cached_path()` offline could return a cached resource's lock file instead
  of the cache file.
- Fixed a bug where `cached_path()` would fail if passed a `cache_dir` with the user home shortcut `~/`.
- Fixed a bug in our doc building script where markdown links did not render properly
  if the "href" part of the link (the part inside the `()`) was on a new line.
- Changed how gradients are zeroed out with an optimization. See [this video from NVIDIA](https://www.youtube.com/watch?v=9mS1fIYj1So)
  at around the 9 minute mark.
- Fixed a bug where parameters to a `FromParams` class that are dictionaries wouldn't get logged
  when an instance is instantiated `from_params`.
- Fixed a bug in distributed training where the vocab would be saved from every worker, when it should have been saved by only the local master process.
- Fixed a bug in the calculation of rouge metrics during distributed training where the total sequence count was not being aggregated across GPUs.
- Fixed `allennlp.nn.util.add_sentence_boundary_token_ids()` to use `device` parameter of input tensor.
- Be sure to close the TensorBoard writer even when training doesn't finish.
- Fixed the docstring for `PyTorchSeq2VecWrapper`.
- Fixed a bug in the cnn_encoder where activations involving masked tokens could be picked up by the max
- Fix intra word tokenization for `PretrainedTransformerTokenizer` when disabling fast tokenizer.


## [v1.1.0](https://github.com/allenai/allennlp/releases/tag/v1.1.0) - 2020-09-08

### Fixed

- Fixed handling of some edge cases when constructing classes with `FromParams` where the class
  accepts `**kwargs`.
- Fixed division by zero error when there are zero-length spans in the input to a
  `PretrainedTransformerMismatchedIndexer`.
- Improved robustness of `cached_path` when extracting archives so that the cache won't be corrupted
  if a failure occurs during extraction.
- Fixed a bug with the `average` and `evalb_bracketing_score` metrics in distributed training.

### Added

- `Predictor.capture_model_internals()` now accepts a regex specifying which modules to capture.


## [v1.1.0rc4](https://github.com/allenai/allennlp/releases/tag/v1.1.0rc4) - 2020-08-20

### Added

- Added a workflow to GitHub Actions that will automatically close unassigned stale issues and
  ping the assignees of assigned stale issues.

### Fixed

- Fixed a bug in distributed metrics that caused nan values due to repeated addition of an accumulated variable.

## [v1.1.0rc3](https://github.com/allenai/allennlp/releases/tag/v1.1.0rc3) - 2020-08-12

### Fixed

- Fixed how truncation was handled with `PretrainedTransformerTokenizer`.
  Previously, if `max_length` was set to `None`, the tokenizer would still do truncation if the
  transformer model had a default max length in its config.
  Also, when `max_length` was set to a non-`None` value, several warnings would appear
  for certain transformer models around the use of the `truncation` parameter.
- Fixed evaluation of all metrics when using distributed training.
- Added a `py.typed` marker. Fixed type annotations in `allennlp.training.util`.
- Fixed problem with automatically detecting whether tokenization is necessary.
  This affected primarily the Roberta SST model.
- Improved help text for using the --overrides command line flag.


## [v1.1.0rc2](https://github.com/allenai/allennlp/releases/tag/v1.1.0rc2) - 2020-07-31

### Changed

- Upgraded PyTorch requirement to 1.6.
- Replaced the NVIDIA Apex AMP module with torch's native AMP module. The default trainer (`GradientDescentTrainer`)
  now takes a `use_amp: bool` parameter instead of the old `opt_level: str` parameter.

### Fixed

- Removed unnecessary warning about deadlocks in `DataLoader`.
- Fixed testing models that only return a loss when they are in training mode.
- Fixed a bug in `FromParams` that caused silent failure in case of the parameter type being `Optional[Union[...]]`.
- Fixed a bug where the program crashes if `evaluation_data_loader` is a `AllennlpLazyDataset`.

### Added

- Added the option to specify `requires_grad: false` within an optimizer's parameter groups.
- Added the `file-friendly-logging` flag back to the `train` command. Also added this flag to the `predict`, `evaluate`, and `find-learning-rate` commands.
- Added an `EpochCallback` to track current epoch as a model class member.
- Added the option to enable or disable gradient checkpointing for transformer token embedders via boolean parameter `gradient_checkpointing`.

### Removed

- Removed the `opt_level` parameter to `Model.load` and `load_archive`. In order to use AMP with a loaded
  model now, just run the model's forward pass within torch's [`autocast`](https://pytorch.org/docs/stable/amp.html#torch.cuda.amp.autocast)
  context.

## [v1.1.0rc1](https://github.com/allenai/allennlp/releases/tag/v1.1.0rc1) - 2020-07-14

### Fixed

- Reduced the amount of log messages produced by `allennlp.common.file_utils`.
- Fixed a bug where `PretrainedTransformerEmbedder` parameters appeared to be trainable
  in the log output even when `train_parameters` was set to `False`.
- Fixed a bug with the sharded dataset reader where it would only read a fraction of the instances
  in distributed training.
- Fixed checking equality of `TensorField`s.
- Fixed a bug where `NamespaceSwappingField` did not work correctly with `.empty_field()`.
- Put more sensible defaults on the `huggingface_adamw` optimizer.
- Simplified logging so that all logging output always goes to one file.
- Fixed interaction with the python command line debugger.
- Log the grad norm properly even when we're not clipping it.
- Fixed a bug where `PretrainedModelInitializer` fails to initialize a model with a 0-dim tensor
- Fixed a bug with the layer unfreezing schedule of the `SlantedTriangular` learning rate scheduler.
- Fixed a regression with logging in the distributed setting. Only the main worker should write log output to the terminal.
- Pinned the version of boto3 for package managers (e.g. poetry).
- Fixed issue #4330 by updating the `tokenizers` dependency.
- Fixed a bug in `TextClassificationPredictor` so that it passes tokenized inputs to the `DatasetReader`
  in case it does not have a tokenizer.
- `reg_loss` is only now returned for models that have some regularization penalty configured.
- Fixed a bug that prevented `cached_path` from downloading assets from GitHub releases.
- Fixed a bug that erroneously increased last label's false positive count in calculating fbeta metrics.
- `Tqdm` output now looks much better when the output is being piped or redirected.
- Small improvements to how the API documentation is rendered.
- Only show validation progress bar from main process in distributed training.

### Added

- Adjust beam search to support multi-layer decoder.
- A method to ModelTestCase for running basic model tests when you aren't using config files.
- Added some convenience methods for reading files.
- Added an option to `file_utils.cached_path` to automatically extract archives.
- Added the ability to pass an archive file instead of a local directory to `Vocab.from_files`.
- Added the ability to pass an archive file instead of a glob to `ShardedDatasetReader`.
- Added a new `"linear_with_warmup"` learning rate scheduler.
- Added a check in `ShardedDatasetReader` that ensures the base reader doesn't implement manual
  distributed sharding itself.
- Added an option to `PretrainedTransformerEmbedder` and `PretrainedTransformerMismatchedEmbedder` to use a
  scalar mix of all hidden layers from the transformer model instead of just the last layer. To utilize
  this, just set `last_layer_only` to `False`.
- `cached_path()` can now read files inside of archives.
- Training metrics now include `batch_loss` and `batch_reg_loss` in addition to aggregate loss across number of batches.

### Changed

- Not specifying a `cuda_device` now automatically determines whether to use a GPU or not.
- Discovered plugins are logged so you can see what was loaded.
- `allennlp.data.DataLoader` is now an abstract registrable class. The default implementation
remains the same, but was renamed to `allennlp.data.PyTorchDataLoader`.
- `BertPooler` can now unwrap and re-wrap extra dimensions if necessary.
- New `transformers` dependency. Only version >=3.0 now supported.

## [v1.0.0](https://github.com/allenai/allennlp/releases/tag/v1.0.0) - 2020-06-16

### Fixed

- Lazy dataset readers now work correctly with multi-process data loading.
- Fixed race conditions that could occur when using a dataset cache.

### Added

- A bug where where all datasets would be loaded for vocab creation even if not needed.
- A parameter to the `DatasetReader` class: `manual_multi_process_sharding`. This is similar
  to the `manual_distributed_sharding` parameter, but applies when using a multi-process
  `DataLoader`.

## [v1.0.0rc6](https://github.com/allenai/allennlp/releases/tag/v1.0.0rc6) - 2020-06-11

### Fixed

- A bug where `TextField`s could not be duplicated since some tokenizers cannot be deep-copied.
  See https://github.com/allenai/allennlp/issues/4270.
- Our caching mechanism had the potential to introduce race conditions if multiple processes
  were attempting to cache the same file at once. This was fixed by using a lock file tied to each
  cached file.
- `get_text_field_mask()` now supports padding indices that are not `0`.
- A bug where `predictor.get_gradients()` would return an empty dictionary if an embedding layer had trainable set to false
- Fixes `PretrainedTransformerMismatchedIndexer` in the case where a token consists of zero word pieces.
- Fixes a bug when using a lazy dataset reader that results in a `UserWarning` from PyTorch being printed at
  every iteration during training.
- Predictor names were inconsistently switching between dashes and underscores. Now they all use underscores.
- `Predictor.from_path` now automatically loads plugins (unless you specify `load_plugins=False`) so
  that you don't have to manually import a bunch of modules when instantiating predictors from
  an archive path.
- `allennlp-server` automatically found as a plugin once again.

### Added

- A `duplicate()` method on `Instance`s and `Field`s, to be used instead of `copy.deepcopy()`
- A batch sampler that makes sure each batch contains approximately the same number of tokens (`MaxTokensBatchSampler`)
- Functions to turn a sequence of token indices back into tokens
- The ability to use Huggingface encoder/decoder models as token embedders
- Improvements to beam search
- ROUGE metric
- Polynomial decay learning rate scheduler
- A `BatchCallback` for logging CPU and GPU memory usage to tensorboard. This is mainly for debugging
  because using it can cause a significant slowdown in training.
- Ability to run pretrained transformers as an embedder without training the weights
- Add Optuna Integrated badge to README.md

### Changed

- Similar to our caching mechanism, we introduced a lock file to the vocab to avoid race
  conditions when saving/loading the vocab from/to the same serialization directory in different processes.
- Changed the `Token`, `Instance`, and `Batch` classes along with all `Field` classes to "slots" classes. This dramatically reduces the size in memory of instances.
- SimpleTagger will no longer calculate span-based F1 metric when `calculate_span_f1` is `False`.
- CPU memory for every worker is now reported in the logs and the metrics. Previously this was only reporting the CPU memory of the master process, and so it was only
  correct in the non-distributed setting.
- To be consistent with PyTorch `IterableDataset`, `AllennlpLazyDataset` no longer implements `__len__()`.
  Previously it would always return 1.
- Removed old tutorials, in favor of [the new AllenNLP Guide](https://guide.allennlp.org)
- Changed the vocabulary loading to consider new lines for Windows/Linux and Mac.

## [v1.0.0rc5](https://github.com/allenai/allennlp/releases/tag/v1.0.0rc5) - 2020-05-26

### Fixed

- Fix bug where `PretrainedTransformerTokenizer` crashed with some transformers (#4267)
- Make `cached_path` work offline.
- Tons of docstring inconsistencies resolved.
- Nightly builds no longer run on forks.
- Distributed training now automatically figures out which worker should see which instances
- A race condition bug in distributed training caused from saving the vocab to file from the master process while other processing might be reading those files.
- Unused dependencies in `setup.py` removed.

### Added

- Additional CI checks to ensure docstrings are consistently formatted.
- Ability to train on CPU with multiple processes by setting `cuda_devices` to a list of negative integers in your training config. For example: `"distributed": {"cuda_devices": [-1, -1]}`. This is mainly to make it easier to test and debug distributed training code..
- Documentation for when parameters don't need config file entries.

### Changed

- The `allennlp test-install` command now just ensures the core submodules can
be imported successfully, and prints out some other useful information such as the version, PyTorch version,
and the number of GPU devices available.
- All of the tests moved from `allennlp/tests` to `tests` at the root level, and
`allennlp/tests/fixtures` moved to `test_fixtures` at the root level. The PyPI source and wheel distributions will no longer include tests and fixtures.

## [v1.0.0rc4](https://github.com/allenai/allennlp/releases/tag/v1.0.0rc4) - 2020-05-14

We first introduced this `CHANGELOG` after release `v1.0.0rc4`, so please refer to the GitHub release
notes for this and earlier releases.<|MERGE_RESOLUTION|>--- conflicted
+++ resolved
@@ -56,11 +56,8 @@
 - Added a `quiet` parameter to the `MultiProcessDataLoading` that disables `Tqdm` progress bars.
 - The test for distributed metrics now takes a parameter specifying how often you want to run it.
 - Created the fairness module and added four fairness metrics: `Independence`, `Separation`, `Sufficiency`, and `DemographicParityWithoutGroundTruth`.
-<<<<<<< HEAD
 - Added three bias metrics to the fairness module: `WordEmbeddingAssociationTest`, `EmbeddingCoherenceTest`, and `NaturalLanguageInference`.
-=======
 - Added four bias direction methods (`PCABiasDirection`, `PairedPCABiasDirection`, `TwoMeansBiasDirection`, `ClassificationNormalBiasDirection`) and four bias mitigation methods (`LinearBiasMitigator`, `HardBiasMitigator`, `INLPBiasMitigator`, `OSCaRBiasMitigator`).
->>>>>>> d9b19b69
 
 ### Changed
 
