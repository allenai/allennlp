--- conflicted
+++ resolved
@@ -4,6 +4,7 @@
 
 The format is based on [Keep a Changelog](https://keepachangelog.com/en/1.0.0/),
 and this project adheres to [Semantic Versioning](https://semver.org/spec/v2.0.0.html).
+
 
 ## Unreleased (2.0 branch)
 
@@ -15,21 +16,6 @@
 whatever other relevant inputs it got) to each `Head` that's in use.  This is intended for
 multi-task learning, but so far it is incomplete, as there are no corresponding dataset readers or
 data loaders.  Those are coming soon.
-
-### Changed
-
-- `DatasetReader`s are now always lazy. This means there is no `lazy` parameter in the base
-  class, and the `_read()` method should always be a generator.
-- The `DataLoader` now decides whether to load instances lazily or not.
-  With the `PyTorchDataLoader` this is controlled with the `lazy` parameter, but with
-  the `MultiProcessDataLoading` this is controlled by the `max_instances_in_memory` setting.
-
-
-## Unreleased (1.x branch)
-
-### Added
-
-<<<<<<< HEAD
 - Added `TensorCache` class for caching tensors on disk
 - Added reader for the NLVR2 dataset
 - Added cache for Detectron models that we might re-use several times in the code base
@@ -37,7 +23,27 @@
 - Added abstraction and concrete implementation for `GridEmbedder`
 - Added abstraction and demo implementation for an image augmentation module.
 - Added abstraction and concrete implementation for region detectors.
-=======
+
+### Changed
+
+- `DatasetReader`s are now always lazy. This means there is no `lazy` parameter in the base
+  class, and the `_read()` method should always be a generator.
+- The `DataLoader` now decides whether to load instances lazily or not.
+  With the `PyTorchDataLoader` this is controlled with the `lazy` parameter, but with
+  the `MultiProcessDataLoading` this is controlled by the `max_instances_in_memory` setting.
+- `ArrayField` is now implemented in terms of torch tensors, not numpy.
+
+### Fixed
+
+- Ignore *args when constructing classes with `FromParams`.
+- Ensured some consistency in the types of the values that metrics return.
+- `PretrainedTransformerTokenizer` will now never return a sequence that's longer than `max_length`, even with special tokens
+
+
+## Unreleased (1.x branch)
+
+### Added
+
 - Added a `build-vocab` subcommand that can be used to build a vocabulary from a training config file.
 - Added `tokenizer_kwargs` argument to `PretrainedTransformerMismatchedIndexer`.
 - Added `tokenizer_kwargs` and `transformer_kwargs` arguments to `PretrainedTransformerMismatchedEmbedder`.
@@ -46,7 +52,6 @@
   CHANGELOG and commit history.
 - Added a flag `--predictions-output-file` to the `evaluate` command, which tells AllenNLP to write the
   predictions from the given dataset to the file as JSON lines.
->>>>>>> e39a5f62
 - Added the ability to ignore certain missing keys when loading a model from an archive. This is done
   by adding a class-level variable called `authorized_missing_keys` to any PyTorch module that a `Model` uses.
   If defined, `authorized_missing_keys` should be a list of regex string patterns.
@@ -64,15 +69,6 @@
 - Subcommands that don't require plugins will no longer cause plugins to be loaded or have an `--include-package` flag.
 - Allow overrides to be JSON string or `dict`.
 - `transformers` dependency updated to version 3.1.0.
-<<<<<<< HEAD
-- `ArrayField` is now implemented in terms of torch tensors, not numpy.
-
-### Fixed
-
-- Ignore *args when constructing classes with `FromParams`.
-- Ensured some consistency in the types of the values that metrics return
-- `PretrainedTransformerTokenizer` will now never return a sequence that's longer than `max_length`, even with special tokens
-=======
 - When `cached_path` is called on a local archive with `extract_archive=True`, the archive is now extracted into a unique subdirectory of the cache root instead of a subdirectory of the archive's directory. The extraction directory is also unique to the modification time of the archive, so if the file changes, subsequent calls to `cached_path` will know to re-extract the archive.
 - Removed the `truncation_strategy` parameter to `PretrainedTransformerTokenizer`. The way we're calling the tokenizer, the truncation strategy takes no effect anyways.
 
@@ -100,7 +96,7 @@
 - Fixed a bug where parameters to a `FromParams` class that are dictionaries wouldn't get logged
   when an instance is instantiated `from_params`.
 - Fixed a bug in distributed training where the vocab would be saved from every worker, when it should have been saved by only the local master process.
->>>>>>> e39a5f62
+
 
 ## [v1.1.0](https://github.com/allenai/allennlp/releases/tag/v1.1.0) - 2020-09-08
 
