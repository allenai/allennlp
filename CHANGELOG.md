# Changelog

All notable changes to this project will be documented in this file.

The format is based on [Keep a Changelog](https://keepachangelog.com/en/1.0.0/),
and this project adheres to [Semantic Versioning](https://semver.org/spec/v2.0.0.html).

## Unreleased

## [v2.9.1](https://github.com/allenai/allennlp/releases/tag/v2.9.1) - 2022-03-09

### Fixed

- Updated dependencies, especially around doc creation.
- Running the test suite out-of-tree (e.g. after installation) is now possible by pointing the environment variable `ALLENNLP_SRC_DIR` to the sources.
- Silenced a warning that happens when you inappropriately clone a tensor.
- Adding more clarification to the `Vocabulary` documentation around `min_pretrained_embeddings` and `only_include_pretrained_words`.
- Fixed bug with type mismatch caused by latest release of `cached-path` that now returns a `Path` instead of a `str`.

### Added

- We can now transparently read compressed input files during prediction.
- LZMA compression is now supported.
- Added a way to give JSON blobs as input to dataset readers in the `evaluate` command.
- Added the argument `sub_module` in `PretrainedTransformerMismatchedEmbedder`

### Changed

- You can automatically include all words from a pretrained file when building a vocabulary by setting the value in `min_pretrained_embeddings` to `-1`
  for that particular namespace.


## [v2.9.0](https://github.com/allenai/allennlp/releases/tag/v2.9.0) - 2022-01-27

### Added

- Added an `Evaluator` class to make comparing source, target, and predictions easier.
- Added a way to resize the vocabulary in the T5 module
- Added an argument `reinit_modules` to `cached_transformers.get()` that allows you to re-initialize the pretrained weights of a transformer model, using layer indices or regex strings.
- Added attribute `_should_validate_this_epoch` to `GradientDescentTrainer` that controls whether validation is run at the end of each epoch.
- Added `ShouldValidateCallback` that can be used to configure the frequency of validation during training.
- Added a `MaxPoolingSpanExtractor`. This `SpanExtractor` represents each span by a component wise max-pooling-operation.
- Added support for `dist_metric` kwarg in initializing fairness metrics, which allows optionally using `wasserstein` distance (previously only KL divergence was supported).

### Fixed

- Fixed the docstring information for the `FBetaMultiLabelMeasure` metric.
- Various fixes for Python 3.9
- Fixed the name that the `push-to-hf` command uses to store weights.
- `FBetaMultiLabelMeasure` now works with multiple dimensions
- Support for inferior operating systems when making hardlinks
- Use `,` as a separator for filenames in the `evaluate` command, thus allowing for URLs (eg. `gs://...`) as input files.
- Removed a spurious error message "'torch.cuda' has no attribute '_check_driver'" that would be appear in the logs
  when a `ConfigurationError` for missing GPU was raised.
- Load model on CPU post training to save GPU memory.
- Fixed a bug in `ShouldValidateCallback` that leads to validation occuring after the first epoch regardless of `validation_start` value.
- Fixed a bug in `ShouldValidateCallback` that leads to validation occuring every `validation_interval + 1` epochs, instead of every `validation_interval` epochs.
- Fixed a bug in `ShouldValidateCallback` that leads to validation never occuring at the end of training.

### Removed

- Removed dependency on the overrides package
- Removed Tango components, since they now live at https://github.com/allenai/tango.

### Changed

- Make `checklist` an optional dependency.

## [v2.8.0](https://github.com/allenai/allennlp/releases/tag/v2.8.0) - 2021-11-01

### Added

- Added support to push models directly to the [Hugging Face Hub](https://huggingface.co/) with the command `allennlp push-to-hf`.
- More default tests for the `TextualEntailmentSuite`.

### Changed

- The behavior of `--overrides` has changed. Previously the final configuration params were simply taken as the union over the original params and the `--overrides` params.
  But now you can use `--overrides` to completely replace any part of the original config. For example, passing `--overrides '{"model":{"type":"foo"}}'` will completely
  replace the "model" part of the original config. However, when you just want to change a single field in the JSON structure without removing / replacing adjacent fields,
  you can still use the "dot" syntax. For example, `--overrides '{"model.num_layers":3}'` will only change the `num_layers` parameter to the "model" part of the config, leaving
  everything else unchanged.
- Integrated [`cached_path`](https://github.com/allenai/cached_path) library to replace existing functionality in `common.file_utils`. This introduces some improvements without
  any breaking changes.

### Fixed

- Fixed the implementation of `PairedPCABiasDirection` in `allennlp.fairness.bias_direction`, where the difference vectors should not be centered when performing the PCA.
- Fixed the docstring of `ExponentialMovingAverage`, which was causing its argument descriptions to render inccorrectly in the docs.

## [v2.7.0](https://github.com/allenai/allennlp/releases/tag/v2.7.0) - 2021-09-01

### Added

<<<<<<< HEAD

- Updated the docs for `PytorchSeq2VecWrapper` to specify that `mask` is required rather than sequence lengths for clarity.
- Added in a default behavior to the `_to_params` method of `Registrable` so that in the case it is not implemented by the child class, it will still produce _a parameter dictionary_.   
=======
- Added in a default behavior to the `_to_params` method of `Registrable` so that in the case it is not implemented by the child class, it will still produce _a parameter dictionary_.
>>>>>>> ab37da7b
- Added in `_to_params` implementations to all tokenizers.
- Added support to evaluate mutiple datasets and produce corresponding output files in the `evaluate` command.
- Added more documentation to the learning rate schedulers to include a sample config object for how to use it.
- Moved the pytorch learning rate schedulers wrappers to their own file called `pytorch_lr_schedulers.py` so that they will have their own documentation page.
- Added a module `allennlp.nn.parallel` with a new base class, `DdpAccelerator`, which generalizes
  PyTorch's `DistributedDataParallel` wrapper to support other implementations. Two implementations of
  this class are provided. The default is `TorchDdpAccelerator` (registered at "torch"), which is just a thin wrapper around
  `DistributedDataParallel`. The other is `FairScaleFsdpAccelerator`, which wraps FairScale's
  [`FullyShardedDataParallel`](https://fairscale.readthedocs.io/en/latest/api/nn/fsdp.html).
  You can specify the `DdpAccelerator` in the "distributed" section of a configuration file under the key "ddp_accelerator".
- Added a module `allennlp.nn.checkpoint` with a new base class, `CheckpointWrapper`, for implementations
  of activation/gradient checkpointing. Two implentations are provided. The default implementation is `TorchCheckpointWrapper` (registered as "torch"),
  which exposes [PyTorch's checkpoint functionality](https://pytorch.org/docs/stable/checkpoint.html).
  The other is `FairScaleCheckpointWrapper` which exposes the more flexible
  [checkpointing funtionality from FairScale](https://fairscale.readthedocs.io/en/latest/api/nn/checkpoint/checkpoint_activations.html).
- The `Model` base class now takes a `ddp_accelerator` parameter (an instance of `DdpAccelerator`) which will be available as
  `self.ddp_accelerator` during distributed training. This is useful when, for example, instantiating submodules in your
  model's `__init__()` method by wrapping them with `self.ddp_accelerator.wrap_module()`. See the `allennlp.modules.transformer.t5`
  for an example.
- We now log batch metrics to tensorboard and wandb.
- Added Tango components, to be explored in detail in a later post
- Added `ScaledDotProductMatrixAttention`, and converted the transformer toolkit to use it
- Added tests to ensure that all `Attention` and `MatrixAttention` implementations are interchangeable
- Added a way for AllenNLP Tango to read and write datasets lazily.
- Added a way to remix datasets flexibly
- Added `from_pretrained_transformer_and_instances` constructor to `Vocabulary`
- `TransformerTextField` now supports `__len__`.

### Fixed

- Fixed a bug in `ConditionalRandomField`: `transitions` and `tag_sequence` tensors were not initialized on the desired device causing high CPU usage (see https://github.com/allenai/allennlp/issues/2884)
- Fixed a mispelling: the parameter `contructor_extras` in `Lazy()` is now correctly called `constructor_extras`.
- Fixed broken links in `allennlp.nn.initializers` docs.
- Fixed bug in `BeamSearch` where `last_backpointers` was not being passed to any `Constraint`s.
- `TransformerTextField` can now take tensors of shape `(1, n)` like the tensors produced from a HuggingFace tokenizer.
- `tqdm` lock is now set inside `MultiProcessDataLoading` when new workers are spawned to avoid contention when writing output.
- `ConfigurationError` is now pickleable.
- Checkpointer cleaning was fixed to work on Windows Paths
- Multitask models now support `TextFieldTensor` in heads, not just in the backbone.
- Fixed the signature of `ScaledDotProductAttention` to match the other `Attention` classes
- `allennlp` commands will now catch `SIGTERM` signals and handle them similar to `SIGINT` (keyboard interrupt).
- The `MultiProcessDataLoader` will properly shutdown its workers when a `SIGTERM` is received.
- Fixed the way names are applied to Tango `Step` instances.
- Fixed a bug in calculating loss in the distributed setting.
- Fixed a bug when extending a sparse sequence by 0 items.

### Changed

- The type of the `grad_norm` parameter of `GradientDescentTrainer` is now `Union[float, bool]`,
  with a default value of `False`. `False` means gradients are not rescaled and the gradient
  norm is never even calculated. `True` means the gradients are still not rescaled but the gradient
  norm is calculated and passed on to callbacks. A `float` value means gradients are rescaled.
- `TensorCache` now supports more concurrent readers and writers.
- We no longer log parameter statistics to tensorboard or wandb by default.

## [v2.6.0](https://github.com/allenai/allennlp/releases/tag/v2.6.0) - 2021-07-19

### Added

- Added `on_backward` training callback which allows for control over backpropagation and gradient manipulation.
- Added `AdversarialBiasMitigator`, a Model wrapper to adversarially mitigate biases in predictions produced by a pretrained model for a downstream task.
- Added `which_loss` parameter to `ensure_model_can_train_save_and_load` in `ModelTestCase` to specify which loss to test.
- Added `**kwargs` to `Predictor.from_path()`. These key-word argument will be passed on to the `Predictor`'s constructor.
- The activation layer in the transformer toolkit now can be queried for its output dimension.
- `TransformerEmbeddings` now takes, but ignores, a parameter for the attention mask. This is needed for compatibility with some other modules that get called the same way and use the mask.
- `TransformerPooler` can now be instantiated from a pretrained transformer module, just like the other modules in the transformer toolkit.
- `TransformerTextField`, for cases where you don't care about AllenNLP's advanced text handling capabilities.
- Added `TransformerModule._post_load_pretrained_state_dict_hook()` method. Can be used to modify `missing_keys` and `unexpected_keys` after
  loading a pretrained state dictionary. This is useful when tying weights, for example.
- Added an end-to-end test for the Transformer Toolkit.
- Added `vocab` argument to `BeamSearch`, which is passed to each contraint in `constraints` (if provided).

### Fixed

- Fixed missing device mapping in the `allennlp.modules.conditional_random_field.py` file.
- Fixed Broken link in `allennlp.fairness.fairness_metrics.Separation` docs
- Ensured all `allennlp` submodules are imported with `allennlp.common.plugins.import_plugins()`.
- Fixed `IndexOutOfBoundsException` in `MultiOptimizer` when checking if optimizer received any parameters.
- Removed confusing zero mask from VilBERT.
- Ensured `ensure_model_can_train_save_and_load` is consistently random.
- Fixed weight tying logic in `T5` transformer module. Previously input/output embeddings were always tied. Now this is optional,
  and the default behavior is taken from the `config.tie_word_embeddings` value when instantiating `from_pretrained_module()`.
- Implemented slightly faster label smoothing.
- Fixed the docs for `PytorchTransformerWrapper`
- Fixed recovering training jobs with models that expect `get_metrics()` to not be called until they have seen at least one batch.
- Made the Transformer Toolkit compatible with transformers that don't start their positional embeddings at 0.
- Weights & Biases training callback ("wandb") now works when resuming training jobs.

### Changed

- Changed behavior of `MultiOptimizer` so that while a default optimizer is still required, an error is not thrown if the default optimizer receives no parameters.
- Made the epsilon parameter for the layer normalization in token embeddings configurable.

### Removed

- Removed `TransformerModule._tied_weights`. Weights should now just be tied directly in the `__init__()` method.
  You can also override `TransformerModule._post_load_pretrained_state_dict_hook()` to remove keys associated with tied weights from `missing_keys`
  after loading a pretrained state dictionary.

## [v2.5.0](https://github.com/allenai/allennlp/releases/tag/v2.5.0) - 2021-06-03

### Added

- Added `TaskSuite` base class and command line functionality for running [`checklist`](https://github.com/marcotcr/checklist) test suites, along with implementations for `SentimentAnalysisSuite`, `QuestionAnsweringSuite`, and `TextualEntailmentSuite`. These can be found in the `allennlp.confidence_checks.task_checklists` module.
- Added `BiasMitigatorApplicator`, which wraps any Model and mitigates biases by finetuning
  on a downstream task.
- Added `allennlp diff` command to compute a diff on model checkpoints, analogous to what `git diff` does on two files.
- Meta data defined by the class `allennlp.common.meta.Meta` is now saved in the serialization directory and archive file
  when training models from the command line. This is also now part of the `Archive` named tuple that's returned from `load_archive()`.
- Added `nn.util.distributed_device()` helper function.
- Added `allennlp.nn.util.load_state_dict` helper function.
- Added a way to avoid downloading and loading pretrained weights in modules that wrap transformers
  such as the `PretrainedTransformerEmbedder` and `PretrainedTransformerMismatchedEmbedder`.
  You can do this by setting the parameter `load_weights` to `False`.
  See [PR #5172](https://github.com/allenai/allennlp/pull/5172) for more details.
- Added `SpanExtractorWithSpanWidthEmbedding`, putting specific span embedding computations into the `_embed_spans` method and leaving the common code in `SpanExtractorWithSpanWidthEmbedding` to unify the arguments, and modified `BidirectionalEndpointSpanExtractor`, `EndpointSpanExtractor` and `SelfAttentiveSpanExtractor` accordingly. Now, `SelfAttentiveSpanExtractor` can also embed span widths.
- Added a `min_steps` parameter to `BeamSearch` to set a minimum length for the predicted sequences.
- Added the `FinalSequenceScorer` abstraction to calculate the final scores of the generated sequences in `BeamSearch`.
- Added `shuffle` argument to `BucketBatchSampler` which allows for disabling shuffling.
- Added `allennlp.modules.transformer.attention_module` which contains a generalized `AttentionModule`. `SelfAttention` and `T5Attention` both inherit from this.
- Added a `Constraint` abstract class to `BeamSearch`, which allows for incorporating constraints on the predictions found by `BeamSearch`,
  along with a `RepeatedNGramBlockingConstraint` constraint implementation, which allows for preventing repeated n-grams in the output from `BeamSearch`.
- Added `DataCollator` for dynamic operations for each batch.

### Changed

- Use `dist_reduce_sum` in distributed metrics.
- Allow Google Cloud Storage paths in `cached_path` ("gs://...").
- Renamed `nn.util.load_state_dict()` to `read_state_dict` to avoid confusion with `torch.nn.Module.load_state_dict()`.
- `TransformerModule.from_pretrained_module` now only accepts a pretrained model ID (e.g. "bert-base-case") instead of
  an actual `torch.nn.Module`. Other parameters to this method have changed as well.
- Print the first batch to the console by default.
- Renamed `sanity_checks` to `confidence_checks` (`sanity_checks` is deprecated and will be removed in AllenNLP 3.0).
- Trainer callbacks can now store and restore state in case a training run gets interrupted.
- VilBERT backbone now rolls and unrolls extra dimensions to handle input with > 3 dimensions.
- `BeamSearch` is now a `Registrable` class.

### Fixed

- When `PretrainedTransformerIndexer` folds long sequences, it no longer loses the information from token type ids.
- Fixed documentation for `GradientDescentTrainer.cuda_device`.
- Re-starting a training run from a checkpoint in the middle of an epoch now works correctly.
- When using the "moving average" weights smoothing feature of the trainer, training checkpoints would also get smoothed, with strange results for resuming a training job. This has been fixed.
- When re-starting an interrupted training job, the trainer will now read out the data loader even for epochs and batches that can be skipped. We do this to try to get any random number generators used by the reader or data loader into the same state as they were the first time the training job ran.
- Fixed the potential for a race condition with `cached_path()` when extracting archives. Although the race condition
  is still possible if used with `force_extract=True`.
- Fixed `wandb` callback to work in distributed training.
- Fixed `tqdm` logging into multiple files with `allennlp-optuna`.

## [v2.4.0](https://github.com/allenai/allennlp/releases/tag/v2.4.0) - 2021-04-22

### Added

- Added a T5 implementation to `modules.transformers`.

### Changed

- Weights & Biases callback can now work in anonymous mode (i.e. without the `WANDB_API_KEY` environment variable).

### Fixed

- The `GradientDescentTrainer` no longer leaves stray model checkpoints around when it runs out of patience.
- Fixed `cached_path()` for "hf://" files.
- Improved the error message for the `PolynomialDecay` LR scheduler when `num_steps_per_epoch` is missing.

## [v2.3.1](https://github.com/allenai/allennlp/releases/tag/v2.3.1) - 2021-04-20

### Added

- Added support for the HuggingFace Hub as an alternative way to handle loading files. Hub downloads should be made through the `hf://` URL scheme.
- Add new dimension to the `interpret` module: influence functions via the `InfluenceInterpreter` base class, along with a concrete implementation: `SimpleInfluence`.
- Added a `quiet` parameter to the `MultiProcessDataLoading` that disables `Tqdm` progress bars.
- The test for distributed metrics now takes a parameter specifying how often you want to run it.
- Created the fairness module and added three fairness metrics: `Independence`, `Separation`, and `Sufficiency`.
- Added four bias metrics to the fairness module: `WordEmbeddingAssociationTest`, `EmbeddingCoherenceTest`, `NaturalLanguageInference`, and `AssociationWithoutGroundTruth`.
- Added four bias direction methods (`PCABiasDirection`, `PairedPCABiasDirection`, `TwoMeansBiasDirection`, `ClassificationNormalBiasDirection`) and four bias mitigation methods (`LinearBiasMitigator`, `HardBiasMitigator`, `INLPBiasMitigator`, `OSCaRBiasMitigator`).

### Changed

- Updated CONTRIBUTING.md to remind reader to upgrade pip setuptools to avoid spaCy installation issues.

### Fixed

- Fixed a bug with the `ShardedDatasetReader` when used with multi-process data loading (https://github.com/allenai/allennlp/issues/5132).

## [v2.3.0](https://github.com/allenai/allennlp/releases/tag/v2.3.0) - 2021-04-14

### Added

- Ported the following Huggingface `LambdaLR`-based schedulers: `ConstantLearningRateScheduler`, `ConstantWithWarmupLearningRateScheduler`, `CosineWithWarmupLearningRateScheduler`, `CosineHardRestartsWithWarmupLearningRateScheduler`.
- Added new `sub_token_mode` parameter to `pretrained_transformer_mismatched_embedder` class to support first sub-token embedding
- Added a way to run a multi task model with a dataset reader as part of `allennlp predict`.
- Added new `eval_mode` in `PretrainedTransformerEmbedder`. If it is set to `True`, the transformer is _always_ run in evaluation mode, which, e.g., disables dropout and does not update batch normalization statistics.
- Added additional parameters to the W&B callback: `entity`, `group`, `name`, `notes`, and `wandb_kwargs`.

### Changed

- Sanity checks in the `GradientDescentTrainer` can now be turned off by setting the `run_sanity_checks` parameter to `False`.
- Allow the order of examples in the task cards to be specified explicitly
- `histogram_interval` parameter is now deprecated in `TensorboardWriter`, please use `distribution_interval` instead.
- Memory usage is not logged in tensorboard during training now. `ConsoleLoggerCallback` should be used instead.
- If you use the `min_count` parameter of the Vocabulary, but you specify a namespace that does not exist, the vocabulary creation will raise a `ConfigurationError`.
- Documentation updates made to SoftmaxLoss regarding padding and the expected shapes of the input and output tensors of `forward`.
- Moved the data preparation script for coref into allennlp-models.
- If a transformer is not in cache but has override weights, the transformer's pretrained weights are no longer downloaded, that is, only its `config.json` file is downloaded.
- `SanityChecksCallback` now raises `SanityCheckError` instead of `AssertionError` when a check fails.
- `jsonpickle` removed from dependencies.
- Improved the error message from `Registrable.by_name()` when the name passed does not match any registered subclassess.
  The error message will include a suggestion if there is a close match between the name passed and a registered name.

### Fixed

- Fixed a bug where some `Activation` implementations could not be pickled due to involving a lambda function.
- Fixed `__str__()` method on `ModelCardInfo` class.
- Fixed a stall when using distributed training and gradient accumulation at the same time
- Fixed an issue where using the `from_pretrained_transformer` `Vocabulary` constructor in distributed training via the `allennlp train` command
  would result in the data being iterated through unnecessarily.
- Fixed a bug regarding token indexers with the `InterleavingDatasetReader` when used with multi-process data loading.
- Fixed a warning from `transformers` when using `max_length` in the `PretrainedTransformerTokenizer`.

### Removed

- Removed the `stride` parameter to `PretrainedTransformerTokenizer`. This parameter had no effect.

## [v2.2.0](https://github.com/allenai/allennlp/releases/tag/v2.2.0) - 2021-03-26

### Added

- Add new method on `Field` class: `.human_readable_repr() -> Any`
- Add new method on `Instance` class: `.human_readable_dict() -> JsonDict`.
- Added `WandBCallback` class for [Weights & Biases](https://wandb.ai) integration, registered as a callback under
  the name "wandb".
- Added `TensorBoardCallback` to replace the `TensorBoardWriter`. Registered as a callback
  under the name "tensorboard".
- Added `NormalizationBiasVerification` and `SanityChecksCallback` for model sanity checks.
- `SanityChecksCallback` runs by default from the `allennlp train` command.
  It can be turned off by setting `trainer.enable_default_callbacks` to `false` in your config.

### Changed

- Use attributes of `ModelOutputs` object in `PretrainedTransformerEmbedder` instead of indexing.
- Added support for PyTorch version 1.8 and `torchvision` version 0.9 .
- `Model.get_parameters_for_histogram_tensorboard_logging` is deprecated in favor of
  `Model.get_parameters_for_histogram_logging`.

### Fixed

- Makes sure tensors that are stored in `TensorCache` always live on CPUs
- Fixed a bug where `FromParams` objects wrapped in `Lazy()` couldn't be pickled.
- Fixed a bug where the `ROUGE` metric couldn't be picked.
- Fixed a bug reported by https://github.com/allenai/allennlp/issues/5036. We keeps our spacy POS tagger on.

### Removed

- Removed `TensorBoardWriter`. Please use the `TensorBoardCallback` instead.

## [v2.1.0](https://github.com/allenai/allennlp/releases/tag/v2.1.0) - 2021-02-24

### Changed

- `coding_scheme` parameter is now deprecated in `Conll2003DatasetReader`, please use `convert_to_coding_scheme` instead.
- Support spaCy v3

### Added

- Added `ModelUsage` to `ModelCard` class.
- Added a way to specify extra parameters to the predictor in an `allennlp predict` call.
- Added a way to initialize a `Vocabulary` from transformers models.
- Added the ability to use `Predictors` with multitask models through the new `MultiTaskPredictor`.
- Added an example for fields of type `ListField[TextField]` to `apply_token_indexers` API docs.
- Added `text_key` and `label_key` parameters to `TextClassificationJsonReader` class.
- Added `MultiOptimizer`, which allows you to use different optimizers for different parts of your model.
- Added a clarification to `predictions_to_labeled_instances` API docs for attack from json

### Fixed

- `@Registrable.register(...)` decorator no longer masks the decorated class's annotations
- Ensured that `MeanAbsoluteError` always returns a `float` metric value instead of a `Tensor`.
- Learning rate schedulers that rely on metrics from the validation set were broken in v2.0.0. This
  brings that functionality back.
- Fixed a bug where the `MultiProcessDataLoading` would crash when `num_workers > 0`, `start_method = "spawn"`, `max_instances_in_memory not None`, and `batches_per_epoch not None`.
- Fixed documentation and validation checks for `FBetaMultiLabelMetric`.
- Fixed handling of HTTP errors when fetching remote resources with `cached_path()`. Previously the content would be cached even when
  certain errors - like 404s - occurred. Now an `HTTPError` will be raised whenever the HTTP response is not OK.
- Fixed a bug where the `MultiTaskDataLoader` would crash when `num_workers > 0`
- Fixed an import error that happens when PyTorch's distributed framework is unavailable on the system.

## [v2.0.1](https://github.com/allenai/allennlp/releases/tag/v2.0.1) - 2021-01-29

### Added

- Added `tokenizer_kwargs` and `transformer_kwargs` arguments to `PretrainedTransformerBackbone`
- Resize transformers word embeddings layer for `additional_special_tokens`

### Changed

- GradientDescentTrainer makes `serialization_dir` when it's instantiated, if it doesn't exist.

### Fixed

- `common.util.sanitize` now handles sets.

## [v2.0.0](https://github.com/allenai/allennlp/releases/tag/v2.0.0) - 2021-01-27

### Added

- The `TrainerCallback` constructor accepts `serialization_dir` provided by `Trainer`. This can be useful for `Logger` callbacks those need to store files in the run directory.
- The `TrainerCallback.on_start()` is fired at the start of the training.
- The `TrainerCallback` event methods now accept `**kwargs`. This may be useful to maintain backwards-compability of callbacks easier in the future. E.g. we may decide to pass the exception/traceback object in case of failure to `on_end()` and this older callbacks may simply ignore the argument instead of raising a `TypeError`.
- Added a `TensorBoardCallback` which wraps the `TensorBoardWriter`.

### Changed

- The `TrainerCallack.on_epoch()` does not fire with `epoch=-1` at the start of the training.
  Instead, `TrainerCallback.on_start()` should be used for these cases.
- `TensorBoardBatchMemoryUsage` is converted from `BatchCallback` into `TrainerCallback`.
- `TrackEpochCallback` is converted from `EpochCallback` into `TrainerCallback`.
- `Trainer` can accept callbacks simply with name `callbacks` instead of `trainer_callbacks`.
- `TensorboardWriter` renamed to `TensorBoardWriter`, and removed as an argument to the `GradientDescentTrainer`.
  In order to enable TensorBoard logging during training, you should utilize the `TensorBoardCallback` instead.

### Removed

- Removed `EpochCallback`, `BatchCallback` in favour of `TrainerCallback`.
  The metaclass-wrapping implementation is removed as well.
- Removed the `tensorboard_writer` parameter to `GradientDescentTrainer`. You should use the `TensorBoardCallback` now instead.

### Fixed

- Now Trainer always fires `TrainerCallback.on_end()` so all the resources can be cleaned up properly.
- Fixed the misspelling, changed `TensoboardBatchMemoryUsage` to `TensorBoardBatchMemoryUsage`.
- We set a value to `epoch` so in case of firing `TrainerCallback.on_end()` the variable is bound.
  This could have lead to an error in case of trying to recover a run after it was finished training.

## [v2.0.0rc1](https://github.com/allenai/allennlp/releases/tag/v2.0.0rc1) - 2021-01-21

### Added

- Added `TensorCache` class for caching tensors on disk
- Added abstraction and concrete implementation for image loading
- Added abstraction and concrete implementation for `GridEmbedder`
- Added abstraction and demo implementation for an image augmentation module.
- Added abstraction and concrete implementation for region detectors.
- A new high-performance default `DataLoader`: `MultiProcessDataLoading`.
- A `MultiTaskModel` and abstractions to use with it, including `Backbone` and `Head`. The
  `MultiTaskModel` first runs its inputs through the `Backbone`, then passes the result (and
  whatever other relevant inputs it got) to each `Head` that's in use.
- A `MultiTaskDataLoader`, with a corresponding `MultiTaskDatasetReader`, and a couple of new
  configuration objects: `MultiTaskEpochSampler` (for deciding what proportion to sample from each
  dataset at every epoch) and a `MultiTaskScheduler` (for ordering the instances within an epoch).
- Transformer toolkit to plug and play with modular components of transformer architectures.
- Added a command to count the number of instances we're going to be training with
- Added a `FileLock` class to `common.file_utils`. This is just like the `FileLock` from the `filelock` library, except that
  it adds an optional flag `read_only_ok: bool`, which when set to `True` changes the behavior so that a warning will be emitted
  instead of an exception when lacking write permissions on an existing file lock.
  This makes it possible to use the `FileLock` class on a read-only file system.
- Added a new learning rate scheduler: `CombinedLearningRateScheduler`. This can be used to combine different LR schedulers, using one after the other.
- Added an official CUDA 10.1 Docker image.
- Moving `ModelCard` and `TaskCard` abstractions into the main repository.
- Added a util function `allennlp.nn.util.dist_reduce(...)` for handling distributed reductions.
  This is especially useful when implementing a distributed `Metric`.
- Added a `FileLock` class to `common.file_utils`. This is just like the `FileLock` from the `filelock` library, except that
  it adds an optional flag `read_only_ok: bool`, which when set to `True` changes the behavior so that a warning will be emitted
  instead of an exception when lacking write permissions on an existing file lock.
  This makes it possible to use the `FileLock` class on a read-only file system.
- Added a new learning rate scheduler: `CombinedLearningRateScheduler`. This can be used to combine different LR schedulers, using one after the other.
- Moving `ModelCard` and `TaskCard` abstractions into the main repository.

### Changed

- `DatasetReader`s are now always lazy. This means there is no `lazy` parameter in the base
  class, and the `_read()` method should always be a generator.
- The `DataLoader` now decides whether to load instances lazily or not.
  With the `PyTorchDataLoader` this is controlled with the `lazy` parameter, but with
  the `MultiProcessDataLoading` this is controlled by the `max_instances_in_memory` setting.
- `ArrayField` is now called `TensorField`, and implemented in terms of torch tensors, not numpy.
- Improved `nn.util.move_to_device` function by avoiding an unnecessary recursive check for tensors and
  adding a `non_blocking` optional argument, which is the same argument as in `torch.Tensor.to()`.
- If you are trying to create a heterogeneous batch, you now get a better error message.
- Readers using the new vision features now explicitly log how they are featurizing images.
- `master_addr` and `master_port` renamed to `primary_addr` and `primary_port`, respectively.
- `is_master` parameter for training callbacks renamed to `is_primary`.
- `master` branch renamed to `main`
- Torch version bumped to 1.7.1 in Docker images.
- 'master' branch renamed to 'main'
- Torch version bumped to 1.7.1 in Docker images.

### Removed

- Removed `nn.util.has_tensor`.

### Fixed

- The `build-vocab` command no longer crashes when the resulting vocab file is
  in the current working directory.
- VQA models now use the `vqa_score` metric for early stopping. This results in
  much better scores.
- Fixed typo with `LabelField` string representation: removed trailing apostrophe.
- `Vocabulary.from_files` and `cached_path` will issue a warning, instead of failing, when a lock on an existing resource
  can't be acquired because the file system is read-only.
- `TrackEpochCallback` is now a `EpochCallback`.

## [v1.3.0](https://github.com/allenai/allennlp/releases/tag/v1.3.0) - 2020-12-15

### Added

- Added links to source code in docs.
- Added `get_embedding_layer` and `get_text_field_embedder` to the `Predictor` class; to specify embedding layers for non-AllenNLP models.
- Added [Gaussian Error Linear Unit (GELU)](https://pytorch.org/docs/stable/generated/torch.nn.GELU.html) as an Activation.

### Changed

- Renamed module `allennlp.data.tokenizers.token` to `allennlp.data.tokenizers.token_class` to avoid
  [this bug](https://github.com/allenai/allennlp/issues/4819).
- `transformers` dependency updated to version 4.0.1.
- `BasicClassifier`'s forward method now takes a metadata field.

### Fixed

- Fixed a lot of instances where tensors were first created and then sent to a device
  with `.to(device)`. Instead, these tensors are now created directly on the target device.
- Fixed issue with `GradientDescentTrainer` when constructed with `validation_data_loader=None` and `learning_rate_scheduler!=None`.
- Fixed a bug when removing all handlers in root logger.
- `ShardedDatasetReader` now inherits parameters from `base_reader` when required.
- Fixed an issue in `FromParams` where parameters in the `params` object used to a construct a class
  were not passed to the constructor if the value of the parameter was equal to the default value.
  This caused bugs in some edge cases where a subclass that takes `**kwargs` needs to inspect
  `kwargs` before passing them to its superclass.
- Improved the band-aid solution for segmentation faults and the "ImportError: dlopen: cannot load any more object with static TLS"
  by adding a `transformers` import.
- Added safety checks for extracting tar files
- Turned superfluous warning to info when extending the vocab in the embedding matrix, if no pretrained file was provided

## [v1.2.2](https://github.com/allenai/allennlp/releases/tag/v1.2.2) - 2020-11-17

### Added

- Added Docker builds for other torch-supported versions of CUDA.
- Adds [`allennlp-semparse`](https://github.com/allenai/allennlp-semparse) as an official, default plugin.

### Fixed

- `GumbelSampler` now sorts the beams by their true log prob.

## [v1.2.1](https://github.com/allenai/allennlp/releases/tag/v1.2.1) - 2020-11-10

### Added

- Added an optional `seed` parameter to `ModelTestCase.set_up_model` which sets the random
  seed for `random`, `numpy`, and `torch`.
- Added support for a global plugins file at `~/.allennlp/plugins`.
- Added more documentation about plugins.
- Added sampler class and parameter in beam search for non-deterministic search, with several
  implementations, including `MultinomialSampler`, `TopKSampler`, `TopPSampler`, and
  `GumbelSampler`. Utilizing `GumbelSampler` will give [Stochastic Beam Search](https://api.semanticscholar.org/CorpusID:76662039).

### Changed

- Pass batch metrics to `BatchCallback`.

### Fixed

- Fixed a bug where forward hooks were not cleaned up with saliency interpreters if there
  was an exception.
- Fixed the computation of saliency maps in the Interpret code when using mismatched indexing.
  Previously, we would compute gradients from the top of the transformer, after aggregation from
  wordpieces to tokens, which gives results that are not very informative. Now, we compute gradients
  with respect to the embedding layer, and aggregate wordpieces to tokens separately.
- Fixed the heuristics for finding embedding layers in the case of RoBERTa. An update in the
  `transformers` library broke our old heuristic.
- Fixed typo with registered name of ROUGE metric. Previously was `rogue`, fixed to `rouge`.
- Fixed default masks that were erroneously created on the CPU even when a GPU is available.
- Fixed pretrained embeddings for transformers that don't use end tokens.
- Fixed the transformer tokenizer cache when the tokenizers are initialized with custom kwargs.

## [v1.2.0](https://github.com/allenai/allennlp/releases/tag/v1.2.0) - 2020-10-29

### Changed

- Enforced stricter typing requirements around the use of `Optional[T]` types.
- Changed the behavior of `Lazy` types in `from_params` methods. Previously, if you defined a `Lazy` parameter like
  `foo: Lazy[Foo] = None` in a custom `from_params` classmethod, then `foo` would actually never be `None`.
  This behavior is now different. If no params were given for `foo`, it will be `None`.
  You can also now set default values for foo like `foo: Lazy[Foo] = Lazy(Foo)`.
  Or, if you want you want a default value but also want to allow for `None` values, you can
  write it like this: `foo: Optional[Lazy[Foo]] = Lazy(Foo)`.
- Added support for PyTorch version 1.7.

### Fixed

- Made it possible to instantiate `TrainerCallback` from config files.
- Fixed the remaining broken internal links in the API docs.
- Fixed a bug where Hotflip would crash with a model that had multiple TokenIndexers and the input
  used rare vocabulary items.
- Fixed a bug where `BeamSearch` would fail if `max_steps` was equal to 1.
- Fixed `BasicTextFieldEmbedder` to not raise ConfigurationError if it has embedders that are empty and not in input

## [v1.2.0rc1](https://github.com/allenai/allennlp/releases/tag/v1.2.0rc1) - 2020-10-22

### Added

- Added a warning when `batches_per_epoch` for the validation data loader is inherited from
  the train data loader.
- Added a `build-vocab` subcommand that can be used to build a vocabulary from a training config file.
- Added `tokenizer_kwargs` argument to `PretrainedTransformerMismatchedIndexer`.
- Added `tokenizer_kwargs` and `transformer_kwargs` arguments to `PretrainedTransformerMismatchedEmbedder`.
- Added official support for Python 3.8.
- Added a script: `scripts/release_notes.py`, which automatically prepares markdown release notes from the
  CHANGELOG and commit history.
- Added a flag `--predictions-output-file` to the `evaluate` command, which tells AllenNLP to write the
  predictions from the given dataset to the file as JSON lines.
- Added the ability to ignore certain missing keys when loading a model from an archive. This is done
  by adding a class-level variable called `authorized_missing_keys` to any PyTorch module that a `Model` uses.
  If defined, `authorized_missing_keys` should be a list of regex string patterns.
- Added `FBetaMultiLabelMeasure`, a multi-label Fbeta metric. This is a subclass of the existing `FBetaMeasure`.
- Added ability to pass additional key word arguments to `cached_transformers.get()`, which will be passed on to `AutoModel.from_pretrained()`.
- Added an `overrides` argument to `Predictor.from_path()`.
- Added a `cached-path` command.
- Added a function `inspect_cache` to `common.file_utils` that prints useful information about the cache. This can also
  be used from the `cached-path` command with `allennlp cached-path --inspect`.
- Added a function `remove_cache_entries` to `common.file_utils` that removes any cache entries matching the given
  glob patterns. This can used from the `cached-path` command with `allennlp cached-path --remove some-files-*`.
- Added logging for the main process when running in distributed mode.
- Added a `TrainerCallback` object to support state sharing between batch and epoch-level training callbacks.
- Added support for .tar.gz in PretrainedModelInitializer.
- Made `BeamSearch` instantiable `from_params`.
- Pass `serialization_dir` to `Model` and `DatasetReader`.
- Added an optional `include_in_archive` parameter to the top-level of configuration files. When specified, `include_in_archive` should be a list of paths relative to the serialization directory which will be bundled up with the final archived model from a training run.

### Changed

- Subcommands that don't require plugins will no longer cause plugins to be loaded or have an `--include-package` flag.
- Allow overrides to be JSON string or `dict`.
- `transformers` dependency updated to version 3.1.0.
- When `cached_path` is called on a local archive with `extract_archive=True`, the archive is now extracted into a unique subdirectory of the cache root instead of a subdirectory of the archive's directory. The extraction directory is also unique to the modification time of the archive, so if the file changes, subsequent calls to `cached_path` will know to re-extract the archive.
- Removed the `truncation_strategy` parameter to `PretrainedTransformerTokenizer`. The way we're calling the tokenizer, the truncation strategy takes no effect anyways.
- Don't use initializers when loading a model, as it is not needed.
- Distributed training will now automatically search for a local open port if the `master_port` parameter is not provided.
- In training, save model weights before evaluation.
- `allennlp.common.util.peak_memory_mb` renamed to `peak_cpu_memory`, and `allennlp.common.util.gpu_memory_mb` renamed to `peak_gpu_memory`,
  and they both now return the results in bytes as integers. Also, the `peak_gpu_memory` function now utilizes PyTorch functions to find the memory
  usage instead of shelling out to the `nvidia-smi` command. This is more efficient and also more accurate because it only takes
  into account the tensor allocations of the current PyTorch process.
- Make sure weights are first loaded to the cpu when using PretrainedModelInitializer, preventing wasted GPU memory.
- Load dataset readers in `load_archive`.
- Updated `AllenNlpTestCase` docstring to remove reference to `unittest.TestCase`

### Removed

- Removed `common.util.is_master` function.

### Fixed

- Fix CUDA/CPU device mismatch bug during distributed training for categorical accuracy metric.
- Fixed a bug where the reported `batch_loss` metric was incorrect when training with gradient accumulation.
- Class decorators now displayed in API docs.
- Fixed up the documentation for the `allennlp.nn.beam_search` module.
- Ignore `*args` when constructing classes with `FromParams`.
- Ensured some consistency in the types of the values that metrics return.
- Fix a PyTorch warning by explicitly providing the `as_tuple` argument (leaving
  it as its default value of `False`) to `Tensor.nonzero()`.
- Remove temporary directory when extracting model archive in `load_archive`
  at end of function rather than via `atexit`.
- Fixed a bug where using `cached_path()` offline could return a cached resource's lock file instead
  of the cache file.
- Fixed a bug where `cached_path()` would fail if passed a `cache_dir` with the user home shortcut `~/`.
- Fixed a bug in our doc building script where markdown links did not render properly
  if the "href" part of the link (the part inside the `()`) was on a new line.
- Changed how gradients are zeroed out with an optimization. See [this video from NVIDIA](https://www.youtube.com/watch?v=9mS1fIYj1So)
  at around the 9 minute mark.
- Fixed a bug where parameters to a `FromParams` class that are dictionaries wouldn't get logged
  when an instance is instantiated `from_params`.
- Fixed a bug in distributed training where the vocab would be saved from every worker, when it should have been saved by only the local master process.
- Fixed a bug in the calculation of rouge metrics during distributed training where the total sequence count was not being aggregated across GPUs.
- Fixed `allennlp.nn.util.add_sentence_boundary_token_ids()` to use `device` parameter of input tensor.
- Be sure to close the TensorBoard writer even when training doesn't finish.
- Fixed the docstring for `PyTorchSeq2VecWrapper`.
- Fixed a bug in the cnn_encoder where activations involving masked tokens could be picked up by the max
- Fix intra word tokenization for `PretrainedTransformerTokenizer` when disabling fast tokenizer.

## [v1.1.0](https://github.com/allenai/allennlp/releases/tag/v1.1.0) - 2020-09-08

### Fixed

- Fixed handling of some edge cases when constructing classes with `FromParams` where the class
  accepts `**kwargs`.
- Fixed division by zero error when there are zero-length spans in the input to a
  `PretrainedTransformerMismatchedIndexer`.
- Improved robustness of `cached_path` when extracting archives so that the cache won't be corrupted
  if a failure occurs during extraction.
- Fixed a bug with the `average` and `evalb_bracketing_score` metrics in distributed training.

### Added

- `Predictor.capture_model_internals()` now accepts a regex specifying which modules to capture.

## [v1.1.0rc4](https://github.com/allenai/allennlp/releases/tag/v1.1.0rc4) - 2020-08-20

### Added

- Added a workflow to GitHub Actions that will automatically close unassigned stale issues and
  ping the assignees of assigned stale issues.

### Fixed

- Fixed a bug in distributed metrics that caused nan values due to repeated addition of an accumulated variable.

## [v1.1.0rc3](https://github.com/allenai/allennlp/releases/tag/v1.1.0rc3) - 2020-08-12

### Fixed

- Fixed how truncation was handled with `PretrainedTransformerTokenizer`.
  Previously, if `max_length` was set to `None`, the tokenizer would still do truncation if the
  transformer model had a default max length in its config.
  Also, when `max_length` was set to a non-`None` value, several warnings would appear
  for certain transformer models around the use of the `truncation` parameter.
- Fixed evaluation of all metrics when using distributed training.
- Added a `py.typed` marker. Fixed type annotations in `allennlp.training.util`.
- Fixed problem with automatically detecting whether tokenization is necessary.
  This affected primarily the Roberta SST model.
- Improved help text for using the --overrides command line flag.

## [v1.1.0rc2](https://github.com/allenai/allennlp/releases/tag/v1.1.0rc2) - 2020-07-31

### Changed

- Upgraded PyTorch requirement to 1.6.
- Replaced the NVIDIA Apex AMP module with torch's native AMP module. The default trainer (`GradientDescentTrainer`)
  now takes a `use_amp: bool` parameter instead of the old `opt_level: str` parameter.

### Fixed

- Removed unnecessary warning about deadlocks in `DataLoader`.
- Fixed testing models that only return a loss when they are in training mode.
- Fixed a bug in `FromParams` that caused silent failure in case of the parameter type being `Optional[Union[...]]`.
- Fixed a bug where the program crashes if `evaluation_data_loader` is a `AllennlpLazyDataset`.

### Added

- Added the option to specify `requires_grad: false` within an optimizer's parameter groups.
- Added the `file-friendly-logging` flag back to the `train` command. Also added this flag to the `predict`, `evaluate`, and `find-learning-rate` commands.
- Added an `EpochCallback` to track current epoch as a model class member.
- Added the option to enable or disable gradient checkpointing for transformer token embedders via boolean parameter `gradient_checkpointing`.

### Removed

- Removed the `opt_level` parameter to `Model.load` and `load_archive`. In order to use AMP with a loaded
  model now, just run the model's forward pass within torch's [`autocast`](https://pytorch.org/docs/stable/amp.html#torch.cuda.amp.autocast)
  context.

## [v1.1.0rc1](https://github.com/allenai/allennlp/releases/tag/v1.1.0rc1) - 2020-07-14

### Fixed

- Reduced the amount of log messages produced by `allennlp.common.file_utils`.
- Fixed a bug where `PretrainedTransformerEmbedder` parameters appeared to be trainable
  in the log output even when `train_parameters` was set to `False`.
- Fixed a bug with the sharded dataset reader where it would only read a fraction of the instances
  in distributed training.
- Fixed checking equality of `TensorField`s.
- Fixed a bug where `NamespaceSwappingField` did not work correctly with `.empty_field()`.
- Put more sensible defaults on the `huggingface_adamw` optimizer.
- Simplified logging so that all logging output always goes to one file.
- Fixed interaction with the python command line debugger.
- Log the grad norm properly even when we're not clipping it.
- Fixed a bug where `PretrainedModelInitializer` fails to initialize a model with a 0-dim tensor
- Fixed a bug with the layer unfreezing schedule of the `SlantedTriangular` learning rate scheduler.
- Fixed a regression with logging in the distributed setting. Only the main worker should write log output to the terminal.
- Pinned the version of boto3 for package managers (e.g. poetry).
- Fixed issue #4330 by updating the `tokenizers` dependency.
- Fixed a bug in `TextClassificationPredictor` so that it passes tokenized inputs to the `DatasetReader`
  in case it does not have a tokenizer.
- `reg_loss` is only now returned for models that have some regularization penalty configured.
- Fixed a bug that prevented `cached_path` from downloading assets from GitHub releases.
- Fixed a bug that erroneously increased last label's false positive count in calculating fbeta metrics.
- `Tqdm` output now looks much better when the output is being piped or redirected.
- Small improvements to how the API documentation is rendered.
- Only show validation progress bar from main process in distributed training.

### Added

- Adjust beam search to support multi-layer decoder.
- A method to ModelTestCase for running basic model tests when you aren't using config files.
- Added some convenience methods for reading files.
- Added an option to `file_utils.cached_path` to automatically extract archives.
- Added the ability to pass an archive file instead of a local directory to `Vocab.from_files`.
- Added the ability to pass an archive file instead of a glob to `ShardedDatasetReader`.
- Added a new `"linear_with_warmup"` learning rate scheduler.
- Added a check in `ShardedDatasetReader` that ensures the base reader doesn't implement manual
  distributed sharding itself.
- Added an option to `PretrainedTransformerEmbedder` and `PretrainedTransformerMismatchedEmbedder` to use a
  scalar mix of all hidden layers from the transformer model instead of just the last layer. To utilize
  this, just set `last_layer_only` to `False`.
- `cached_path()` can now read files inside of archives.
- Training metrics now include `batch_loss` and `batch_reg_loss` in addition to aggregate loss across number of batches.

### Changed

- Not specifying a `cuda_device` now automatically determines whether to use a GPU or not.
- Discovered plugins are logged so you can see what was loaded.
- `allennlp.data.DataLoader` is now an abstract registrable class. The default implementation
  remains the same, but was renamed to `allennlp.data.PyTorchDataLoader`.
- `BertPooler` can now unwrap and re-wrap extra dimensions if necessary.
- New `transformers` dependency. Only version >=3.0 now supported.

## [v1.0.0](https://github.com/allenai/allennlp/releases/tag/v1.0.0) - 2020-06-16

### Fixed

- Lazy dataset readers now work correctly with multi-process data loading.
- Fixed race conditions that could occur when using a dataset cache.

### Added

- A bug where where all datasets would be loaded for vocab creation even if not needed.
- A parameter to the `DatasetReader` class: `manual_multi_process_sharding`. This is similar
  to the `manual_distributed_sharding` parameter, but applies when using a multi-process
  `DataLoader`.

## [v1.0.0rc6](https://github.com/allenai/allennlp/releases/tag/v1.0.0rc6) - 2020-06-11

### Fixed

- A bug where `TextField`s could not be duplicated since some tokenizers cannot be deep-copied.
  See https://github.com/allenai/allennlp/issues/4270.
- Our caching mechanism had the potential to introduce race conditions if multiple processes
  were attempting to cache the same file at once. This was fixed by using a lock file tied to each
  cached file.
- `get_text_field_mask()` now supports padding indices that are not `0`.
- A bug where `predictor.get_gradients()` would return an empty dictionary if an embedding layer had trainable set to false
- Fixes `PretrainedTransformerMismatchedIndexer` in the case where a token consists of zero word pieces.
- Fixes a bug when using a lazy dataset reader that results in a `UserWarning` from PyTorch being printed at
  every iteration during training.
- Predictor names were inconsistently switching between dashes and underscores. Now they all use underscores.
- `Predictor.from_path` now automatically loads plugins (unless you specify `load_plugins=False`) so
  that you don't have to manually import a bunch of modules when instantiating predictors from
  an archive path.
- `allennlp-server` automatically found as a plugin once again.

### Added

- A `duplicate()` method on `Instance`s and `Field`s, to be used instead of `copy.deepcopy()`
- A batch sampler that makes sure each batch contains approximately the same number of tokens (`MaxTokensBatchSampler`)
- Functions to turn a sequence of token indices back into tokens
- The ability to use Huggingface encoder/decoder models as token embedders
- Improvements to beam search
- ROUGE metric
- Polynomial decay learning rate scheduler
- A `BatchCallback` for logging CPU and GPU memory usage to tensorboard. This is mainly for debugging
  because using it can cause a significant slowdown in training.
- Ability to run pretrained transformers as an embedder without training the weights
- Add Optuna Integrated badge to README.md

### Changed

- Similar to our caching mechanism, we introduced a lock file to the vocab to avoid race
  conditions when saving/loading the vocab from/to the same serialization directory in different processes.
- Changed the `Token`, `Instance`, and `Batch` classes along with all `Field` classes to "slots" classes. This dramatically reduces the size in memory of instances.
- SimpleTagger will no longer calculate span-based F1 metric when `calculate_span_f1` is `False`.
- CPU memory for every worker is now reported in the logs and the metrics. Previously this was only reporting the CPU memory of the master process, and so it was only
  correct in the non-distributed setting.
- To be consistent with PyTorch `IterableDataset`, `AllennlpLazyDataset` no longer implements `__len__()`.
  Previously it would always return 1.
- Removed old tutorials, in favor of [the new AllenNLP Guide](https://guide.allennlp.org)
- Changed the vocabulary loading to consider new lines for Windows/Linux and Mac.

## [v1.0.0rc5](https://github.com/allenai/allennlp/releases/tag/v1.0.0rc5) - 2020-05-26

### Fixed

- Fix bug where `PretrainedTransformerTokenizer` crashed with some transformers (#4267)
- Make `cached_path` work offline.
- Tons of docstring inconsistencies resolved.
- Nightly builds no longer run on forks.
- Distributed training now automatically figures out which worker should see which instances
- A race condition bug in distributed training caused from saving the vocab to file from the master process while other processing might be reading those files.
- Unused dependencies in `setup.py` removed.

### Added

- Additional CI checks to ensure docstrings are consistently formatted.
- Ability to train on CPU with multiple processes by setting `cuda_devices` to a list of negative integers in your training config. For example: `"distributed": {"cuda_devices": [-1, -1]}`. This is mainly to make it easier to test and debug distributed training code..
- Documentation for when parameters don't need config file entries.

### Changed

- The `allennlp test-install` command now just ensures the core submodules can
  be imported successfully, and prints out some other useful information such as the version, PyTorch version,
  and the number of GPU devices available.
- All of the tests moved from `allennlp/tests` to `tests` at the root level, and
  `allennlp/tests/fixtures` moved to `test_fixtures` at the root level. The PyPI source and wheel distributions will no longer include tests and fixtures.

## [v1.0.0rc4](https://github.com/allenai/allennlp/releases/tag/v1.0.0rc4) - 2020-05-14

We first introduced this `CHANGELOG` after release `v1.0.0rc4`, so please refer to the GitHub release
notes for this and earlier releases.<|MERGE_RESOLUTION|>--- conflicted
+++ resolved
@@ -23,6 +23,7 @@
 - LZMA compression is now supported.
 - Added a way to give JSON blobs as input to dataset readers in the `evaluate` command.
 - Added the argument `sub_module` in `PretrainedTransformerMismatchedEmbedder`
+- Updated the docs for `PytorchSeq2VecWrapper` to specify that `mask` is required rather than sequence lengths for clarity.
 
 ### Changed
 
@@ -92,13 +93,7 @@
 
 ### Added
 
-<<<<<<< HEAD
-
-- Updated the docs for `PytorchSeq2VecWrapper` to specify that `mask` is required rather than sequence lengths for clarity.
-- Added in a default behavior to the `_to_params` method of `Registrable` so that in the case it is not implemented by the child class, it will still produce _a parameter dictionary_.   
-=======
 - Added in a default behavior to the `_to_params` method of `Registrable` so that in the case it is not implemented by the child class, it will still produce _a parameter dictionary_.
->>>>>>> ab37da7b
 - Added in `_to_params` implementations to all tokenizers.
 - Added support to evaluate mutiple datasets and produce corresponding output files in the `evaluate` command.
 - Added more documentation to the learning rate schedulers to include a sample config object for how to use it.
