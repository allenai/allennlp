# Changelog

All notable changes to this project will be documented in this file.

The format is based on [Keep a Changelog](https://keepachangelog.com/en/1.0.0/),
and this project adheres to [Semantic Versioning](https://semver.org/spec/v2.0.0.html).

## Unreleased

<<<<<<< HEAD
- Added `DeepspeedTrainer` and `FusedLambOptimizer`.
=======
### Fixed

- Ensured that `MeanAbsoluteError` always returns a `float` metric value instead of a `Tensor`.
>>>>>>> f8b38075

### Changed

- `coding_scheme` parameter is now deprecated in `Conll2003DatasetReader`, please use `convert_to_coding_scheme` instead.

### Added

- Added `ModelUsage` to `ModelCard` class.
- Added a way to specify extra parameters to the predictor in an `allennlp predict` call.
- Added a way to initialize a `Vocabulary` from transformers models.
- Added an example for fields of type `ListField[TextField]` to `apply_token_indexers` API docs.

### Fixed

- Learning rate schedulers that rely on metrics from the validation set were broken in v2.0.0. This
  brings that functionality back.
- Fixed a bug where the `MultiProcessDataLoading` would crash when `num_workers > 0`, `start_method = "spawn"`, `max_instances_in_memory not None`, and `batches_per_epoch not None`.
- Fixed documentation and validation checks for `FBetaMultiLabelMetric`.
- Fixed handling of HTTP errors when fetching remote resources with `cached_path()`. Previously the content would be cached even when
  certain errors - like 404s - occurred. Now an `HTTPError` will be raised whenever the HTTP response is not OK.

## [v2.0.1](https://github.com/allenai/allennlp/releases/tag/v2.0.1) - 2021-01-29

### Added

- Added `tokenizer_kwargs` and `transformer_kwargs` arguments to `PretrainedTransformerBackbone`
- Resize transformers word embeddings layer for `additional_special_tokens`

### Changed

- GradientDescentTrainer makes `serialization_dir` when it's instantiated, if it doesn't exist.

### Fixed

- `common.util.sanitize` now handles sets.


## [v2.0.0](https://github.com/allenai/allennlp/releases/tag/v2.0.0) - 2021-01-27

### Added

- The `TrainerCallback` constructor accepts `serialization_dir` provided by `Trainer`. This can be useful for `Logger` callbacks those need to store files in the run directory.
- The `TrainerCallback.on_start()` is fired at the start of the training.
- The `TrainerCallback` event methods now accept `**kwargs`. This may be useful to maintain backwards-compability of callbacks easier in the future. E.g. we may decide to pass the exception/traceback object in case of failure to `on_end()` and this older callbacks may simply ignore the argument instead of raising a `TypeError`.
- Added a `TensorBoardCallback` which wraps the `TensorBoardWriter`.

### Changed

- The `TrainerCallack.on_epoch()` does not fire with `epoch=-1` at the start of the training.
  Instead, `TrainerCallback.on_start()` should be used for these cases.
- `TensorBoardBatchMemoryUsage` is converted from `BatchCallback` into `TrainerCallback`.
- `TrackEpochCallback` is converted from `EpochCallback` into `TrainerCallback`.
- `Trainer` can accept callbacks simply with name `callbacks` instead of `trainer_callbacks`.
- `TensorboardWriter` renamed to `TensorBoardWriter`, and removed as an argument to the `GradientDescentTrainer`.
  In order to enable TensorBoard logging during training, you should utilize the `TensorBoardCallback` instead.

### Removed

- Removed `EpochCallback`, `BatchCallback` in favour of `TrainerCallback`.
  The metaclass-wrapping implementation is removed as well.
- Removed the `tensorboard_writer` parameter to `GradientDescentTrainer`. You should use the `TensorBoardCallback` now instead.

### Fixed

- Now Trainer always fires `TrainerCallback.on_end()` so all the resources can be cleaned up properly.
- Fixed the misspelling, changed `TensoboardBatchMemoryUsage` to `TensorBoardBatchMemoryUsage`.
- We set a value to `epoch` so in case of firing `TrainerCallback.on_end()` the variable is bound.
  This could have lead to an error in case of trying to recover a run after it was finished training.


## [v2.0.0rc1](https://github.com/allenai/allennlp/releases/tag/v2.0.0rc1) - 2021-01-21

### Added

- Added `TensorCache` class for caching tensors on disk
- Added abstraction and concrete implementation for image loading
- Added abstraction and concrete implementation for `GridEmbedder`
- Added abstraction and demo implementation for an image augmentation module.
- Added abstraction and concrete implementation for region detectors.
- A new high-performance default `DataLoader`: `MultiProcessDataLoading`.
- A `MultiTaskModel` and abstractions to use with it, including `Backbone` and `Head`.  The
  `MultiTaskModel` first runs its inputs through the `Backbone`, then passes the result (and
  whatever other relevant inputs it got) to each `Head` that's in use.
- A `MultiTaskDataLoader`, with a corresponding `MultiTaskDatasetReader`, and a couple of new
  configuration objects: `MultiTaskEpochSampler` (for deciding what proportion to sample from each
  dataset at every epoch) and a `MultiTaskScheduler` (for ordering the instances within an epoch).
- Transformer toolkit to plug and play with modular components of transformer architectures.
- Added a command to count the number of instances we're going to be training with
- Added a `FileLock` class to `common.file_utils`. This is just like the `FileLock` from the `filelock` library, except that
  it adds an optional flag `read_only_ok: bool`, which when set to `True` changes the behavior so that a warning will be emitted
  instead of an exception when lacking write permissions on an existing file lock.
  This makes it possible to use the `FileLock` class on a read-only file system.
- Added a new learning rate scheduler: `CombinedLearningRateScheduler`. This can be used to combine different LR schedulers, using one after the other.
- Added an official CUDA 10.1 Docker image.
- Moving `ModelCard` and `TaskCard` abstractions into the main repository.
- Added a util function `allennlp.nn.util.dist_reduce(...)` for handling distributed reductions.
  This is especially useful when implementing a distributed `Metric`.
- Added a `FileLock` class to `common.file_utils`. This is just like the `FileLock` from the `filelock` library, except that
  it adds an optional flag `read_only_ok: bool`, which when set to `True` changes the behavior so that a warning will be emitted
  instead of an exception when lacking write permissions on an existing file lock.
  This makes it possible to use the `FileLock` class on a read-only file system.
- Added a new learning rate scheduler: `CombinedLearningRateScheduler`. This can be used to combine different LR schedulers, using one after the other.
- Moving `ModelCard` and `TaskCard` abstractions into the main repository.

### Changed

- `DatasetReader`s are now always lazy. This means there is no `lazy` parameter in the base
  class, and the `_read()` method should always be a generator.
- The `DataLoader` now decides whether to load instances lazily or not.
  With the `PyTorchDataLoader` this is controlled with the `lazy` parameter, but with
  the `MultiProcessDataLoading` this is controlled by the `max_instances_in_memory` setting.
- `ArrayField` is now called `TensorField`, and implemented in terms of torch tensors, not numpy.
- Improved `nn.util.move_to_device` function by avoiding an unnecessary recursive check for tensors and
  adding a `non_blocking` optional argument, which is the same argument as in `torch.Tensor.to()`.
- If you are trying to create a heterogeneous batch, you now get a better error message.
- Readers using the new vision features now explicitly log how they are featurizing images.
- `master_addr` and `master_port` renamed to `primary_addr` and `primary_port`, respectively.
- `is_master` parameter for training callbacks renamed to `is_primary`.
- `master` branch renamed to `main`
- Torch version bumped to 1.7.1 in Docker images.
- 'master' branch renamed to 'main'
- Torch version bumped to 1.7.1 in Docker images.

### Removed

- Removed `nn.util.has_tensor`.

### Fixed

- The `build-vocab` command no longer crashes when the resulting vocab file is
  in the current working directory.
- VQA models now use the `vqa_score` metric for early stopping. This results in
  much better scores.
- Fixed typo with `LabelField` string representation: removed trailing apostrophe.
- `Vocabulary.from_files` and `cached_path` will issue a warning, instead of failing, when a lock on an existing resource
  can't be acquired because the file system is read-only.
- `TrackEpochCallback` is now a `EpochCallback`.


## [v1.3.0](https://github.com/allenai/allennlp/releases/tag/v1.3.0) - 2020-12-15

### Added

- Added links to source code in docs.
- Added `get_embedding_layer` and `get_text_field_embedder` to the `Predictor` class; to specify embedding layers for non-AllenNLP models.
- Added [Gaussian Error Linear Unit (GELU)](https://pytorch.org/docs/stable/generated/torch.nn.GELU.html) as an Activation.

### Changed

- Renamed module `allennlp.data.tokenizers.token` to `allennlp.data.tokenizers.token_class` to avoid
  [this bug](https://github.com/allenai/allennlp/issues/4819).
- `transformers` dependency updated to version 4.0.1.

### Fixed

- Fixed a lot of instances where tensors were first created and then sent to a device
  with `.to(device)`. Instead, these tensors are now created directly on the target device.
- Fixed issue with `GradientDescentTrainer` when constructed with `validation_data_loader=None` and `learning_rate_scheduler!=None`.
- Fixed a bug when removing all handlers in root logger.
- `ShardedDatasetReader` now inherits parameters from `base_reader` when required.
- Fixed an issue in `FromParams` where parameters in the `params` object used to a construct a class
  were not passed to the constructor if the value of the parameter was equal to the default value.
  This caused bugs in some edge cases where a subclass that takes `**kwargs` needs to inspect
  `kwargs` before passing them to its superclass.
- Improved the band-aid solution for segmentation faults and the "ImportError: dlopen: cannot load any more object with static TLS"
  by adding a `transformers` import.
- Added safety checks for extracting tar files
- Turned superfluous warning to info when extending the vocab in the embedding matrix, if no pretrained file was provided


## [v1.2.2](https://github.com/allenai/allennlp/releases/tag/v1.2.2) - 2020-11-17

### Added

- Added Docker builds for other torch-supported versions of CUDA.
- Adds [`allennlp-semparse`](https://github.com/allenai/allennlp-semparse) as an official, default plugin.

### Fixed

- `GumbelSampler` now sorts the beams by their true log prob.


## [v1.2.1](https://github.com/allenai/allennlp/releases/tag/v1.2.1) - 2020-11-10

### Added

- Added an optional `seed` parameter to `ModelTestCase.set_up_model` which sets the random
  seed for `random`, `numpy`, and `torch`.
- Added support for a global plugins file at `~/.allennlp/plugins`.
- Added more documentation about plugins.
- Added sampler class and parameter in beam search for non-deterministic search, with several
  implementations, including `MultinomialSampler`, `TopKSampler`, `TopPSampler`, and
  `GumbelSampler`. Utilizing `GumbelSampler` will give [Stochastic Beam Search](https://api.semanticscholar.org/CorpusID:76662039).

### Changed

- Pass batch metrics to `BatchCallback`.

### Fixed

- Fixed a bug where forward hooks were not cleaned up with saliency interpreters if there
  was an exception.
- Fixed the computation of saliency maps in the Interpret code when using mismatched indexing.
  Previously, we would compute gradients from the top of the transformer, after aggregation from
  wordpieces to tokens, which gives results that are not very informative.  Now, we compute gradients
  with respect to the embedding layer, and aggregate wordpieces to tokens separately.
- Fixed the heuristics for finding embedding layers in the case of RoBERTa. An update in the
  `transformers` library broke our old heuristic.
- Fixed typo with registered name of ROUGE metric. Previously was `rogue`, fixed to `rouge`.
- Fixed default masks that were erroneously created on the CPU even when a GPU is available.
- Fixed pretrained embeddings for transformers that don't use end tokens.
- Fixed the transformer tokenizer cache when the tokenizers are initialized with custom kwargs.


## [v1.2.0](https://github.com/allenai/allennlp/releases/tag/v1.2.0) - 2020-10-29

### Changed

- Enforced stricter typing requirements around the use of `Optional[T]` types.
- Changed the behavior of `Lazy` types in `from_params` methods. Previously, if you defined a `Lazy` parameter like
  `foo: Lazy[Foo] = None` in a custom `from_params` classmethod, then `foo` would actually never be `None`.
  This behavior is now different. If no params were given for `foo`, it will be `None`.
  You can also now set default values for foo like `foo: Lazy[Foo] = Lazy(Foo)`.
  Or, if you want you want a default value but also want to allow for `None` values, you can
  write it like this: `foo: Optional[Lazy[Foo]] = Lazy(Foo)`.
- Added support for PyTorch version 1.7.

### Fixed

- Made it possible to instantiate `TrainerCallback` from config files.
- Fixed the remaining broken internal links in the API docs.
- Fixed a bug where Hotflip would crash with a model that had multiple TokenIndexers and the input
  used rare vocabulary items.
- Fixed a bug where `BeamSearch` would fail if `max_steps` was equal to 1.
- Fixed `BasicTextFieldEmbedder` to not raise ConfigurationError if it has embedders that are empty and not in input


## [v1.2.0rc1](https://github.com/allenai/allennlp/releases/tag/v1.2.0rc1) - 2020-10-22

### Added

- Added a warning when `batches_per_epoch` for the validation data loader is inherited from
  the train data loader.
- Added a `build-vocab` subcommand that can be used to build a vocabulary from a training config file.
- Added `tokenizer_kwargs` argument to `PretrainedTransformerMismatchedIndexer`.
- Added `tokenizer_kwargs` and `transformer_kwargs` arguments to `PretrainedTransformerMismatchedEmbedder`.
- Added official support for Python 3.8.
- Added a script: `scripts/release_notes.py`, which automatically prepares markdown release notes from the
  CHANGELOG and commit history.
- Added a flag `--predictions-output-file` to the `evaluate` command, which tells AllenNLP to write the
  predictions from the given dataset to the file as JSON lines.
- Added the ability to ignore certain missing keys when loading a model from an archive. This is done
  by adding a class-level variable called `authorized_missing_keys` to any PyTorch module that a `Model` uses.
  If defined, `authorized_missing_keys` should be a list of regex string patterns.
- Added `FBetaMultiLabelMeasure`, a multi-label Fbeta metric. This is a subclass of the existing `FBetaMeasure`.
- Added ability to pass additional key word arguments to `cached_transformers.get()`, which will be passed on to `AutoModel.from_pretrained()`.
- Added an `overrides` argument to `Predictor.from_path()`.
- Added a `cached-path` command.
- Added a function `inspect_cache` to `common.file_utils` that prints useful information about the cache. This can also
  be used from the `cached-path` command with `allennlp cached-path --inspect`.
- Added a function `remove_cache_entries` to `common.file_utils` that removes any cache entries matching the given
  glob patterns. This can used from the `cached-path` command with `allennlp cached-path --remove some-files-*`.
- Added logging for the main process when running in distributed mode.
- Added a `TrainerCallback` object to support state sharing between batch and epoch-level training callbacks.
- Added support for .tar.gz in PretrainedModelInitializer.
- Made `BeamSearch` instantiable `from_params`.
- Pass `serialization_dir` to `Model` and `DatasetReader`.
- Added an optional `include_in_archive` parameter to the top-level of configuration files. When specified, `include_in_archive` should be a list of paths relative to the serialization directory which will be bundled up with the final archived model from a training run.

### Changed

- Subcommands that don't require plugins will no longer cause plugins to be loaded or have an `--include-package` flag.
- Allow overrides to be JSON string or `dict`.
- `transformers` dependency updated to version 3.1.0.
- When `cached_path` is called on a local archive with `extract_archive=True`, the archive is now extracted into a unique subdirectory of the cache root instead of a subdirectory of the archive's directory. The extraction directory is also unique to the modification time of the archive, so if the file changes, subsequent calls to `cached_path` will know to re-extract the archive.
- Removed the `truncation_strategy` parameter to `PretrainedTransformerTokenizer`. The way we're calling the tokenizer, the truncation strategy takes no effect anyways.
- Don't use initializers when loading a model, as it is not needed.
- Distributed training will now automatically search for a local open port if the `master_port` parameter is not provided.
- In training, save model weights before evaluation.
- `allennlp.common.util.peak_memory_mb` renamed to `peak_cpu_memory`, and `allennlp.common.util.gpu_memory_mb` renamed to `peak_gpu_memory`,
  and they both now return the results in bytes as integers. Also, the `peak_gpu_memory` function now utilizes PyTorch functions to find the memory
  usage instead of shelling out to the `nvidia-smi` command. This is more efficient and also more accurate because it only takes
  into account the tensor allocations of the current PyTorch process.
- Make sure weights are first loaded to the cpu when using PretrainedModelInitializer, preventing wasted GPU memory.
- Load dataset readers in `load_archive`.
- Updated `AllenNlpTestCase` docstring to remove reference to `unittest.TestCase`

### Removed

- Removed `common.util.is_master` function.

### Fixed

- Fix CUDA/CPU device mismatch bug during distributed training for categorical accuracy metric.
- Fixed a bug where the reported `batch_loss` metric was incorrect when training with gradient accumulation.
- Class decorators now displayed in API docs.
- Fixed up the documentation for the `allennlp.nn.beam_search` module.
- Ignore `*args` when constructing classes with `FromParams`.
- Ensured some consistency in the types of the values that metrics return.
- Fix a PyTorch warning by explicitly providing the `as_tuple` argument (leaving
  it as its default value of `False`) to `Tensor.nonzero()`.
- Remove temporary directory when extracting model archive in `load_archive`
  at end of function rather than via `atexit`.
- Fixed a bug where using `cached_path()` offline could return a cached resource's lock file instead
  of the cache file.
- Fixed a bug where `cached_path()` would fail if passed a `cache_dir` with the user home shortcut `~/`.
- Fixed a bug in our doc building script where markdown links did not render properly
  if the "href" part of the link (the part inside the `()`) was on a new line.
- Changed how gradients are zeroed out with an optimization. See [this video from NVIDIA](https://www.youtube.com/watch?v=9mS1fIYj1So)
  at around the 9 minute mark.
- Fixed a bug where parameters to a `FromParams` class that are dictionaries wouldn't get logged
  when an instance is instantiated `from_params`.
- Fixed a bug in distributed training where the vocab would be saved from every worker, when it should have been saved by only the local master process.
- Fixed a bug in the calculation of rouge metrics during distributed training where the total sequence count was not being aggregated across GPUs.
- Fixed `allennlp.nn.util.add_sentence_boundary_token_ids()` to use `device` parameter of input tensor.
- Be sure to close the TensorBoard writer even when training doesn't finish.
- Fixed the docstring for `PyTorchSeq2VecWrapper`.
- Fixed a bug in the cnn_encoder where activations involving masked tokens could be picked up by the max
- Fix intra word tokenization for `PretrainedTransformerTokenizer` when disabling fast tokenizer.


## [v1.1.0](https://github.com/allenai/allennlp/releases/tag/v1.1.0) - 2020-09-08

### Fixed

- Fixed handling of some edge cases when constructing classes with `FromParams` where the class
  accepts `**kwargs`.
- Fixed division by zero error when there are zero-length spans in the input to a
  `PretrainedTransformerMismatchedIndexer`.
- Improved robustness of `cached_path` when extracting archives so that the cache won't be corrupted
  if a failure occurs during extraction.
- Fixed a bug with the `average` and `evalb_bracketing_score` metrics in distributed training.

### Added

- `Predictor.capture_model_internals()` now accepts a regex specifying which modules to capture.


## [v1.1.0rc4](https://github.com/allenai/allennlp/releases/tag/v1.1.0rc4) - 2020-08-20

### Added

- Added a workflow to GitHub Actions that will automatically close unassigned stale issues and
  ping the assignees of assigned stale issues.

### Fixed

- Fixed a bug in distributed metrics that caused nan values due to repeated addition of an accumulated variable.

## [v1.1.0rc3](https://github.com/allenai/allennlp/releases/tag/v1.1.0rc3) - 2020-08-12

### Fixed

- Fixed how truncation was handled with `PretrainedTransformerTokenizer`.
  Previously, if `max_length` was set to `None`, the tokenizer would still do truncation if the
  transformer model had a default max length in its config.
  Also, when `max_length` was set to a non-`None` value, several warnings would appear
  for certain transformer models around the use of the `truncation` parameter.
- Fixed evaluation of all metrics when using distributed training.
- Added a `py.typed` marker. Fixed type annotations in `allennlp.training.util`.
- Fixed problem with automatically detecting whether tokenization is necessary.
  This affected primarily the Roberta SST model.
- Improved help text for using the --overrides command line flag.


## [v1.1.0rc2](https://github.com/allenai/allennlp/releases/tag/v1.1.0rc2) - 2020-07-31

### Changed

- Upgraded PyTorch requirement to 1.6.
- Replaced the NVIDIA Apex AMP module with torch's native AMP module. The default trainer (`GradientDescentTrainer`)
  now takes a `use_amp: bool` parameter instead of the old `opt_level: str` parameter.

### Fixed

- Removed unnecessary warning about deadlocks in `DataLoader`.
- Fixed testing models that only return a loss when they are in training mode.
- Fixed a bug in `FromParams` that caused silent failure in case of the parameter type being `Optional[Union[...]]`.
- Fixed a bug where the program crashes if `evaluation_data_loader` is a `AllennlpLazyDataset`.

### Added

- Added the option to specify `requires_grad: false` within an optimizer's parameter groups.
- Added the `file-friendly-logging` flag back to the `train` command. Also added this flag to the `predict`, `evaluate`, and `find-learning-rate` commands.
- Added an `EpochCallback` to track current epoch as a model class member.
- Added the option to enable or disable gradient checkpointing for transformer token embedders via boolean parameter `gradient_checkpointing`.

### Removed

- Removed the `opt_level` parameter to `Model.load` and `load_archive`. In order to use AMP with a loaded
  model now, just run the model's forward pass within torch's [`autocast`](https://pytorch.org/docs/stable/amp.html#torch.cuda.amp.autocast)
  context.

## [v1.1.0rc1](https://github.com/allenai/allennlp/releases/tag/v1.1.0rc1) - 2020-07-14

### Fixed

- Reduced the amount of log messages produced by `allennlp.common.file_utils`.
- Fixed a bug where `PretrainedTransformerEmbedder` parameters appeared to be trainable
  in the log output even when `train_parameters` was set to `False`.
- Fixed a bug with the sharded dataset reader where it would only read a fraction of the instances
  in distributed training.
- Fixed checking equality of `TensorField`s.
- Fixed a bug where `NamespaceSwappingField` did not work correctly with `.empty_field()`.
- Put more sensible defaults on the `huggingface_adamw` optimizer.
- Simplified logging so that all logging output always goes to one file.
- Fixed interaction with the python command line debugger.
- Log the grad norm properly even when we're not clipping it.
- Fixed a bug where `PretrainedModelInitializer` fails to initialize a model with a 0-dim tensor
- Fixed a bug with the layer unfreezing schedule of the `SlantedTriangular` learning rate scheduler.
- Fixed a regression with logging in the distributed setting. Only the main worker should write log output to the terminal.
- Pinned the version of boto3 for package managers (e.g. poetry).
- Fixed issue #4330 by updating the `tokenizers` dependency.
- Fixed a bug in `TextClassificationPredictor` so that it passes tokenized inputs to the `DatasetReader`
  in case it does not have a tokenizer.
- `reg_loss` is only now returned for models that have some regularization penalty configured.
- Fixed a bug that prevented `cached_path` from downloading assets from GitHub releases.
- Fixed a bug that erroneously increased last label's false positive count in calculating fbeta metrics.
- `Tqdm` output now looks much better when the output is being piped or redirected.
- Small improvements to how the API documentation is rendered.
- Only show validation progress bar from main process in distributed training.

### Added

- Adjust beam search to support multi-layer decoder.
- A method to ModelTestCase for running basic model tests when you aren't using config files.
- Added some convenience methods for reading files.
- Added an option to `file_utils.cached_path` to automatically extract archives.
- Added the ability to pass an archive file instead of a local directory to `Vocab.from_files`.
- Added the ability to pass an archive file instead of a glob to `ShardedDatasetReader`.
- Added a new `"linear_with_warmup"` learning rate scheduler.
- Added a check in `ShardedDatasetReader` that ensures the base reader doesn't implement manual
  distributed sharding itself.
- Added an option to `PretrainedTransformerEmbedder` and `PretrainedTransformerMismatchedEmbedder` to use a
  scalar mix of all hidden layers from the transformer model instead of just the last layer. To utilize
  this, just set `last_layer_only` to `False`.
- `cached_path()` can now read files inside of archives.
- Training metrics now include `batch_loss` and `batch_reg_loss` in addition to aggregate loss across number of batches.

### Changed

- Not specifying a `cuda_device` now automatically determines whether to use a GPU or not.
- Discovered plugins are logged so you can see what was loaded.
- `allennlp.data.DataLoader` is now an abstract registrable class. The default implementation
remains the same, but was renamed to `allennlp.data.PyTorchDataLoader`.
- `BertPooler` can now unwrap and re-wrap extra dimensions if necessary.
- New `transformers` dependency. Only version >=3.0 now supported.

## [v1.0.0](https://github.com/allenai/allennlp/releases/tag/v1.0.0) - 2020-06-16

### Fixed

- Lazy dataset readers now work correctly with multi-process data loading.
- Fixed race conditions that could occur when using a dataset cache.

### Added

- A bug where where all datasets would be loaded for vocab creation even if not needed.
- A parameter to the `DatasetReader` class: `manual_multi_process_sharding`. This is similar
  to the `manual_distributed_sharding` parameter, but applies when using a multi-process
  `DataLoader`.

## [v1.0.0rc6](https://github.com/allenai/allennlp/releases/tag/v1.0.0rc6) - 2020-06-11

### Fixed

- A bug where `TextField`s could not be duplicated since some tokenizers cannot be deep-copied.
  See https://github.com/allenai/allennlp/issues/4270.
- Our caching mechanism had the potential to introduce race conditions if multiple processes
  were attempting to cache the same file at once. This was fixed by using a lock file tied to each
  cached file.
- `get_text_field_mask()` now supports padding indices that are not `0`.
- A bug where `predictor.get_gradients()` would return an empty dictionary if an embedding layer had trainable set to false
- Fixes `PretrainedTransformerMismatchedIndexer` in the case where a token consists of zero word pieces.
- Fixes a bug when using a lazy dataset reader that results in a `UserWarning` from PyTorch being printed at
  every iteration during training.
- Predictor names were inconsistently switching between dashes and underscores. Now they all use underscores.
- `Predictor.from_path` now automatically loads plugins (unless you specify `load_plugins=False`) so
  that you don't have to manually import a bunch of modules when instantiating predictors from
  an archive path.
- `allennlp-server` automatically found as a plugin once again.

### Added

- A `duplicate()` method on `Instance`s and `Field`s, to be used instead of `copy.deepcopy()`
- A batch sampler that makes sure each batch contains approximately the same number of tokens (`MaxTokensBatchSampler`)
- Functions to turn a sequence of token indices back into tokens
- The ability to use Huggingface encoder/decoder models as token embedders
- Improvements to beam search
- ROUGE metric
- Polynomial decay learning rate scheduler
- A `BatchCallback` for logging CPU and GPU memory usage to tensorboard. This is mainly for debugging
  because using it can cause a significant slowdown in training.
- Ability to run pretrained transformers as an embedder without training the weights
- Add Optuna Integrated badge to README.md

### Changed

- Similar to our caching mechanism, we introduced a lock file to the vocab to avoid race
  conditions when saving/loading the vocab from/to the same serialization directory in different processes.
- Changed the `Token`, `Instance`, and `Batch` classes along with all `Field` classes to "slots" classes. This dramatically reduces the size in memory of instances.
- SimpleTagger will no longer calculate span-based F1 metric when `calculate_span_f1` is `False`.
- CPU memory for every worker is now reported in the logs and the metrics. Previously this was only reporting the CPU memory of the master process, and so it was only
  correct in the non-distributed setting.
- To be consistent with PyTorch `IterableDataset`, `AllennlpLazyDataset` no longer implements `__len__()`.
  Previously it would always return 1.
- Removed old tutorials, in favor of [the new AllenNLP Guide](https://guide.allennlp.org)
- Changed the vocabulary loading to consider new lines for Windows/Linux and Mac.

## [v1.0.0rc5](https://github.com/allenai/allennlp/releases/tag/v1.0.0rc5) - 2020-05-26

### Fixed

- Fix bug where `PretrainedTransformerTokenizer` crashed with some transformers (#4267)
- Make `cached_path` work offline.
- Tons of docstring inconsistencies resolved.
- Nightly builds no longer run on forks.
- Distributed training now automatically figures out which worker should see which instances
- A race condition bug in distributed training caused from saving the vocab to file from the master process while other processing might be reading those files.
- Unused dependencies in `setup.py` removed.

### Added

- Additional CI checks to ensure docstrings are consistently formatted.
- Ability to train on CPU with multiple processes by setting `cuda_devices` to a list of negative integers in your training config. For example: `"distributed": {"cuda_devices": [-1, -1]}`. This is mainly to make it easier to test and debug distributed training code..
- Documentation for when parameters don't need config file entries.

### Changed

- The `allennlp test-install` command now just ensures the core submodules can
be imported successfully, and prints out some other useful information such as the version, PyTorch version,
and the number of GPU devices available.
- All of the tests moved from `allennlp/tests` to `tests` at the root level, and
`allennlp/tests/fixtures` moved to `test_fixtures` at the root level. The PyPI source and wheel distributions will no longer include tests and fixtures.

## [v1.0.0rc4](https://github.com/allenai/allennlp/releases/tag/v1.0.0rc4) - 2020-05-14

We first introduced this `CHANGELOG` after release `v1.0.0rc4`, so please refer to the GitHub release
notes for this and earlier releases.<|MERGE_RESOLUTION|>--- conflicted
+++ resolved
@@ -7,13 +7,11 @@
 
 ## Unreleased
 
-<<<<<<< HEAD
 - Added `DeepspeedTrainer` and `FusedLambOptimizer`.
-=======
+
 ### Fixed
 
 - Ensured that `MeanAbsoluteError` always returns a `float` metric value instead of a `Tensor`.
->>>>>>> f8b38075
 
 ### Changed
 
