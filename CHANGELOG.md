# Changelog

All notable changes to this project will be documented in this file.

The format is based on [Keep a Changelog](https://keepachangelog.com/en/1.0.0/),
and this project adheres to [Semantic Versioning](https://semver.org/spec/v2.0.0.html).

## Unreleased

### Added

- Added `ModelUsage` to `ModelCard` class.
- Added a way to specify extra parameters to the predictor in an `allennlp predict` call.

<<<<<<< HEAD
### Changed

- Support spaCy v3
=======
### Fixed

- Fixed a bug where the `MultiProcessDataLoading` would crash when `num_workers > 0`, `start_method = "spawn"`, `max_instances_in_memory not None`, and `batches_per_epoch not None`.
>>>>>>> 4535f5c8

## [v2.0.1](https://github.com/allenai/allennlp/releases/tag/v2.0.1) - 2021-01-29

### Added

- Added `tokenizer_kwargs` and `transformer_kwargs` arguments to `PretrainedTransformerBackbone`

### Changed

- GradientDescentTrainer makes `serialization_dir` when it's instantiated, if it doesn't exist.

### Fixed

- `common.util.sanitize` now handles sets.


## [v2.0.0](https://github.com/allenai/allennlp/releases/tag/v2.0.0) - 2021-01-27

### Added

- The `TrainerCallback` constructor accepts `serialization_dir` provided by `Trainer`. This can be useful for `Logger` callbacks those need to store files in the run directory.
- The `TrainerCallback.on_start()` is fired at the start of the training.
- The `TrainerCallback` event methods now accept `**kwargs`. This may be useful to maintain backwards-compability of callbacks easier in the future. E.g. we may decide to pass the exception/traceback object in case of failure to `on_end()` and this older callbacks may simply ignore the argument instead of raising a `TypeError`.
- Added a `TensorBoardCallback` which wraps the `TensorBoardWriter`.

### Changed

- The `TrainerCallack.on_epoch()` does not fire with `epoch=-1` at the start of the training.
  Instead, `TrainerCallback.on_start()` should be used for these cases.
- `TensorBoardBatchMemoryUsage` is converted from `BatchCallback` into `TrainerCallback`.
- `TrackEpochCallback` is converted from `EpochCallback` into `TrainerCallback`.
- `Trainer` can accept callbacks simply with name `callbacks` instead of `trainer_callbacks`.
- `TensorboardWriter` renamed to `TensorBoardWriter`, and removed as an argument to the `GradientDescentTrainer`.
  In order to enable TensorBoard logging during training, you should utilize the `TensorBoardCallback` instead.

### Removed

- Removed `EpochCallback`, `BatchCallback` in favour of `TrainerCallback`.
  The metaclass-wrapping implementation is removed as well.
- Removed the `tensorboard_writer` parameter to `GradientDescentTrainer`. You should use the `TensorBoardCallback` now instead.

### Fixed

- Now Trainer always fires `TrainerCallback.on_end()` so all the resources can be cleaned up properly.
- Fixed the misspelling, changed `TensoboardBatchMemoryUsage` to `TensorBoardBatchMemoryUsage`.
- We set a value to `epoch` so in case of firing `TrainerCallback.on_end()` the variable is bound.
  This could have lead to an error in case of trying to recover a run after it was finished training.


## [v2.0.0rc1](https://github.com/allenai/allennlp/releases/tag/v2.0.0rc1) - 2021-01-21

### Added

- Added `TensorCache` class for caching tensors on disk
- Added abstraction and concrete implementation for image loading
- Added abstraction and concrete implementation for `GridEmbedder`
- Added abstraction and demo implementation for an image augmentation module.
- Added abstraction and concrete implementation for region detectors.
- A new high-performance default `DataLoader`: `MultiProcessDataLoading`.
- A `MultiTaskModel` and abstractions to use with it, including `Backbone` and `Head`.  The
  `MultiTaskModel` first runs its inputs through the `Backbone`, then passes the result (and
  whatever other relevant inputs it got) to each `Head` that's in use.
- A `MultiTaskDataLoader`, with a corresponding `MultiTaskDatasetReader`, and a couple of new
  configuration objects: `MultiTaskEpochSampler` (for deciding what proportion to sample from each
  dataset at every epoch) and a `MultiTaskScheduler` (for ordering the instances within an epoch).
- Transformer toolkit to plug and play with modular components of transformer architectures.
- Added a command to count the number of instances we're going to be training with
- Added a `FileLock` class to `common.file_utils`. This is just like the `FileLock` from the `filelock` library, except that
  it adds an optional flag `read_only_ok: bool`, which when set to `True` changes the behavior so that a warning will be emitted
  instead of an exception when lacking write permissions on an existing file lock.
  This makes it possible to use the `FileLock` class on a read-only file system.
- Added a new learning rate scheduler: `CombinedLearningRateScheduler`. This can be used to combine different LR schedulers, using one after the other.
- Added an official CUDA 10.1 Docker image.
- Moving `ModelCard` and `TaskCard` abstractions into the main repository.
- Added a util function `allennlp.nn.util.dist_reduce(...)` for handling distributed reductions.
  This is especially useful when implementing a distributed `Metric`.
- Added a `FileLock` class to `common.file_utils`. This is just like the `FileLock` from the `filelock` library, except that
  it adds an optional flag `read_only_ok: bool`, which when set to `True` changes the behavior so that a warning will be emitted
  instead of an exception when lacking write permissions on an existing file lock.
  This makes it possible to use the `FileLock` class on a read-only file system.
- Added a new learning rate scheduler: `CombinedLearningRateScheduler`. This can be used to combine different LR schedulers, using one after the other.
- Moving `ModelCard` and `TaskCard` abstractions into the main repository.

### Changed

- `DatasetReader`s are now always lazy. This means there is no `lazy` parameter in the base
  class, and the `_read()` method should always be a generator.
- The `DataLoader` now decides whether to load instances lazily or not.
  With the `PyTorchDataLoader` this is controlled with the `lazy` parameter, but with
  the `MultiProcessDataLoading` this is controlled by the `max_instances_in_memory` setting.
- `ArrayField` is now called `TensorField`, and implemented in terms of torch tensors, not numpy.
- Improved `nn.util.move_to_device` function by avoiding an unnecessary recursive check for tensors and
  adding a `non_blocking` optional argument, which is the same argument as in `torch.Tensor.to()`.
- If you are trying to create a heterogeneous batch, you now get a better error message.
- Readers using the new vision features now explicitly log how they are featurizing images.
- `master_addr` and `master_port` renamed to `primary_addr` and `primary_port`, respectively.
- `is_master` parameter for training callbacks renamed to `is_primary`.
- `master` branch renamed to `main`
- Torch version bumped to 1.7.1 in Docker images.
- 'master' branch renamed to 'main'
- Torch version bumped to 1.7.1 in Docker images.

### Removed

- Removed `nn.util.has_tensor`.

### Fixed

- The `build-vocab` command no longer crashes when the resulting vocab file is
  in the current working directory.
- VQA models now use the `vqa_score` metric for early stopping. This results in
  much better scores.
- Fixed typo with `LabelField` string representation: removed trailing apostrophe.
- `Vocabulary.from_files` and `cached_path` will issue a warning, instead of failing, when a lock on an existing resource
  can't be acquired because the file system is read-only.
- `TrackEpochCallback` is now a `EpochCallback`.


## [v1.3.0](https://github.com/allenai/allennlp/releases/tag/v1.3.0) - 2020-12-15

### Added

- Added links to source code in docs.
- Added `get_embedding_layer` and `get_text_field_embedder` to the `Predictor` class; to specify embedding layers for non-AllenNLP models.
- Added [Gaussian Error Linear Unit (GELU)](https://pytorch.org/docs/stable/generated/torch.nn.GELU.html) as an Activation.

### Changed

- Renamed module `allennlp.data.tokenizers.token` to `allennlp.data.tokenizers.token_class` to avoid
  [this bug](https://github.com/allenai/allennlp/issues/4819).
- `transformers` dependency updated to version 4.0.1.

### Fixed

- Fixed a lot of instances where tensors were first created and then sent to a device
  with `.to(device)`. Instead, these tensors are now created directly on the target device.
- Fixed issue with `GradientDescentTrainer` when constructed with `validation_data_loader=None` and `learning_rate_scheduler!=None`.
- Fixed a bug when removing all handlers in root logger.
- `ShardedDatasetReader` now inherits parameters from `base_reader` when required.
- Fixed an issue in `FromParams` where parameters in the `params` object used to a construct a class
  were not passed to the constructor if the value of the parameter was equal to the default value.
  This caused bugs in some edge cases where a subclass that takes `**kwargs` needs to inspect
  `kwargs` before passing them to its superclass.
- Improved the band-aid solution for segmentation faults and the "ImportError: dlopen: cannot load any more object with static TLS"
  by adding a `transformers` import.
- Added safety checks for extracting tar files
- Turned superfluous warning to info when extending the vocab in the embedding matrix, if no pretrained file was provided


## [v1.2.2](https://github.com/allenai/allennlp/releases/tag/v1.2.2) - 2020-11-17

### Added

- Added Docker builds for other torch-supported versions of CUDA.
- Adds [`allennlp-semparse`](https://github.com/allenai/allennlp-semparse) as an official, default plugin.

### Fixed

- `GumbelSampler` now sorts the beams by their true log prob.


## [v1.2.1](https://github.com/allenai/allennlp/releases/tag/v1.2.1) - 2020-11-10

### Added

- Added an optional `seed` parameter to `ModelTestCase.set_up_model` which sets the random
  seed for `random`, `numpy`, and `torch`.
- Added support for a global plugins file at `~/.allennlp/plugins`.
- Added more documentation about plugins.
- Added sampler class and parameter in beam search for non-deterministic search, with several
  implementations, including `MultinomialSampler`, `TopKSampler`, `TopPSampler`, and
  `GumbelSampler`. Utilizing `GumbelSampler` will give [Stochastic Beam Search](https://api.semanticscholar.org/CorpusID:76662039).

### Changed

- Pass batch metrics to `BatchCallback`.

### Fixed

- Fixed a bug where forward hooks were not cleaned up with saliency interpreters if there
  was an exception.
- Fixed the computation of saliency maps in the Interpret code when using mismatched indexing.
  Previously, we would compute gradients from the top of the transformer, after aggregation from
  wordpieces to tokens, which gives results that are not very informative.  Now, we compute gradients
  with respect to the embedding layer, and aggregate wordpieces to tokens separately.
- Fixed the heuristics for finding embedding layers in the case of RoBERTa. An update in the
  `transformers` library broke our old heuristic.
- Fixed typo with registered name of ROUGE metric. Previously was `rogue`, fixed to `rouge`.
- Fixed default masks that were erroneously created on the CPU even when a GPU is available.
- Fixed pretrained embeddings for transformers that don't use end tokens.
- Fixed the transformer tokenizer cache when the tokenizers are initialized with custom kwargs.


## [v1.2.0](https://github.com/allenai/allennlp/releases/tag/v1.2.0) - 2020-10-29

### Changed

- Enforced stricter typing requirements around the use of `Optional[T]` types.
- Changed the behavior of `Lazy` types in `from_params` methods. Previously, if you defined a `Lazy` parameter like
  `foo: Lazy[Foo] = None` in a custom `from_params` classmethod, then `foo` would actually never be `None`.
  This behavior is now different. If no params were given for `foo`, it will be `None`.
  You can also now set default values for foo like `foo: Lazy[Foo] = Lazy(Foo)`.
  Or, if you want you want a default value but also want to allow for `None` values, you can
  write it like this: `foo: Optional[Lazy[Foo]] = Lazy(Foo)`.
- Added support for PyTorch version 1.7.

### Fixed

- Made it possible to instantiate `TrainerCallback` from config files.
- Fixed the remaining broken internal links in the API docs.
- Fixed a bug where Hotflip would crash with a model that had multiple TokenIndexers and the input
  used rare vocabulary items.
- Fixed a bug where `BeamSearch` would fail if `max_steps` was equal to 1.
- Fixed `BasicTextFieldEmbedder` to not raise ConfigurationError if it has embedders that are empty and not in input


## [v1.2.0rc1](https://github.com/allenai/allennlp/releases/tag/v1.2.0rc1) - 2020-10-22

### Added

- Added a warning when `batches_per_epoch` for the validation data loader is inherited from
  the train data loader.
- Added a `build-vocab` subcommand that can be used to build a vocabulary from a training config file.
- Added `tokenizer_kwargs` argument to `PretrainedTransformerMismatchedIndexer`.
- Added `tokenizer_kwargs` and `transformer_kwargs` arguments to `PretrainedTransformerMismatchedEmbedder`.
- Added official support for Python 3.8.
- Added a script: `scripts/release_notes.py`, which automatically prepares markdown release notes from the
  CHANGELOG and commit history.
- Added a flag `--predictions-output-file` to the `evaluate` command, which tells AllenNLP to write the
  predictions from the given dataset to the file as JSON lines.
- Added the ability to ignore certain missing keys when loading a model from an archive. This is done
  by adding a class-level variable called `authorized_missing_keys` to any PyTorch module that a `Model` uses.
  If defined, `authorized_missing_keys` should be a list of regex string patterns.
- Added `FBetaMultiLabelMeasure`, a multi-label Fbeta metric. This is a subclass of the existing `FBetaMeasure`.
- Added ability to pass additional key word arguments to `cached_transformers.get()`, which will be passed on to `AutoModel.from_pretrained()`.
- Added an `overrides` argument to `Predictor.from_path()`.
- Added a `cached-path` command.
- Added a function `inspect_cache` to `common.file_utils` that prints useful information about the cache. This can also
  be used from the `cached-path` command with `allennlp cached-path --inspect`.
- Added a function `remove_cache_entries` to `common.file_utils` that removes any cache entries matching the given
  glob patterns. This can used from the `cached-path` command with `allennlp cached-path --remove some-files-*`.
- Added logging for the main process when running in distributed mode.
- Added a `TrainerCallback` object to support state sharing between batch and epoch-level training callbacks.
- Added support for .tar.gz in PretrainedModelInitializer.
- Made `BeamSearch` instantiable `from_params`.
- Pass `serialization_dir` to `Model` and `DatasetReader`.
- Added an optional `include_in_archive` parameter to the top-level of configuration files. When specified, `include_in_archive` should be a list of paths relative to the serialization directory which will be bundled up with the final archived model from a training run.

### Changed

- Subcommands that don't require plugins will no longer cause plugins to be loaded or have an `--include-package` flag.
- Allow overrides to be JSON string or `dict`.
- `transformers` dependency updated to version 3.1.0.
- When `cached_path` is called on a local archive with `extract_archive=True`, the archive is now extracted into a unique subdirectory of the cache root instead of a subdirectory of the archive's directory. The extraction directory is also unique to the modification time of the archive, so if the file changes, subsequent calls to `cached_path` will know to re-extract the archive.
- Removed the `truncation_strategy` parameter to `PretrainedTransformerTokenizer`. The way we're calling the tokenizer, the truncation strategy takes no effect anyways.
- Don't use initializers when loading a model, as it is not needed.
- Distributed training will now automatically search for a local open port if the `master_port` parameter is not provided.
- In training, save model weights before evaluation.
- `allennlp.common.util.peak_memory_mb` renamed to `peak_cpu_memory`, and `allennlp.common.util.gpu_memory_mb` renamed to `peak_gpu_memory`,
  and they both now return the results in bytes as integers. Also, the `peak_gpu_memory` function now utilizes PyTorch functions to find the memory
  usage instead of shelling out to the `nvidia-smi` command. This is more efficient and also more accurate because it only takes
  into account the tensor allocations of the current PyTorch process.
- Make sure weights are first loaded to the cpu when using PretrainedModelInitializer, preventing wasted GPU memory.
- Load dataset readers in `load_archive`.
- Updated `AllenNlpTestCase` docstring to remove reference to `unittest.TestCase`

### Removed

- Removed `common.util.is_master` function.

### Fixed

- Fix CUDA/CPU device mismatch bug during distributed training for categorical accuracy metric.
- Fixed a bug where the reported `batch_loss` metric was incorrect when training with gradient accumulation.
- Class decorators now displayed in API docs.
- Fixed up the documentation for the `allennlp.nn.beam_search` module.
- Ignore `*args` when constructing classes with `FromParams`.
- Ensured some consistency in the types of the values that metrics return.
- Fix a PyTorch warning by explicitly providing the `as_tuple` argument (leaving
  it as its default value of `False`) to `Tensor.nonzero()`.
- Remove temporary directory when extracting model archive in `load_archive`
  at end of function rather than via `atexit`.
- Fixed a bug where using `cached_path()` offline could return a cached resource's lock file instead
  of the cache file.
- Fixed a bug where `cached_path()` would fail if passed a `cache_dir` with the user home shortcut `~/`.
- Fixed a bug in our doc building script where markdown links did not render properly
  if the "href" part of the link (the part inside the `()`) was on a new line.
- Changed how gradients are zeroed out with an optimization. See [this video from NVIDIA](https://www.youtube.com/watch?v=9mS1fIYj1So)
  at around the 9 minute mark.
- Fixed a bug where parameters to a `FromParams` class that are dictionaries wouldn't get logged
  when an instance is instantiated `from_params`.
- Fixed a bug in distributed training where the vocab would be saved from every worker, when it should have been saved by only the local master process.
- Fixed a bug in the calculation of rouge metrics during distributed training where the total sequence count was not being aggregated across GPUs.
- Fixed `allennlp.nn.util.add_sentence_boundary_token_ids()` to use `device` parameter of input tensor.
- Be sure to close the TensorBoard writer even when training doesn't finish.
- Fixed the docstring for `PyTorchSeq2VecWrapper`.
- Fixed a bug in the cnn_encoder where activations involving masked tokens could be picked up by the max
- Fix intra word tokenization for `PretrainedTransformerTokenizer` when disabling fast tokenizer.


## [v1.1.0](https://github.com/allenai/allennlp/releases/tag/v1.1.0) - 2020-09-08

### Fixed

- Fixed handling of some edge cases when constructing classes with `FromParams` where the class
  accepts `**kwargs`.
- Fixed division by zero error when there are zero-length spans in the input to a
  `PretrainedTransformerMismatchedIndexer`.
- Improved robustness of `cached_path` when extracting archives so that the cache won't be corrupted
  if a failure occurs during extraction.
- Fixed a bug with the `average` and `evalb_bracketing_score` metrics in distributed training.

### Added

- `Predictor.capture_model_internals()` now accepts a regex specifying which modules to capture.


## [v1.1.0rc4](https://github.com/allenai/allennlp/releases/tag/v1.1.0rc4) - 2020-08-20

### Added

- Added a workflow to GitHub Actions that will automatically close unassigned stale issues and
  ping the assignees of assigned stale issues.

### Fixed

- Fixed a bug in distributed metrics that caused nan values due to repeated addition of an accumulated variable.

## [v1.1.0rc3](https://github.com/allenai/allennlp/releases/tag/v1.1.0rc3) - 2020-08-12

### Fixed

- Fixed how truncation was handled with `PretrainedTransformerTokenizer`.
  Previously, if `max_length` was set to `None`, the tokenizer would still do truncation if the
  transformer model had a default max length in its config.
  Also, when `max_length` was set to a non-`None` value, several warnings would appear
  for certain transformer models around the use of the `truncation` parameter.
- Fixed evaluation of all metrics when using distributed training.
- Added a `py.typed` marker. Fixed type annotations in `allennlp.training.util`.
- Fixed problem with automatically detecting whether tokenization is necessary.
  This affected primarily the Roberta SST model.
- Improved help text for using the --overrides command line flag.


## [v1.1.0rc2](https://github.com/allenai/allennlp/releases/tag/v1.1.0rc2) - 2020-07-31

### Changed

- Upgraded PyTorch requirement to 1.6.
- Replaced the NVIDIA Apex AMP module with torch's native AMP module. The default trainer (`GradientDescentTrainer`)
  now takes a `use_amp: bool` parameter instead of the old `opt_level: str` parameter.

### Fixed

- Removed unnecessary warning about deadlocks in `DataLoader`.
- Fixed testing models that only return a loss when they are in training mode.
- Fixed a bug in `FromParams` that caused silent failure in case of the parameter type being `Optional[Union[...]]`.
- Fixed a bug where the program crashes if `evaluation_data_loader` is a `AllennlpLazyDataset`.

### Added

- Added the option to specify `requires_grad: false` within an optimizer's parameter groups.
- Added the `file-friendly-logging` flag back to the `train` command. Also added this flag to the `predict`, `evaluate`, and `find-learning-rate` commands.
- Added an `EpochCallback` to track current epoch as a model class member.
- Added the option to enable or disable gradient checkpointing for transformer token embedders via boolean parameter `gradient_checkpointing`.

### Removed

- Removed the `opt_level` parameter to `Model.load` and `load_archive`. In order to use AMP with a loaded
  model now, just run the model's forward pass within torch's [`autocast`](https://pytorch.org/docs/stable/amp.html#torch.cuda.amp.autocast)
  context.

## [v1.1.0rc1](https://github.com/allenai/allennlp/releases/tag/v1.1.0rc1) - 2020-07-14

### Fixed

- Reduced the amount of log messages produced by `allennlp.common.file_utils`.
- Fixed a bug where `PretrainedTransformerEmbedder` parameters appeared to be trainable
  in the log output even when `train_parameters` was set to `False`.
- Fixed a bug with the sharded dataset reader where it would only read a fraction of the instances
  in distributed training.
- Fixed checking equality of `TensorField`s.
- Fixed a bug where `NamespaceSwappingField` did not work correctly with `.empty_field()`.
- Put more sensible defaults on the `huggingface_adamw` optimizer.
- Simplified logging so that all logging output always goes to one file.
- Fixed interaction with the python command line debugger.
- Log the grad norm properly even when we're not clipping it.
- Fixed a bug where `PretrainedModelInitializer` fails to initialize a model with a 0-dim tensor
- Fixed a bug with the layer unfreezing schedule of the `SlantedTriangular` learning rate scheduler.
- Fixed a regression with logging in the distributed setting. Only the main worker should write log output to the terminal.
- Pinned the version of boto3 for package managers (e.g. poetry).
- Fixed issue #4330 by updating the `tokenizers` dependency.
- Fixed a bug in `TextClassificationPredictor` so that it passes tokenized inputs to the `DatasetReader`
  in case it does not have a tokenizer.
- `reg_loss` is only now returned for models that have some regularization penalty configured.
- Fixed a bug that prevented `cached_path` from downloading assets from GitHub releases.
- Fixed a bug that erroneously increased last label's false positive count in calculating fbeta metrics.
- `Tqdm` output now looks much better when the output is being piped or redirected.
- Small improvements to how the API documentation is rendered.
- Only show validation progress bar from main process in distributed training.

### Added

- Adjust beam search to support multi-layer decoder.
- A method to ModelTestCase for running basic model tests when you aren't using config files.
- Added some convenience methods for reading files.
- Added an option to `file_utils.cached_path` to automatically extract archives.
- Added the ability to pass an archive file instead of a local directory to `Vocab.from_files`.
- Added the ability to pass an archive file instead of a glob to `ShardedDatasetReader`.
- Added a new `"linear_with_warmup"` learning rate scheduler.
- Added a check in `ShardedDatasetReader` that ensures the base reader doesn't implement manual
  distributed sharding itself.
- Added an option to `PretrainedTransformerEmbedder` and `PretrainedTransformerMismatchedEmbedder` to use a
  scalar mix of all hidden layers from the transformer model instead of just the last layer. To utilize
  this, just set `last_layer_only` to `False`.
- `cached_path()` can now read files inside of archives.
- Training metrics now include `batch_loss` and `batch_reg_loss` in addition to aggregate loss across number of batches.

### Changed

- Not specifying a `cuda_device` now automatically determines whether to use a GPU or not.
- Discovered plugins are logged so you can see what was loaded.
- `allennlp.data.DataLoader` is now an abstract registrable class. The default implementation
remains the same, but was renamed to `allennlp.data.PyTorchDataLoader`.
- `BertPooler` can now unwrap and re-wrap extra dimensions if necessary.
- New `transformers` dependency. Only version >=3.0 now supported.

## [v1.0.0](https://github.com/allenai/allennlp/releases/tag/v1.0.0) - 2020-06-16

### Fixed

- Lazy dataset readers now work correctly with multi-process data loading.
- Fixed race conditions that could occur when using a dataset cache.

### Added

- A bug where where all datasets would be loaded for vocab creation even if not needed.
- A parameter to the `DatasetReader` class: `manual_multi_process_sharding`. This is similar
  to the `manual_distributed_sharding` parameter, but applies when using a multi-process
  `DataLoader`.

## [v1.0.0rc6](https://github.com/allenai/allennlp/releases/tag/v1.0.0rc6) - 2020-06-11

### Fixed

- A bug where `TextField`s could not be duplicated since some tokenizers cannot be deep-copied.
  See https://github.com/allenai/allennlp/issues/4270.
- Our caching mechanism had the potential to introduce race conditions if multiple processes
  were attempting to cache the same file at once. This was fixed by using a lock file tied to each
  cached file.
- `get_text_field_mask()` now supports padding indices that are not `0`.
- A bug where `predictor.get_gradients()` would return an empty dictionary if an embedding layer had trainable set to false
- Fixes `PretrainedTransformerMismatchedIndexer` in the case where a token consists of zero word pieces.
- Fixes a bug when using a lazy dataset reader that results in a `UserWarning` from PyTorch being printed at
  every iteration during training.
- Predictor names were inconsistently switching between dashes and underscores. Now they all use underscores.
- `Predictor.from_path` now automatically loads plugins (unless you specify `load_plugins=False`) so
  that you don't have to manually import a bunch of modules when instantiating predictors from
  an archive path.
- `allennlp-server` automatically found as a plugin once again.

### Added

- A `duplicate()` method on `Instance`s and `Field`s, to be used instead of `copy.deepcopy()`
- A batch sampler that makes sure each batch contains approximately the same number of tokens (`MaxTokensBatchSampler`)
- Functions to turn a sequence of token indices back into tokens
- The ability to use Huggingface encoder/decoder models as token embedders
- Improvements to beam search
- ROUGE metric
- Polynomial decay learning rate scheduler
- A `BatchCallback` for logging CPU and GPU memory usage to tensorboard. This is mainly for debugging
  because using it can cause a significant slowdown in training.
- Ability to run pretrained transformers as an embedder without training the weights
- Add Optuna Integrated badge to README.md

### Changed

- Similar to our caching mechanism, we introduced a lock file to the vocab to avoid race
  conditions when saving/loading the vocab from/to the same serialization directory in different processes.
- Changed the `Token`, `Instance`, and `Batch` classes along with all `Field` classes to "slots" classes. This dramatically reduces the size in memory of instances.
- SimpleTagger will no longer calculate span-based F1 metric when `calculate_span_f1` is `False`.
- CPU memory for every worker is now reported in the logs and the metrics. Previously this was only reporting the CPU memory of the master process, and so it was only
  correct in the non-distributed setting.
- To be consistent with PyTorch `IterableDataset`, `AllennlpLazyDataset` no longer implements `__len__()`.
  Previously it would always return 1.
- Removed old tutorials, in favor of [the new AllenNLP Guide](https://guide.allennlp.org)
- Changed the vocabulary loading to consider new lines for Windows/Linux and Mac.

## [v1.0.0rc5](https://github.com/allenai/allennlp/releases/tag/v1.0.0rc5) - 2020-05-26

### Fixed

- Fix bug where `PretrainedTransformerTokenizer` crashed with some transformers (#4267)
- Make `cached_path` work offline.
- Tons of docstring inconsistencies resolved.
- Nightly builds no longer run on forks.
- Distributed training now automatically figures out which worker should see which instances
- A race condition bug in distributed training caused from saving the vocab to file from the master process while other processing might be reading those files.
- Unused dependencies in `setup.py` removed.

### Added

- Additional CI checks to ensure docstrings are consistently formatted.
- Ability to train on CPU with multiple processes by setting `cuda_devices` to a list of negative integers in your training config. For example: `"distributed": {"cuda_devices": [-1, -1]}`. This is mainly to make it easier to test and debug distributed training code..
- Documentation for when parameters don't need config file entries.

### Changed

- The `allennlp test-install` command now just ensures the core submodules can
be imported successfully, and prints out some other useful information such as the version, PyTorch version,
and the number of GPU devices available.
- All of the tests moved from `allennlp/tests` to `tests` at the root level, and
`allennlp/tests/fixtures` moved to `test_fixtures` at the root level. The PyPI source and wheel distributions will no longer include tests and fixtures.

## [v1.0.0rc4](https://github.com/allenai/allennlp/releases/tag/v1.0.0rc4) - 2020-05-14

We first introduced this `CHANGELOG` after release `v1.0.0rc4`, so please refer to the GitHub release
notes for this and earlier releases.<|MERGE_RESOLUTION|>--- conflicted
+++ resolved
@@ -12,15 +12,13 @@
 - Added `ModelUsage` to `ModelCard` class.
 - Added a way to specify extra parameters to the predictor in an `allennlp predict` call.
 
-<<<<<<< HEAD
 ### Changed
 
 - Support spaCy v3
-=======
+
 ### Fixed
 
 - Fixed a bug where the `MultiProcessDataLoading` would crash when `num_workers > 0`, `start_method = "spawn"`, `max_instances_in_memory not None`, and `batches_per_epoch not None`.
->>>>>>> 4535f5c8
 
 ## [v2.0.1](https://github.com/allenai/allennlp/releases/tag/v2.0.1) - 2021-01-29
 
