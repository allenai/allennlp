--- conflicted
+++ resolved
@@ -7,15 +7,13 @@
 
 ## Unreleased
 
-<<<<<<< HEAD
 ### Changed
 
 - Use `dist_reduce_sum` in distributed metrics.
-=======
+
 ### Added
 
 - Added `TaskSuite` base class and command line functionality for running [`checklist`](https://github.com/marcotcr/checklist) test suites, along with implementations for `SentimentAnalysisSuite`, `QuestionAnsweringSuite`, and `TextualEntailmentSuite`. These can be found in the `allennlp.sanity_checks.task_checklists` module.
->>>>>>> 10400e02
 
 
 ## [v2.4.0](https://github.com/allenai/allennlp/releases/tag/v2.4.0) - 2021-04-22
