# Changelog

All notable changes to this project will be documented in this file.

The format is based on [Keep a Changelog](https://keepachangelog.com/en/1.0.0/),
and this project adheres to [Semantic Versioning](https://semver.org/spec/v2.0.0.html).

## Unreleased

## [v1.1.0rc2](https://github.com/allenai/allennlp/releases/tag/v1.1.0rc2) - 2020-07-31

### Changed

- Upgraded PyTorch requirement to 1.6.
- Replaced the NVIDIA Apex AMP module with torch's native AMP module. The default trainer (`GradientDescentTrainer`)
  now takes a `use_amp: bool` parameter instead of the old `opt_level: str` parameter.

### Fixed

- Removed unnecessary warning about deadlocks in `DataLoader`.
- Fixed testing models that only return a loss when they are in training mode.
- Fixed a bug in `FromParams` that caused silent failure in case of the parameter type being `Optional[Union[...]]`.
<<<<<<< HEAD
- Changed the evaluation of metrics in the distributed setting to metric-specific logic rather than default averaging.
=======
- Fixed a bug where the program crashes if `evaluation_data_loader` is a `AllennlpLazyDataset`.
>>>>>>> 9209bc91

### Added

- Added the option to specify `requires_grad: false` within an optimizer's parameter groups.
- Added the `file-friendly-logging` flag back to the `train` command. Also added this flag to the `predict`, `evaluate`, and `find-learning-rate` commands.

### Removed

- Removed the `opt_level` parameter to `Model.load` and `load_archive`. In order to use AMP with a loaded
  model now, just run the model's forward pass within torch's [`autocast`](https://pytorch.org/docs/stable/amp.html#torch.cuda.amp.autocast)
  context.

## [v1.1.0rc1](https://github.com/allenai/allennlp/releases/tag/v1.1.0rc1) - 2020-07-14

### Fixed

- Reduced the amount of log messages produced by `allennlp.common.file_utils`.
- Fixed a bug where `PretrainedTransformerEmbedder` parameters appeared to be trainable
  in the log output even when `train_parameters` was set to `False`.
- Fixed a bug with the sharded dataset reader where it would only read a fraction of the instances
  in distributed training.
- Fixed checking equality of `ArrayField`s.
- Fixed a bug where `NamespaceSwappingField` did not work correctly with `.empty_field()`.
- Put more sensible defaults on the `huggingface_adamw` optimizer.
- Simplified logging so that all logging output always goes to one file.
- Fixed interaction with the python command line debugger.
- Log the grad norm properly even when we're not clipping it.
- Fixed a bug where `PretrainedModelInitializer` fails to initialize a model with a 0-dim tensor
- Fixed a bug with the layer unfreezing schedule of the `SlantedTriangular` learning rate scheduler.
- Fixed a regression with logging in the distributed setting. Only the main worker should write log output to the terminal.
- Pinned the version of boto3 for package managers (e.g. poetry).
- Fixed issue #4330 by updating the `tokenizers` dependency.
- Fixed a bug in `TextClassificationPredictor` so that it passes tokenized inputs to the `DatasetReader`
  in case it does not have a tokenizer.
- `reg_loss` is only now returned for models that have some regularization penalty configured.
- Fixed a bug that prevented `cached_path` from downloading assets from GitHub releases.
- Fixed a bug that erroneously increased last label's false positive count in calculating fbeta metrics.
- `Tqdm` output now looks much better when the output is being piped or redirected.
- Small improvements to how the API documentation is rendered.
- Only show validation progress bar from main process in distributed training.

### Added

- Adjust beam search to support multi-layer decoder.
- A method to ModelTestCase for running basic model tests when you aren't using config files.
- Added some convenience methods for reading files.
- Added an option to `file_utils.cached_path` to automatically extract archives.
- Added the ability to pass an archive file instead of a local directory to `Vocab.from_files`.
- Added the ability to pass an archive file instead of a glob to `ShardedDatasetReader`.
- Added a new `"linear_with_warmup"` learning rate scheduler.
- Added a check in `ShardedDatasetReader` that ensures the base reader doesn't implement manual
  distributed sharding itself.
- Added an option to `PretrainedTransformerEmbedder` and `PretrainedTransformerMismatchedEmbedder` to use a
  scalar mix of all hidden layers from the transformer model instead of just the last layer. To utilize
  this, just set `last_layer_only` to `False`.
- `cached_path()` can now read files inside of archives.
- Training metrics now include `batch_loss` and `batch_reg_loss` in addition to aggregate loss across number of batches.

### Changed

- Not specifying a `cuda_device` now automatically determines whether to use a GPU or not.
- Discovered plugins are logged so you can see what was loaded.
- `allennlp.data.DataLoader` is now an abstract registrable class. The default implementation
remains the same, but was renamed to `allennlp.data.PyTorchDataLoader`.
- `BertPooler` can now unwrap and re-wrap extra dimensions if necessary.
- New `transformers` dependency. Only version >=3.0 now supported.

## [v1.0.0](https://github.com/allenai/allennlp/releases/tag/v1.0.0) - 2020-06-16

### Fixed

- Lazy dataset readers now work correctly with multi-process data loading.
- Fixed race conditions that could occur when using a dataset cache.

### Added

- A bug where where all datasets would be loaded for vocab creation even if not needed.
- A parameter to the `DatasetReader` class: `manual_multi_process_sharding`. This is similar
  to the `manual_distributed_sharding` parameter, but applies when using a multi-process
  `DataLoader`.

## [v1.0.0rc6](https://github.com/allenai/allennlp/releases/tag/v1.0.0rc6) - 2020-06-11

### Fixed

- A bug where `TextField`s could not be duplicated since some tokenizers cannot be deep-copied.
  See https://github.com/allenai/allennlp/issues/4270.
- Our caching mechanism had the potential to introduce race conditions if multiple processes
  were attempting to cache the same file at once. This was fixed by using a lock file tied to each
  cached file.
- `get_text_field_mask()` now supports padding indices that are not `0`.
- A bug where `predictor.get_gradients()` would return an empty dictionary if an embedding layer had trainable set to false
- Fixes `PretrainedTransformerMismatchedIndexer` in the case where a token consists of zero word pieces.
- Fixes a bug when using a lazy dataset reader that results in a `UserWarning` from PyTorch being printed at
  every iteration during training.
- Predictor names were inconsistently switching between dashes and underscores. Now they all use underscores.
- `Predictor.from_path` now automatically loads plugins (unless you specify `load_plugins=False`) so
  that you don't have to manually import a bunch of modules when instantiating predictors from
  an archive path.
- `allennlp-server` automatically found as a plugin once again.

### Added

- A `duplicate()` method on `Instance`s and `Field`s, to be used instead of `copy.deepcopy()`
- A batch sampler that makes sure each batch contains approximately the same number of tokens (`MaxTokensBatchSampler`)
- Functions to turn a sequence of token indices back into tokens
- The ability to use Huggingface encoder/decoder models as token embedders
- Improvements to beam search
- ROUGE metric
- Polynomial decay learning rate scheduler
- A `BatchCallback` for logging CPU and GPU memory usage to tensorboard. This is mainly for debugging
  because using it can cause a significant slowdown in training.
- Ability to run pretrained transformers as an embedder without training the weights
- Add Optuna Integrated badge to README.md

### Changed

- Similar to our caching mechanism, we introduced a lock file to the vocab to avoid race
  conditions when saving/loading the vocab from/to the same serialization directory in different processes.
- Changed the `Token`, `Instance`, and `Batch` classes along with all `Field` classes to "slots" classes. This dramatically reduces the size in memory of instances.
- SimpleTagger will no longer calculate span-based F1 metric when `calculate_span_f1` is `False`.
- CPU memory for every worker is now reported in the logs and the metrics. Previously this was only reporting the CPU memory of the master process, and so it was only
  correct in the non-distributed setting.
- To be consistent with PyTorch `IterableDataset`, `AllennlpLazyDataset` no longer implements `__len__()`.
  Previously it would always return 1.
- Removed old tutorials, in favor of [the new AllenNLP Guide](https://guide.allennlp.org)
- Changed the vocabulary loading to consider new lines for Windows/Linux and Mac.

## [v1.0.0rc5](https://github.com/allenai/allennlp/releases/tag/v1.0.0rc5) - 2020-05-26

### Fixed

- Fix bug where `PretrainedTransformerTokenizer` crashed with some transformers (#4267)
- Make `cached_path` work offline.
- Tons of docstring inconsistencies resolved.
- Nightly builds no longer run on forks.
- Distributed training now automatically figures out which worker should see which instances
- A race condition bug in distributed training caused from saving the vocab to file from the master process while other processing might be reading those files.
- Unused dependencies in `setup.py` removed.

### Added

- Additional CI checks to ensure docstrings are consistently formatted.
- Ability to train on CPU with multiple processes by setting `cuda_devices` to a list of negative integers in your training config. For example: `"distributed": {"cuda_devices": [-1, -1]}`. This is mainly to make it easier to test and debug distributed training code..
- Documentation for when parameters don't need config file entries.

### Changed

- The `allennlp test-install` command now just ensures the core submodules can
be imported successfully, and prints out some other useful information such as the version, PyTorch version,
and the number of GPU devices available.
- All of the tests moved from `allennlp/tests` to `tests` at the root level, and
`allennlp/tests/fixtures` moved to `test_fixtures` at the root level. The PyPI source and wheel distributions will no longer include tests and fixtures.

## [v1.0.0rc4](https://github.com/allenai/allennlp/releases/tag/v1.0.0rc4) - 2020-05-14

We first introduced this `CHANGELOG` after release `v1.0.0rc4`, so please refer to the GitHub release
notes for this and earlier releases.<|MERGE_RESOLUTION|>--- conflicted
+++ resolved
@@ -20,11 +20,8 @@
 - Removed unnecessary warning about deadlocks in `DataLoader`.
 - Fixed testing models that only return a loss when they are in training mode.
 - Fixed a bug in `FromParams` that caused silent failure in case of the parameter type being `Optional[Union[...]]`.
-<<<<<<< HEAD
+- Fixed a bug where the program crashes if `evaluation_data_loader` is a `AllennlpLazyDataset`.
 - Changed the evaluation of metrics in the distributed setting to metric-specific logic rather than default averaging.
-=======
-- Fixed a bug where the program crashes if `evaluation_data_loader` is a `AllennlpLazyDataset`.
->>>>>>> 9209bc91
 
 ### Added
 
