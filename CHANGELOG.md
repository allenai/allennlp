# Changelog

All notable changes to this project will be documented in this file.

The format is based on [Keep a Changelog](https://keepachangelog.com/en/1.0.0/),
and this project adheres to [Semantic Versioning](https://semver.org/spec/v2.0.0.html).

## [v2.1.0](https://github.com/allenai/allennlp/releases/tag/v2.1.0) - 2021-02-24

### Changed

- `coding_scheme` parameter is now deprecated in `Conll2003DatasetReader`, please use `convert_to_coding_scheme` instead.
- Support spaCy v3

### Added

- Added `ModelUsage` to `ModelCard` class.
- Added a way to specify extra parameters to the predictor in an `allennlp predict` call.
- Added a way to initialize a `Vocabulary` from transformers models.
<<<<<<< HEAD
- Added `NormalizationBiasVerification` and `SanityCheckCallback` for model sanity checks.
=======
- Added the ability to use `Predictors` with multitask models through the new `MultiTaskPredictor`.
>>>>>>> 8fbc9728
- Added an example for fields of type `ListField[TextField]` to `apply_token_indexers` API docs.
- Added `text_key` and `label_key` parameters to `TextClassificationJsonReader` class.
- Added `MultiOptimizer`, which allows you to use different optimizers for different parts of your model.

### Fixed

- `@Registrable.register(...)` decorator no longer masks the decorated class's annotations
- Ensured that `MeanAbsoluteError` always returns a `float` metric value instead of a `Tensor`.
- Learning rate schedulers that rely on metrics from the validation set were broken in v2.0.0. This
  brings that functionality back.
- Fixed a bug where the `MultiProcessDataLoading` would crash when `num_workers > 0`, `start_method = "spawn"`, `max_instances_in_memory not None`, and `batches_per_epoch not None`.
- Fixed documentation and validation checks for `FBetaMultiLabelMetric`.
- Fixed handling of HTTP errors when fetching remote resources with `cached_path()`. Previously the content would be cached even when
  certain errors - like 404s - occurred. Now an `HTTPError` will be raised whenever the HTTP response is not OK.
- Fixed a bug where the `MultiTaskDataLoader` would crash when `num_workers > 0`
- Fixed an import error that happens when PyTorch's distributed framework is unavailable on the system.


## [v2.0.1](https://github.com/allenai/allennlp/releases/tag/v2.0.1) - 2021-01-29

### Added

- Added `tokenizer_kwargs` and `transformer_kwargs` arguments to `PretrainedTransformerBackbone`
- Resize transformers word embeddings layer for `additional_special_tokens`

### Changed

- GradientDescentTrainer makes `serialization_dir` when it's instantiated, if it doesn't exist.

### Fixed

- `common.util.sanitize` now handles sets.


## [v2.0.0](https://github.com/allenai/allennlp/releases/tag/v2.0.0) - 2021-01-27

### Added

- The `TrainerCallback` constructor accepts `serialization_dir` provided by `Trainer`. This can be useful for `Logger` callbacks those need to store files in the run directory.
- The `TrainerCallback.on_start()` is fired at the start of the training.
- The `TrainerCallback` event methods now accept `**kwargs`. This may be useful to maintain backwards-compability of callbacks easier in the future. E.g. we may decide to pass the exception/traceback object in case of failure to `on_end()` and this older callbacks may simply ignore the argument instead of raising a `TypeError`.
- Added a `TensorBoardCallback` which wraps the `TensorBoardWriter`.

### Changed

- The `TrainerCallack.on_epoch()` does not fire with `epoch=-1` at the start of the training.
  Instead, `TrainerCallback.on_start()` should be used for these cases.
- `TensorBoardBatchMemoryUsage` is converted from `BatchCallback` into `TrainerCallback`.
- `TrackEpochCallback` is converted from `EpochCallback` into `TrainerCallback`.
- `Trainer` can accept callbacks simply with name `callbacks` instead of `trainer_callbacks`.
- `TensorboardWriter` renamed to `TensorBoardWriter`, and removed as an argument to the `GradientDescentTrainer`.
  In order to enable TensorBoard logging during training, you should utilize the `TensorBoardCallback` instead.

### Removed

- Removed `EpochCallback`, `BatchCallback` in favour of `TrainerCallback`.
  The metaclass-wrapping implementation is removed as well.
- Removed the `tensorboard_writer` parameter to `GradientDescentTrainer`. You should use the `TensorBoardCallback` now instead.

### Fixed

- Now Trainer always fires `TrainerCallback.on_end()` so all the resources can be cleaned up properly.
- Fixed the misspelling, changed `TensoboardBatchMemoryUsage` to `TensorBoardBatchMemoryUsage`.
- We set a value to `epoch` so in case of firing `TrainerCallback.on_end()` the variable is bound.
  This could have lead to an error in case of trying to recover a run after it was finished training.


## [v2.0.0rc1](https://github.com/allenai/allennlp/releases/tag/v2.0.0rc1) - 2021-01-21

### Added

- Added `TensorCache` class for caching tensors on disk
- Added abstraction and concrete implementation for image loading
- Added abstraction and concrete implementation for `GridEmbedder`
- Added abstraction and demo implementation for an image augmentation module.
- Added abstraction and concrete implementation for region detectors.
- A new high-performance default `DataLoader`: `MultiProcessDataLoading`.
- A `MultiTaskModel` and abstractions to use with it, including `Backbone` and `Head`.  The
  `MultiTaskModel` first runs its inputs through the `Backbone`, then passes the result (and
  whatever other relevant inputs it got) to each `Head` that's in use.
- A `MultiTaskDataLoader`, with a corresponding `MultiTaskDatasetReader`, and a couple of new
  configuration objects: `MultiTaskEpochSampler` (for deciding what proportion to sample from each
  dataset at every epoch) and a `MultiTaskScheduler` (for ordering the instances within an epoch).
- Transformer toolkit to plug and play with modular components of transformer architectures.
- Added a command to count the number of instances we're going to be training with
- Added a `FileLock` class to `common.file_utils`. This is just like the `FileLock` from the `filelock` library, except that
  it adds an optional flag `read_only_ok: bool`, which when set to `True` changes the behavior so that a warning will be emitted
  instead of an exception when lacking write permissions on an existing file lock.
  This makes it possible to use the `FileLock` class on a read-only file system.
- Added a new learning rate scheduler: `CombinedLearningRateScheduler`. This can be used to combine different LR schedulers, using one after the other.
- Added an official CUDA 10.1 Docker image.
- Moving `ModelCard` and `TaskCard` abstractions into the main repository.
- Added a util function `allennlp.nn.util.dist_reduce(...)` for handling distributed reductions.
  This is especially useful when implementing a distributed `Metric`.
- Added a `FileLock` class to `common.file_utils`. This is just like the `FileLock` from the `filelock` library, except that
  it adds an optional flag `read_only_ok: bool`, which when set to `True` changes the behavior so that a warning will be emitted
  instead of an exception when lacking write permissions on an existing file lock.
  This makes it possible to use the `FileLock` class on a read-only file system.
- Added a new learning rate scheduler: `CombinedLearningRateScheduler`. This can be used to combine different LR schedulers, using one after the other.
- Moving `ModelCard` and `TaskCard` abstractions into the main repository.

### Changed

- `DatasetReader`s are now always lazy. This means there is no `lazy` parameter in the base
  class, and the `_read()` method should always be a generator.
- The `DataLoader` now decides whether to load instances lazily or not.
  With the `PyTorchDataLoader` this is controlled with the `lazy` parameter, but with
  the `MultiProcessDataLoading` this is controlled by the `max_instances_in_memory` setting.
- `ArrayField` is now called `TensorField`, and implemented in terms of torch tensors, not numpy.
- Improved `nn.util.move_to_device` function by avoiding an unnecessary recursive check for tensors and
  adding a `non_blocking` optional argument, which is the same argument as in `torch.Tensor.to()`.
- If you are trying to create a heterogeneous batch, you now get a better error message.
- Readers using the new vision features now explicitly log how they are featurizing images.
- `master_addr` and `master_port` renamed to `primary_addr` and `primary_port`, respectively.
- `is_master` parameter for training callbacks renamed to `is_primary`.
- `master` branch renamed to `main`
- Torch version bumped to 1.7.1 in Docker images.
- 'master' branch renamed to 'main'
- Torch version bumped to 1.7.1 in Docker images.

### Removed

- Removed `nn.util.has_tensor`.

### Fixed

- The `build-vocab` command no longer crashes when the resulting vocab file is
  in the current working directory.
- VQA models now use the `vqa_score` metric for early stopping. This results in
  much better scores.
- Fixed typo with `LabelField` string representation: removed trailing apostrophe.
- `Vocabulary.from_files` and `cached_path` will issue a warning, instead of failing, when a lock on an existing resource
  can't be acquired because the file system is read-only.
- `TrackEpochCallback` is now a `EpochCallback`.


## [v1.3.0](https://github.com/allenai/allennlp/releases/tag/v1.3.0) - 2020-12-15

### Added

- Added links to source code in docs.
- Added `get_embedding_layer` and `get_text_field_embedder` to the `Predictor` class; to specify embedding layers for non-AllenNLP models.
- Added [Gaussian Error Linear Unit (GELU)](https://pytorch.org/docs/stable/generated/torch.nn.GELU.html) as an Activation.

### Changed

- Renamed module `allennlp.data.tokenizers.token` to `allennlp.data.tokenizers.token_class` to avoid
  [this bug](https://github.com/allenai/allennlp/issues/4819).
- `transformers` dependency updated to version 4.0.1.

### Fixed

- Fixed a lot of instances where tensors were first created and then sent to a device
  with `.to(device)`. Instead, these tensors are now created directly on the target device.
- Fixed issue with `GradientDescentTrainer` when constructed with `validation_data_loader=None` and `learning_rate_scheduler!=None`.
- Fixed a bug when removing all handlers in root logger.
- `ShardedDatasetReader` now inherits parameters from `base_reader` when required.
- Fixed an issue in `FromParams` where parameters in the `params` object used to a construct a class
  were not passed to the constructor if the value of the parameter was equal to the default value.
  This caused bugs in some edge cases where a subclass that takes `**kwargs` needs to inspect
  `kwargs` before passing them to its superclass.
- Improved the band-aid solution for segmentation faults and the "ImportError: dlopen: cannot load any more object with static TLS"
  by adding a `transformers` import.
- Added safety checks for extracting tar files
- Turned superfluous warning to info when extending the vocab in the embedding matrix, if no pretrained file was provided


## [v1.2.2](https://github.com/allenai/allennlp/releases/tag/v1.2.2) - 2020-11-17

### Added

- Added Docker builds for other torch-supported versions of CUDA.
- Adds [`allennlp-semparse`](https://github.com/allenai/allennlp-semparse) as an official, default plugin.

### Fixed

- `GumbelSampler` now sorts the beams by their true log prob.


## [v1.2.1](https://github.com/allenai/allennlp/releases/tag/v1.2.1) - 2020-11-10

### Added

- Added an optional `seed` parameter to `ModelTestCase.set_up_model` which sets the random
  seed for `random`, `numpy`, and `torch`.
- Added support for a global plugins file at `~/.allennlp/plugins`.
- Added more documentation about plugins.
- Added sampler class and parameter in beam search for non-deterministic search, with several
  implementations, including `MultinomialSampler`, `TopKSampler`, `TopPSampler`, and
  `GumbelSampler`. Utilizing `GumbelSampler` will give [Stochastic Beam Search](https://api.semanticscholar.org/CorpusID:76662039).

### Changed

- Pass batch metrics to `BatchCallback`.

### Fixed

- Fixed a bug where forward hooks were not cleaned up with saliency interpreters if there
  was an exception.
- Fixed the computation of saliency maps in the Interpret code when using mismatched indexing.
  Previously, we would compute gradients from the top of the transformer, after aggregation from
  wordpieces to tokens, which gives results that are not very informative.  Now, we compute gradients
  with respect to the embedding layer, and aggregate wordpieces to tokens separately.
- Fixed the heuristics for finding embedding layers in the case of RoBERTa. An update in the
  `transformers` library broke our old heuristic.
- Fixed typo with registered name of ROUGE metric. Previously was `rogue`, fixed to `rouge`.
- Fixed default masks that were erroneously created on the CPU even when a GPU is available.
- Fixed pretrained embeddings for transformers that don't use end tokens.
- Fixed the transformer tokenizer cache when the tokenizers are initialized with custom kwargs.


## [v1.2.0](https://github.com/allenai/allennlp/releases/tag/v1.2.0) - 2020-10-29

### Changed

- Enforced stricter typing requirements around the use of `Optional[T]` types.
- Changed the behavior of `Lazy` types in `from_params` methods. Previously, if you defined a `Lazy` parameter like
  `foo: Lazy[Foo] = None` in a custom `from_params` classmethod, then `foo` would actually never be `None`.
  This behavior is now different. If no params were given for `foo`, it will be `None`.
  You can also now set default values for foo like `foo: Lazy[Foo] = Lazy(Foo)`.
  Or, if you want you want a default value but also want to allow for `None` values, you can
  write it like this: `foo: Optional[Lazy[Foo]] = Lazy(Foo)`.
- Added support for PyTorch version 1.7.

### Fixed

- Made it possible to instantiate `TrainerCallback` from config files.
- Fixed the remaining broken internal links in the API docs.
- Fixed a bug where Hotflip would crash with a model that had multiple TokenIndexers and the input
  used rare vocabulary items.
- Fixed a bug where `BeamSearch` would fail if `max_steps` was equal to 1.
- Fixed `BasicTextFieldEmbedder` to not raise ConfigurationError if it has embedders that are empty and not in input


## [v1.2.0rc1](https://github.com/allenai/allennlp/releases/tag/v1.2.0rc1) - 2020-10-22

### Added

- Added a warning when `batches_per_epoch` for the validation data loader is inherited from
  the train data loader.
- Added a `build-vocab` subcommand that can be used to build a vocabulary from a training config file.
- Added `tokenizer_kwargs` argument to `PretrainedTransformerMismatchedIndexer`.
- Added `tokenizer_kwargs` and `transformer_kwargs` arguments to `PretrainedTransformerMismatchedEmbedder`.
- Added official support for Python 3.8.
- Added a script: `scripts/release_notes.py`, which automatically prepares markdown release notes from the
  CHANGELOG and commit history.
- Added a flag `--predictions-output-file` to the `evaluate` command, which tells AllenNLP to write the
  predictions from the given dataset to the file as JSON lines.
- Added the ability to ignore certain missing keys when loading a model from an archive. This is done
  by adding a class-level variable called `authorized_missing_keys` to any PyTorch module that a `Model` uses.
  If defined, `authorized_missing_keys` should be a list of regex string patterns.
- Added `FBetaMultiLabelMeasure`, a multi-label Fbeta metric. This is a subclass of the existing `FBetaMeasure`.
- Added ability to pass additional key word arguments to `cached_transformers.get()`, which will be passed on to `AutoModel.from_pretrained()`.
- Added an `overrides` argument to `Predictor.from_path()`.
- Added a `cached-path` command.
- Added a function `inspect_cache` to `common.file_utils` that prints useful information about the cache. This can also
  be used from the `cached-path` command with `allennlp cached-path --inspect`.
- Added a function `remove_cache_entries` to `common.file_utils` that removes any cache entries matching the given
  glob patterns. This can used from the `cached-path` command with `allennlp cached-path --remove some-files-*`.
- Added logging for the main process when running in distributed mode.
- Added a `TrainerCallback` object to support state sharing between batch and epoch-level training callbacks.
- Added support for .tar.gz in PretrainedModelInitializer.
- Made `BeamSearch` instantiable `from_params`.
- Pass `serialization_dir` to `Model` and `DatasetReader`.
- Added an optional `include_in_archive` parameter to the top-level of configuration files. When specified, `include_in_archive` should be a list of paths relative to the serialization directory which will be bundled up with the final archived model from a training run.

### Changed

- Subcommands that don't require plugins will no longer cause plugins to be loaded or have an `--include-package` flag.
- Allow overrides to be JSON string or `dict`.
- `transformers` dependency updated to version 3.1.0.
- When `cached_path` is called on a local archive with `extract_archive=True`, the archive is now extracted into a unique subdirectory of the cache root instead of a subdirectory of the archive's directory. The extraction directory is also unique to the modification time of the archive, so if the file changes, subsequent calls to `cached_path` will know to re-extract the archive.
- Removed the `truncation_strategy` parameter to `PretrainedTransformerTokenizer`. The way we're calling the tokenizer, the truncation strategy takes no effect anyways.
- Don't use initializers when loading a model, as it is not needed.
- Distributed training will now automatically search for a local open port if the `master_port` parameter is not provided.
- In training, save model weights before evaluation.
- `allennlp.common.util.peak_memory_mb` renamed to `peak_cpu_memory`, and `allennlp.common.util.gpu_memory_mb` renamed to `peak_gpu_memory`,
  and they both now return the results in bytes as integers. Also, the `peak_gpu_memory` function now utilizes PyTorch functions to find the memory
  usage instead of shelling out to the `nvidia-smi` command. This is more efficient and also more accurate because it only takes
  into account the tensor allocations of the current PyTorch process.
- Make sure weights are first loaded to the cpu when using PretrainedModelInitializer, preventing wasted GPU memory.
- Load dataset readers in `load_archive`.
- Updated `AllenNlpTestCase` docstring to remove reference to `unittest.TestCase`

### Removed

- Removed `common.util.is_master` function.

### Fixed

- Fix CUDA/CPU device mismatch bug during distributed training for categorical accuracy metric.
- Fixed a bug where the reported `batch_loss` metric was incorrect when training with gradient accumulation.
- Class decorators now displayed in API docs.
- Fixed up the documentation for the `allennlp.nn.beam_search` module.
- Ignore `*args` when constructing classes with `FromParams`.
- Ensured some consistency in the types of the values that metrics return.
- Fix a PyTorch warning by explicitly providing the `as_tuple` argument (leaving
  it as its default value of `False`) to `Tensor.nonzero()`.
- Remove temporary directory when extracting model archive in `load_archive`
  at end of function rather than via `atexit`.
- Fixed a bug where using `cached_path()` offline could return a cached resource's lock file instead
  of the cache file.
- Fixed a bug where `cached_path()` would fail if passed a `cache_dir` with the user home shortcut `~/`.
- Fixed a bug in our doc building script where markdown links did not render properly
  if the "href" part of the link (the part inside the `()`) was on a new line.
- Changed how gradients are zeroed out with an optimization. See [this video from NVIDIA](https://www.youtube.com/watch?v=9mS1fIYj1So)
  at around the 9 minute mark.
- Fixed a bug where parameters to a `FromParams` class that are dictionaries wouldn't get logged
  when an instance is instantiated `from_params`.
- Fixed a bug in distributed training where the vocab would be saved from every worker, when it should have been saved by only the local master process.
- Fixed a bug in the calculation of rouge metrics during distributed training where the total sequence count was not being aggregated across GPUs.
- Fixed `allennlp.nn.util.add_sentence_boundary_token_ids()` to use `device` parameter of input tensor.
- Be sure to close the TensorBoard writer even when training doesn't finish.
- Fixed the docstring for `PyTorchSeq2VecWrapper`.
- Fixed a bug in the cnn_encoder where activations involving masked tokens could be picked up by the max
- Fix intra word tokenization for `PretrainedTransformerTokenizer` when disabling fast tokenizer.


## [v1.1.0](https://github.com/allenai/allennlp/releases/tag/v1.1.0) - 2020-09-08

### Fixed

- Fixed handling of some edge cases when constructing classes with `FromParams` where the class
  accepts `**kwargs`.
- Fixed division by zero error when there are zero-length spans in the input to a
  `PretrainedTransformerMismatchedIndexer`.
- Improved robustness of `cached_path` when extracting archives so that the cache won't be corrupted
  if a failure occurs during extraction.
- Fixed a bug with the `average` and `evalb_bracketing_score` metrics in distributed training.

### Added

- `Predictor.capture_model_internals()` now accepts a regex specifying which modules to capture.


## [v1.1.0rc4](https://github.com/allenai/allennlp/releases/tag/v1.1.0rc4) - 2020-08-20

### Added

- Added a workflow to GitHub Actions that will automatically close unassigned stale issues and
  ping the assignees of assigned stale issues.

### Fixed

- Fixed a bug in distributed metrics that caused nan values due to repeated addition of an accumulated variable.

## [v1.1.0rc3](https://github.com/allenai/allennlp/releases/tag/v1.1.0rc3) - 2020-08-12

### Fixed

- Fixed how truncation was handled with `PretrainedTransformerTokenizer`.
  Previously, if `max_length` was set to `None`, the tokenizer would still do truncation if the
  transformer model had a default max length in its config.
  Also, when `max_length` was set to a non-`None` value, several warnings would appear
  for certain transformer models around the use of the `truncation` parameter.
- Fixed evaluation of all metrics when using distributed training.
- Added a `py.typed` marker. Fixed type annotations in `allennlp.training.util`.
- Fixed problem with automatically detecting whether tokenization is necessary.
  This affected primarily the Roberta SST model.
- Improved help text for using the --overrides command line flag.


## [v1.1.0rc2](https://github.com/allenai/allennlp/releases/tag/v1.1.0rc2) - 2020-07-31

### Changed

- Upgraded PyTorch requirement to 1.6.
- Replaced the NVIDIA Apex AMP module with torch's native AMP module. The default trainer (`GradientDescentTrainer`)
  now takes a `use_amp: bool` parameter instead of the old `opt_level: str` parameter.

### Fixed

- Removed unnecessary warning about deadlocks in `DataLoader`.
- Fixed testing models that only return a loss when they are in training mode.
- Fixed a bug in `FromParams` that caused silent failure in case of the parameter type being `Optional[Union[...]]`.
- Fixed a bug where the program crashes if `evaluation_data_loader` is a `AllennlpLazyDataset`.

### Added

- Added the option to specify `requires_grad: false` within an optimizer's parameter groups.
- Added the `file-friendly-logging` flag back to the `train` command. Also added this flag to the `predict`, `evaluate`, and `find-learning-rate` commands.
- Added an `EpochCallback` to track current epoch as a model class member.
- Added the option to enable or disable gradient checkpointing for transformer token embedders via boolean parameter `gradient_checkpointing`.

### Removed

- Removed the `opt_level` parameter to `Model.load` and `load_archive`. In order to use AMP with a loaded
  model now, just run the model's forward pass within torch's [`autocast`](https://pytorch.org/docs/stable/amp.html#torch.cuda.amp.autocast)
  context.

## [v1.1.0rc1](https://github.com/allenai/allennlp/releases/tag/v1.1.0rc1) - 2020-07-14

### Fixed

- Reduced the amount of log messages produced by `allennlp.common.file_utils`.
- Fixed a bug where `PretrainedTransformerEmbedder` parameters appeared to be trainable
  in the log output even when `train_parameters` was set to `False`.
- Fixed a bug with the sharded dataset reader where it would only read a fraction of the instances
  in distributed training.
- Fixed checking equality of `TensorField`s.
- Fixed a bug where `NamespaceSwappingField` did not work correctly with `.empty_field()`.
- Put more sensible defaults on the `huggingface_adamw` optimizer.
- Simplified logging so that all logging output always goes to one file.
- Fixed interaction with the python command line debugger.
- Log the grad norm properly even when we're not clipping it.
- Fixed a bug where `PretrainedModelInitializer` fails to initialize a model with a 0-dim tensor
- Fixed a bug with the layer unfreezing schedule of the `SlantedTriangular` learning rate scheduler.
- Fixed a regression with logging in the distributed setting. Only the main worker should write log output to the terminal.
- Pinned the version of boto3 for package managers (e.g. poetry).
- Fixed issue #4330 by updating the `tokenizers` dependency.
- Fixed a bug in `TextClassificationPredictor` so that it passes tokenized inputs to the `DatasetReader`
  in case it does not have a tokenizer.
- `reg_loss` is only now returned for models that have some regularization penalty configured.
- Fixed a bug that prevented `cached_path` from downloading assets from GitHub releases.
- Fixed a bug that erroneously increased last label's false positive count in calculating fbeta metrics.
- `Tqdm` output now looks much better when the output is being piped or redirected.
- Small improvements to how the API documentation is rendered.
- Only show validation progress bar from main process in distributed training.

### Added

- Adjust beam search to support multi-layer decoder.
- A method to ModelTestCase for running basic model tests when you aren't using config files.
- Added some convenience methods for reading files.
- Added an option to `file_utils.cached_path` to automatically extract archives.
- Added the ability to pass an archive file instead of a local directory to `Vocab.from_files`.
- Added the ability to pass an archive file instead of a glob to `ShardedDatasetReader`.
- Added a new `"linear_with_warmup"` learning rate scheduler.
- Added a check in `ShardedDatasetReader` that ensures the base reader doesn't implement manual
  distributed sharding itself.
- Added an option to `PretrainedTransformerEmbedder` and `PretrainedTransformerMismatchedEmbedder` to use a
  scalar mix of all hidden layers from the transformer model instead of just the last layer. To utilize
  this, just set `last_layer_only` to `False`.
- `cached_path()` can now read files inside of archives.
- Training metrics now include `batch_loss` and `batch_reg_loss` in addition to aggregate loss across number of batches.

### Changed

- Not specifying a `cuda_device` now automatically determines whether to use a GPU or not.
- Discovered plugins are logged so you can see what was loaded.
- `allennlp.data.DataLoader` is now an abstract registrable class. The default implementation
remains the same, but was renamed to `allennlp.data.PyTorchDataLoader`.
- `BertPooler` can now unwrap and re-wrap extra dimensions if necessary.
- New `transformers` dependency. Only version >=3.0 now supported.

## [v1.0.0](https://github.com/allenai/allennlp/releases/tag/v1.0.0) - 2020-06-16

### Fixed

- Lazy dataset readers now work correctly with multi-process data loading.
- Fixed race conditions that could occur when using a dataset cache.

### Added

- A bug where where all datasets would be loaded for vocab creation even if not needed.
- A parameter to the `DatasetReader` class: `manual_multi_process_sharding`. This is similar
  to the `manual_distributed_sharding` parameter, but applies when using a multi-process
  `DataLoader`.

## [v1.0.0rc6](https://github.com/allenai/allennlp/releases/tag/v1.0.0rc6) - 2020-06-11

### Fixed

- A bug where `TextField`s could not be duplicated since some tokenizers cannot be deep-copied.
  See https://github.com/allenai/allennlp/issues/4270.
- Our caching mechanism had the potential to introduce race conditions if multiple processes
  were attempting to cache the same file at once. This was fixed by using a lock file tied to each
  cached file.
- `get_text_field_mask()` now supports padding indices that are not `0`.
- A bug where `predictor.get_gradients()` would return an empty dictionary if an embedding layer had trainable set to false
- Fixes `PretrainedTransformerMismatchedIndexer` in the case where a token consists of zero word pieces.
- Fixes a bug when using a lazy dataset reader that results in a `UserWarning` from PyTorch being printed at
  every iteration during training.
- Predictor names were inconsistently switching between dashes and underscores. Now they all use underscores.
- `Predictor.from_path` now automatically loads plugins (unless you specify `load_plugins=False`) so
  that you don't have to manually import a bunch of modules when instantiating predictors from
  an archive path.
- `allennlp-server` automatically found as a plugin once again.

### Added

- A `duplicate()` method on `Instance`s and `Field`s, to be used instead of `copy.deepcopy()`
- A batch sampler that makes sure each batch contains approximately the same number of tokens (`MaxTokensBatchSampler`)
- Functions to turn a sequence of token indices back into tokens
- The ability to use Huggingface encoder/decoder models as token embedders
- Improvements to beam search
- ROUGE metric
- Polynomial decay learning rate scheduler
- A `BatchCallback` for logging CPU and GPU memory usage to tensorboard. This is mainly for debugging
  because using it can cause a significant slowdown in training.
- Ability to run pretrained transformers as an embedder without training the weights
- Add Optuna Integrated badge to README.md

### Changed

- Similar to our caching mechanism, we introduced a lock file to the vocab to avoid race
  conditions when saving/loading the vocab from/to the same serialization directory in different processes.
- Changed the `Token`, `Instance`, and `Batch` classes along with all `Field` classes to "slots" classes. This dramatically reduces the size in memory of instances.
- SimpleTagger will no longer calculate span-based F1 metric when `calculate_span_f1` is `False`.
- CPU memory for every worker is now reported in the logs and the metrics. Previously this was only reporting the CPU memory of the master process, and so it was only
  correct in the non-distributed setting.
- To be consistent with PyTorch `IterableDataset`, `AllennlpLazyDataset` no longer implements `__len__()`.
  Previously it would always return 1.
- Removed old tutorials, in favor of [the new AllenNLP Guide](https://guide.allennlp.org)
- Changed the vocabulary loading to consider new lines for Windows/Linux and Mac.

## [v1.0.0rc5](https://github.com/allenai/allennlp/releases/tag/v1.0.0rc5) - 2020-05-26

### Fixed

- Fix bug where `PretrainedTransformerTokenizer` crashed with some transformers (#4267)
- Make `cached_path` work offline.
- Tons of docstring inconsistencies resolved.
- Nightly builds no longer run on forks.
- Distributed training now automatically figures out which worker should see which instances
- A race condition bug in distributed training caused from saving the vocab to file from the master process while other processing might be reading those files.
- Unused dependencies in `setup.py` removed.

### Added

- Additional CI checks to ensure docstrings are consistently formatted.
- Ability to train on CPU with multiple processes by setting `cuda_devices` to a list of negative integers in your training config. For example: `"distributed": {"cuda_devices": [-1, -1]}`. This is mainly to make it easier to test and debug distributed training code..
- Documentation for when parameters don't need config file entries.

### Changed

- The `allennlp test-install` command now just ensures the core submodules can
be imported successfully, and prints out some other useful information such as the version, PyTorch version,
and the number of GPU devices available.
- All of the tests moved from `allennlp/tests` to `tests` at the root level, and
`allennlp/tests/fixtures` moved to `test_fixtures` at the root level. The PyPI source and wheel distributions will no longer include tests and fixtures.

## [v1.0.0rc4](https://github.com/allenai/allennlp/releases/tag/v1.0.0rc4) - 2020-05-14

We first introduced this `CHANGELOG` after release `v1.0.0rc4`, so please refer to the GitHub release
notes for this and earlier releases.<|MERGE_RESOLUTION|>--- conflicted
+++ resolved
@@ -17,11 +17,8 @@
 - Added `ModelUsage` to `ModelCard` class.
 - Added a way to specify extra parameters to the predictor in an `allennlp predict` call.
 - Added a way to initialize a `Vocabulary` from transformers models.
-<<<<<<< HEAD
 - Added `NormalizationBiasVerification` and `SanityCheckCallback` for model sanity checks.
-=======
 - Added the ability to use `Predictors` with multitask models through the new `MultiTaskPredictor`.
->>>>>>> 8fbc9728
 - Added an example for fields of type `ListField[TextField]` to `apply_token_indexers` API docs.
 - Added `text_key` and `label_key` parameters to `TextClassificationJsonReader` class.
 - Added `MultiOptimizer`, which allows you to use different optimizers for different parts of your model.
