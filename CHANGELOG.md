# Changelog

All notable changes to this project will be documented in this file.

The format is based on [Keep a Changelog](https://keepachangelog.com/en/1.0.0/),
and this project adheres to [Semantic Versioning](https://semver.org/spec/v2.0.0.html).

## Unreleased

### Added

- Added a module `allennlp.nn.parallel` with a new base class, `DdpAccelerator`, which generalizes
  PyTorch's `DistributedDataParallel` wrapper to support other implementations. Two implementations of
  this class are provided. The default is `TorchDdpAccelerator` (registered at "torch"), which is just a thin wrapper around
  `DistributedDataParallel`. The other is `FairScaleFsdpAccelerator`, which wraps FairScale's
  [`FullyShardedDataParallel`](https://fairscale.readthedocs.io/en/latest/api/nn/fsdp.html).
  You can specify the `DdpAccelerator` in the "distributed" section of a configuration file under the key "ddp_accelerator".
- Added a module `allennlp.nn.checkpoint` with a new base class, `CheckpointWrapper`, for implementations
  of activation/gradient checkpointing. Two implentations are provided. The default implementation is `TorchCheckpointWrapper` (registered as "torch"),
  which exposes [PyTorch's checkpoint functionality](https://pytorch.org/docs/stable/checkpoint.html).
  The other is `FairScaleCheckpointWrapper` which exposes the more flexible
  [checkpointing funtionality from FairScale](https://fairscale.readthedocs.io/en/latest/api/nn/checkpoint/checkpoint_activations.html).
- The `Model` base class now takes a `ddp_accelerator` parameter (an instance of `DdpAccelerator`) which will be available as
  `self.ddp_accelerator` during distributed training. This is useful when, for example, instantiating submodules in your
  model's `__init__()` method by wrapping them with `self.ddp_accelerator.wrap_module()`. See the `allennlp.modules.transformer.t5`
  for an example.
<<<<<<< HEAD
- Added Tango components, to be explored in detail in a later post.
- We now log batch metrics to tensorboard and wandb.
=======
- Added Tango components, to be explored in detail in a later post
- Added `ScaledDotProductMatrixAttention`, and converted the transformer toolkit to use it
- Added tests to ensure that all `Attention` and `MatrixAttention` implementations are interchangeable
>>>>>>> d45a2dab

### Fixed

- Fixed a mispelling: the parameter `contructor_extras` in `Lazy()` is now correctly called `constructor_extras`.
- Fixed broken links in `allennlp.nn.initializers` docs.
- Fixed bug in `BeamSearch` where `last_backpointers` was not being passed to any `Constraint`s.
- `TransformerTextField` can now take tensors of shape `(1, n)` like the tensors produced from a HuggingFace tokenizer.
- `tqdm` lock is now set inside `MultiProcessDataLoading` when new workers are spawned to avoid contention when writing output.
- `ConfigurationError` is now pickleable.
- Multitask models now support `TextFieldTensor` in heads, not just in the backbone.
<<<<<<< HEAD
=======
- Fixed the signature of `ScaledDotProductAttention` to match the other `Attention` classes
>>>>>>> d45a2dab

### Changed

- The type of the `grad_norm` parameter of `GradientDescentTrainer` is now `Union[float, bool]`,
  with a default value of `False`. `False` means gradients are not rescaled and the gradient
  norm is never even calculated. `True` means the gradients are still not rescaled but the gradient
  norm is calculated and passed on to callbacks. A `float` value means gradients are rescaled.
- `TensorCache` now supports more concurrent readers and writers.
- We no longer log parameter statistics to tensorboard or wandb by default.


## [v2.6.0](https://github.com/allenai/allennlp/releases/tag/v2.6.0) - 2021-07-19

### Added

- Added `on_backward` training callback which allows for control over backpropagation and gradient manipulation.
- Added `AdversarialBiasMitigator`, a Model wrapper to adversarially mitigate biases in predictions produced by a pretrained model for a downstream task.
- Added `which_loss` parameter to `ensure_model_can_train_save_and_load` in `ModelTestCase` to specify which loss to test.
- Added `**kwargs` to `Predictor.from_path()`. These key-word argument will be passed on to the `Predictor`'s constructor.
- The activation layer in the transformer toolkit now can be queried for its output dimension.
- `TransformerEmbeddings` now takes, but ignores, a parameter for the attention mask. This is needed for compatibility with some other modules that get called the same way and use the mask.
- `TransformerPooler` can now be instantiated from a pretrained transformer module, just like the other modules in the transformer toolkit.
- `TransformerTextField`, for cases where you don't care about AllenNLP's advanced text handling capabilities.
- Added `TransformerModule._post_load_pretrained_state_dict_hook()` method. Can be used to modify `missing_keys` and `unexpected_keys` after
  loading a pretrained state dictionary. This is useful when tying weights, for example.
- Added an end-to-end test for the Transformer Toolkit.
- Added `vocab` argument to `BeamSearch`, which is passed to each contraint in `constraints` (if provided).

### Fixed

- Fixed missing device mapping in the `allennlp.modules.conditional_random_field.py` file.
- Fixed Broken link in `allennlp.fairness.fairness_metrics.Separation` docs
- Ensured all `allennlp` submodules are imported with `allennlp.common.plugins.import_plugins()`.
- Fixed `IndexOutOfBoundsException` in `MultiOptimizer` when checking if optimizer received any parameters.
- Removed confusing zero mask from VilBERT.
- Ensured `ensure_model_can_train_save_and_load` is consistently random.
- Fixed weight tying logic in `T5` transformer module. Previously input/output embeddings were always tied. Now this is optional,
  and the default behavior is taken from the `config.tie_word_embeddings` value when instantiating `from_pretrained_module()`.
- Implemented slightly faster label smoothing.
- Fixed the docs for `PytorchTransformerWrapper`
- Fixed recovering training jobs with models that expect `get_metrics()` to not be called until they have seen at least one batch.
- Made the Transformer Toolkit compatible with transformers that don't start their positional embeddings at 0.
- Weights & Biases training callback ("wandb") now works when resuming training jobs.

### Changed

- Changed behavior of `MultiOptimizer` so that while a default optimizer is still required, an error is not thrown if the default optimizer receives no parameters.
- Made the epsilon parameter for the layer normalization in token embeddings configurable. 

### Removed

- Removed `TransformerModule._tied_weights`. Weights should now just be tied directly in the `__init__()` method.
  You can also override `TransformerModule._post_load_pretrained_state_dict_hook()` to remove keys associated with tied weights from `missing_keys`
  after loading a pretrained state dictionary.


## [v2.5.0](https://github.com/allenai/allennlp/releases/tag/v2.5.0) - 2021-06-03

### Added

- Added `TaskSuite` base class and command line functionality for running [`checklist`](https://github.com/marcotcr/checklist) test suites, along with implementations for `SentimentAnalysisSuite`, `QuestionAnsweringSuite`, and `TextualEntailmentSuite`. These can be found in the `allennlp.confidence_checks.task_checklists` module.
- Added `BiasMitigatorApplicator`, which wraps any Model and mitigates biases by finetuning
on a downstream task.
- Added `allennlp diff` command to compute a diff on model checkpoints, analogous to what `git diff` does on two files.
- Meta data defined by the class `allennlp.common.meta.Meta` is now saved in the serialization directory and archive file
  when training models from the command line. This is also now part of the `Archive` named tuple that's returned from `load_archive()`.
- Added `nn.util.distributed_device()` helper function.
- Added `allennlp.nn.util.load_state_dict` helper function.
- Added a way to avoid downloading and loading pretrained weights in modules that wrap transformers
  such as the `PretrainedTransformerEmbedder` and `PretrainedTransformerMismatchedEmbedder`.
  You can do this by setting the parameter `load_weights` to `False`.
  See [PR #5172](https://github.com/allenai/allennlp/pull/5172) for more details.
- Added `SpanExtractorWithSpanWidthEmbedding`, putting specific span embedding computations into the `_embed_spans` method and leaving the common code in `SpanExtractorWithSpanWidthEmbedding` to unify the arguments, and modified `BidirectionalEndpointSpanExtractor`, `EndpointSpanExtractor` and `SelfAttentiveSpanExtractor` accordingly. Now, `SelfAttentiveSpanExtractor` can also embed span widths.
- Added a `min_steps` parameter to `BeamSearch` to set a minimum length for the predicted sequences.
- Added the `FinalSequenceScorer` abstraction to calculate the final scores of the generated sequences in `BeamSearch`. 
- Added `shuffle` argument to `BucketBatchSampler` which allows for disabling shuffling.
- Added `allennlp.modules.transformer.attention_module` which contains a generalized `AttentionModule`. `SelfAttention` and `T5Attention` both inherit from this.
- Added a `Constraint` abstract class to `BeamSearch`, which allows for incorporating constraints on the predictions found by `BeamSearch`,
  along with a `RepeatedNGramBlockingConstraint` constraint implementation, which allows for preventing repeated n-grams in the output from `BeamSearch`.
- Added `DataCollator` for dynamic operations for each batch.

### Changed

- Use `dist_reduce_sum` in distributed metrics.
- Allow Google Cloud Storage paths in `cached_path` ("gs://...").
- Renamed `nn.util.load_state_dict()` to `read_state_dict` to avoid confusion with `torch.nn.Module.load_state_dict()`.
- `TransformerModule.from_pretrained_module` now only accepts a pretrained model ID (e.g. "bert-base-case") instead of
  an actual `torch.nn.Module`. Other parameters to this method have changed as well.
- Print the first batch to the console by default.
- Renamed `sanity_checks` to `confidence_checks` (`sanity_checks` is deprecated and will be removed in AllenNLP 3.0).
- Trainer callbacks can now store and restore state in case a training run gets interrupted.
- VilBERT backbone now rolls and unrolls extra dimensions to handle input with > 3 dimensions.
- `BeamSearch` is now a `Registrable` class.

### Fixed

- When `PretrainedTransformerIndexer` folds long sequences, it no longer loses the information from token type ids.
- Fixed documentation for `GradientDescentTrainer.cuda_device`.
- Re-starting a training run from a checkpoint in the middle of an epoch now works correctly.
- When using the "moving average" weights smoothing feature of the trainer, training checkpoints would also get smoothed, with strange results for resuming a training job. This has been fixed.
- When re-starting an interrupted training job, the trainer will now read out the data loader even for epochs and batches that can be skipped. We do this to try to get any random number generators used by the reader or data loader into the same state as they were the first time the training job ran.
- Fixed the potential for a race condition with `cached_path()` when extracting archives. Although the race condition
  is still possible if used with `force_extract=True`.
- Fixed `wandb` callback to work in distributed training.
- Fixed `tqdm` logging into multiple files with `allennlp-optuna`.


## [v2.4.0](https://github.com/allenai/allennlp/releases/tag/v2.4.0) - 2021-04-22

### Added

- Added a T5 implementation to `modules.transformers`.

### Changed

- Weights & Biases callback can now work in anonymous mode (i.e. without the `WANDB_API_KEY` environment variable).

### Fixed

- The `GradientDescentTrainer` no longer leaves stray model checkpoints around when it runs out of patience.
- Fixed `cached_path()` for "hf://" files.
- Improved the error message for the `PolynomialDecay` LR scheduler when `num_steps_per_epoch` is missing.


## [v2.3.1](https://github.com/allenai/allennlp/releases/tag/v2.3.1) - 2021-04-20

### Added

- Added support for the HuggingFace Hub as an alternative way to handle loading files. Hub downloads should be made through the `hf://` URL scheme.
- Add new dimension to the `interpret` module: influence functions via the `InfluenceInterpreter` base class, along with a concrete implementation: `SimpleInfluence`.
- Added a `quiet` parameter to the `MultiProcessDataLoading` that disables `Tqdm` progress bars.
- The test for distributed metrics now takes a parameter specifying how often you want to run it.
- Created the fairness module and added three fairness metrics: `Independence`, `Separation`, and `Sufficiency`.
- Added four bias metrics to the fairness module: `WordEmbeddingAssociationTest`, `EmbeddingCoherenceTest`, `NaturalLanguageInference`, and `AssociationWithoutGroundTruth`.
- Added four bias direction methods (`PCABiasDirection`, `PairedPCABiasDirection`, `TwoMeansBiasDirection`, `ClassificationNormalBiasDirection`) and four bias mitigation methods (`LinearBiasMitigator`, `HardBiasMitigator`, `INLPBiasMitigator`, `OSCaRBiasMitigator`).

### Changed

- Updated CONTRIBUTING.md to remind reader to upgrade pip setuptools to avoid spaCy installation issues.

### Fixed

- Fixed a bug with the `ShardedDatasetReader` when used with multi-process data loading (https://github.com/allenai/allennlp/issues/5132).

## [v2.3.0](https://github.com/allenai/allennlp/releases/tag/v2.3.0) - 2021-04-14

### Added

- Ported the following Huggingface `LambdaLR`-based schedulers: `ConstantLearningRateScheduler`, `ConstantWithWarmupLearningRateScheduler`, `CosineWithWarmupLearningRateScheduler`, `CosineHardRestartsWithWarmupLearningRateScheduler`.
- Added new `sub_token_mode` parameter to `pretrained_transformer_mismatched_embedder` class to support first sub-token embedding
- Added a way to run a multi task model with a dataset reader as part of `allennlp predict`.
- Added new `eval_mode` in `PretrainedTransformerEmbedder`. If it is set to `True`, the transformer is _always_ run in evaluation mode, which, e.g., disables dropout and does not update batch normalization statistics.
- Added additional parameters to the W&B callback: `entity`, `group`, `name`, `notes`, and `wandb_kwargs`.

### Changed

- Sanity checks in the `GradientDescentTrainer` can now be turned off by setting the `run_sanity_checks` parameter to `False`.
- Allow the order of examples in the task cards to be specified explicitly
- `histogram_interval` parameter is now deprecated in `TensorboardWriter`, please use `distribution_interval` instead.
- Memory usage is not logged in tensorboard during training now. `ConsoleLoggerCallback` should be used instead.
- If you use the `min_count` parameter of the Vocabulary, but you specify a namespace that does not exist, the vocabulary creation will raise a `ConfigurationError`.
- Documentation updates made to SoftmaxLoss regarding padding and the expected shapes of the input and output tensors of `forward`.
- Moved the data preparation script for coref into allennlp-models.
- If a transformer is not in cache but has override weights, the transformer's pretrained weights are no longer downloaded, that is, only its `config.json` file is downloaded.
- `SanityChecksCallback` now raises `SanityCheckError` instead of `AssertionError` when a check fails.
- `jsonpickle` removed from dependencies.
- Improved the error message from `Registrable.by_name()` when the name passed does not match any registered subclassess.
  The error message will include a suggestion if there is a close match between the name passed and a registered name.

### Fixed

- Fixed a bug where some `Activation` implementations could not be pickled due to involving a lambda function.
- Fixed `__str__()` method on `ModelCardInfo` class.
- Fixed a stall when using distributed training and gradient accumulation at the same time
- Fixed an issue where using the `from_pretrained_transformer` `Vocabulary` constructor in distributed training via the `allennlp train` command
  would result in the data being iterated through unnecessarily.
- Fixed a bug regarding token indexers with the `InterleavingDatasetReader` when used with multi-process data loading.
- Fixed a warning from `transformers` when using `max_length` in the `PretrainedTransformerTokenizer`.

### Removed

- Removed the `stride` parameter to `PretrainedTransformerTokenizer`. This parameter had no effect.


## [v2.2.0](https://github.com/allenai/allennlp/releases/tag/v2.2.0) - 2021-03-26


### Added

- Add new method on `Field` class: `.human_readable_repr() -> Any`
- Add new method on `Instance` class: `.human_readable_dict() -> JsonDict`.
- Added `WandBCallback` class for [Weights & Biases](https://wandb.ai) integration, registered as a callback under
  the name "wandb".
- Added `TensorBoardCallback` to replace the `TensorBoardWriter`. Registered as a callback
  under the name "tensorboard".
- Added `NormalizationBiasVerification` and `SanityChecksCallback` for model sanity checks.
- `SanityChecksCallback` runs by default from the `allennlp train` command.
  It can be turned off by setting `trainer.enable_default_callbacks` to `false` in your config.

### Changed

- Use attributes of `ModelOutputs` object in `PretrainedTransformerEmbedder` instead of indexing.
- Added support for PyTorch version 1.8 and `torchvision` version 0.9 .
- `Model.get_parameters_for_histogram_tensorboard_logging` is deprecated in favor of
  `Model.get_parameters_for_histogram_logging`.


### Fixed

- Makes sure tensors that are stored in `TensorCache` always live on CPUs
- Fixed a bug where `FromParams` objects wrapped in `Lazy()` couldn't be pickled.
- Fixed a bug where the `ROUGE` metric couldn't be picked.
- Fixed a bug reported by https://github.com/allenai/allennlp/issues/5036. We keeps our spacy POS tagger on.

### Removed

- Removed `TensorBoardWriter`. Please use the `TensorBoardCallback` instead.


## [v2.1.0](https://github.com/allenai/allennlp/releases/tag/v2.1.0) - 2021-02-24

### Changed

- `coding_scheme` parameter is now deprecated in `Conll2003DatasetReader`, please use `convert_to_coding_scheme` instead.
- Support spaCy v3

### Added

- Added `ModelUsage` to `ModelCard` class.
- Added a way to specify extra parameters to the predictor in an `allennlp predict` call.
- Added a way to initialize a `Vocabulary` from transformers models.
- Added the ability to use `Predictors` with multitask models through the new `MultiTaskPredictor`.
- Added an example for fields of type `ListField[TextField]` to `apply_token_indexers` API docs.
- Added `text_key` and `label_key` parameters to `TextClassificationJsonReader` class.
- Added `MultiOptimizer`, which allows you to use different optimizers for different parts of your model.
- Added a clarification to `predictions_to_labeled_instances` API docs for attack from json

### Fixed

- `@Registrable.register(...)` decorator no longer masks the decorated class's annotations
- Ensured that `MeanAbsoluteError` always returns a `float` metric value instead of a `Tensor`.
- Learning rate schedulers that rely on metrics from the validation set were broken in v2.0.0. This
  brings that functionality back.
- Fixed a bug where the `MultiProcessDataLoading` would crash when `num_workers > 0`, `start_method = "spawn"`, `max_instances_in_memory not None`, and `batches_per_epoch not None`.
- Fixed documentation and validation checks for `FBetaMultiLabelMetric`.
- Fixed handling of HTTP errors when fetching remote resources with `cached_path()`. Previously the content would be cached even when
  certain errors - like 404s - occurred. Now an `HTTPError` will be raised whenever the HTTP response is not OK.
- Fixed a bug where the `MultiTaskDataLoader` would crash when `num_workers > 0`
- Fixed an import error that happens when PyTorch's distributed framework is unavailable on the system.


## [v2.0.1](https://github.com/allenai/allennlp/releases/tag/v2.0.1) - 2021-01-29

### Added

- Added `tokenizer_kwargs` and `transformer_kwargs` arguments to `PretrainedTransformerBackbone`
- Resize transformers word embeddings layer for `additional_special_tokens`

### Changed

- GradientDescentTrainer makes `serialization_dir` when it's instantiated, if it doesn't exist.

### Fixed

- `common.util.sanitize` now handles sets.


## [v2.0.0](https://github.com/allenai/allennlp/releases/tag/v2.0.0) - 2021-01-27

### Added

- The `TrainerCallback` constructor accepts `serialization_dir` provided by `Trainer`. This can be useful for `Logger` callbacks those need to store files in the run directory.
- The `TrainerCallback.on_start()` is fired at the start of the training.
- The `TrainerCallback` event methods now accept `**kwargs`. This may be useful to maintain backwards-compability of callbacks easier in the future. E.g. we may decide to pass the exception/traceback object in case of failure to `on_end()` and this older callbacks may simply ignore the argument instead of raising a `TypeError`.
- Added a `TensorBoardCallback` which wraps the `TensorBoardWriter`.

### Changed

- The `TrainerCallack.on_epoch()` does not fire with `epoch=-1` at the start of the training.
  Instead, `TrainerCallback.on_start()` should be used for these cases.
- `TensorBoardBatchMemoryUsage` is converted from `BatchCallback` into `TrainerCallback`.
- `TrackEpochCallback` is converted from `EpochCallback` into `TrainerCallback`.
- `Trainer` can accept callbacks simply with name `callbacks` instead of `trainer_callbacks`.
- `TensorboardWriter` renamed to `TensorBoardWriter`, and removed as an argument to the `GradientDescentTrainer`.
  In order to enable TensorBoard logging during training, you should utilize the `TensorBoardCallback` instead.

### Removed

- Removed `EpochCallback`, `BatchCallback` in favour of `TrainerCallback`.
  The metaclass-wrapping implementation is removed as well.
- Removed the `tensorboard_writer` parameter to `GradientDescentTrainer`. You should use the `TensorBoardCallback` now instead.

### Fixed

- Now Trainer always fires `TrainerCallback.on_end()` so all the resources can be cleaned up properly.
- Fixed the misspelling, changed `TensoboardBatchMemoryUsage` to `TensorBoardBatchMemoryUsage`.
- We set a value to `epoch` so in case of firing `TrainerCallback.on_end()` the variable is bound.
  This could have lead to an error in case of trying to recover a run after it was finished training.


## [v2.0.0rc1](https://github.com/allenai/allennlp/releases/tag/v2.0.0rc1) - 2021-01-21

### Added

- Added `TensorCache` class for caching tensors on disk
- Added abstraction and concrete implementation for image loading
- Added abstraction and concrete implementation for `GridEmbedder`
- Added abstraction and demo implementation for an image augmentation module.
- Added abstraction and concrete implementation for region detectors.
- A new high-performance default `DataLoader`: `MultiProcessDataLoading`.
- A `MultiTaskModel` and abstractions to use with it, including `Backbone` and `Head`.  The
  `MultiTaskModel` first runs its inputs through the `Backbone`, then passes the result (and
  whatever other relevant inputs it got) to each `Head` that's in use.
- A `MultiTaskDataLoader`, with a corresponding `MultiTaskDatasetReader`, and a couple of new
  configuration objects: `MultiTaskEpochSampler` (for deciding what proportion to sample from each
  dataset at every epoch) and a `MultiTaskScheduler` (for ordering the instances within an epoch).
- Transformer toolkit to plug and play with modular components of transformer architectures.
- Added a command to count the number of instances we're going to be training with
- Added a `FileLock` class to `common.file_utils`. This is just like the `FileLock` from the `filelock` library, except that
  it adds an optional flag `read_only_ok: bool`, which when set to `True` changes the behavior so that a warning will be emitted
  instead of an exception when lacking write permissions on an existing file lock.
  This makes it possible to use the `FileLock` class on a read-only file system.
- Added a new learning rate scheduler: `CombinedLearningRateScheduler`. This can be used to combine different LR schedulers, using one after the other.
- Added an official CUDA 10.1 Docker image.
- Moving `ModelCard` and `TaskCard` abstractions into the main repository.
- Added a util function `allennlp.nn.util.dist_reduce(...)` for handling distributed reductions.
  This is especially useful when implementing a distributed `Metric`.
- Added a `FileLock` class to `common.file_utils`. This is just like the `FileLock` from the `filelock` library, except that
  it adds an optional flag `read_only_ok: bool`, which when set to `True` changes the behavior so that a warning will be emitted
  instead of an exception when lacking write permissions on an existing file lock.
  This makes it possible to use the `FileLock` class on a read-only file system.
- Added a new learning rate scheduler: `CombinedLearningRateScheduler`. This can be used to combine different LR schedulers, using one after the other.
- Moving `ModelCard` and `TaskCard` abstractions into the main repository.

### Changed

- `DatasetReader`s are now always lazy. This means there is no `lazy` parameter in the base
  class, and the `_read()` method should always be a generator.
- The `DataLoader` now decides whether to load instances lazily or not.
  With the `PyTorchDataLoader` this is controlled with the `lazy` parameter, but with
  the `MultiProcessDataLoading` this is controlled by the `max_instances_in_memory` setting.
- `ArrayField` is now called `TensorField`, and implemented in terms of torch tensors, not numpy.
- Improved `nn.util.move_to_device` function by avoiding an unnecessary recursive check for tensors and
  adding a `non_blocking` optional argument, which is the same argument as in `torch.Tensor.to()`.
- If you are trying to create a heterogeneous batch, you now get a better error message.
- Readers using the new vision features now explicitly log how they are featurizing images.
- `master_addr` and `master_port` renamed to `primary_addr` and `primary_port`, respectively.
- `is_master` parameter for training callbacks renamed to `is_primary`.
- `master` branch renamed to `main`
- Torch version bumped to 1.7.1 in Docker images.
- 'master' branch renamed to 'main'
- Torch version bumped to 1.7.1 in Docker images.

### Removed

- Removed `nn.util.has_tensor`.

### Fixed

- The `build-vocab` command no longer crashes when the resulting vocab file is
  in the current working directory.
- VQA models now use the `vqa_score` metric for early stopping. This results in
  much better scores.
- Fixed typo with `LabelField` string representation: removed trailing apostrophe.
- `Vocabulary.from_files` and `cached_path` will issue a warning, instead of failing, when a lock on an existing resource
  can't be acquired because the file system is read-only.
- `TrackEpochCallback` is now a `EpochCallback`.


## [v1.3.0](https://github.com/allenai/allennlp/releases/tag/v1.3.0) - 2020-12-15

### Added

- Added links to source code in docs.
- Added `get_embedding_layer` and `get_text_field_embedder` to the `Predictor` class; to specify embedding layers for non-AllenNLP models.
- Added [Gaussian Error Linear Unit (GELU)](https://pytorch.org/docs/stable/generated/torch.nn.GELU.html) as an Activation.

### Changed

- Renamed module `allennlp.data.tokenizers.token` to `allennlp.data.tokenizers.token_class` to avoid
  [this bug](https://github.com/allenai/allennlp/issues/4819).
- `transformers` dependency updated to version 4.0.1.
- `BasicClassifier`'s forward method now takes a metadata field.

### Fixed

- Fixed a lot of instances where tensors were first created and then sent to a device
  with `.to(device)`. Instead, these tensors are now created directly on the target device.
- Fixed issue with `GradientDescentTrainer` when constructed with `validation_data_loader=None` and `learning_rate_scheduler!=None`.
- Fixed a bug when removing all handlers in root logger.
- `ShardedDatasetReader` now inherits parameters from `base_reader` when required.
- Fixed an issue in `FromParams` where parameters in the `params` object used to a construct a class
  were not passed to the constructor if the value of the parameter was equal to the default value.
  This caused bugs in some edge cases where a subclass that takes `**kwargs` needs to inspect
  `kwargs` before passing them to its superclass.
- Improved the band-aid solution for segmentation faults and the "ImportError: dlopen: cannot load any more object with static TLS"
  by adding a `transformers` import.
- Added safety checks for extracting tar files
- Turned superfluous warning to info when extending the vocab in the embedding matrix, if no pretrained file was provided


## [v1.2.2](https://github.com/allenai/allennlp/releases/tag/v1.2.2) - 2020-11-17

### Added

- Added Docker builds for other torch-supported versions of CUDA.
- Adds [`allennlp-semparse`](https://github.com/allenai/allennlp-semparse) as an official, default plugin.

### Fixed

- `GumbelSampler` now sorts the beams by their true log prob.


## [v1.2.1](https://github.com/allenai/allennlp/releases/tag/v1.2.1) - 2020-11-10

### Added

- Added an optional `seed` parameter to `ModelTestCase.set_up_model` which sets the random
  seed for `random`, `numpy`, and `torch`.
- Added support for a global plugins file at `~/.allennlp/plugins`.
- Added more documentation about plugins.
- Added sampler class and parameter in beam search for non-deterministic search, with several
  implementations, including `MultinomialSampler`, `TopKSampler`, `TopPSampler`, and
  `GumbelSampler`. Utilizing `GumbelSampler` will give [Stochastic Beam Search](https://api.semanticscholar.org/CorpusID:76662039).

### Changed

- Pass batch metrics to `BatchCallback`.

### Fixed

- Fixed a bug where forward hooks were not cleaned up with saliency interpreters if there
  was an exception.
- Fixed the computation of saliency maps in the Interpret code when using mismatched indexing.
  Previously, we would compute gradients from the top of the transformer, after aggregation from
  wordpieces to tokens, which gives results that are not very informative.  Now, we compute gradients
  with respect to the embedding layer, and aggregate wordpieces to tokens separately.
- Fixed the heuristics for finding embedding layers in the case of RoBERTa. An update in the
  `transformers` library broke our old heuristic.
- Fixed typo with registered name of ROUGE metric. Previously was `rogue`, fixed to `rouge`.
- Fixed default masks that were erroneously created on the CPU even when a GPU is available.
- Fixed pretrained embeddings for transformers that don't use end tokens.
- Fixed the transformer tokenizer cache when the tokenizers are initialized with custom kwargs.


## [v1.2.0](https://github.com/allenai/allennlp/releases/tag/v1.2.0) - 2020-10-29

### Changed

- Enforced stricter typing requirements around the use of `Optional[T]` types.
- Changed the behavior of `Lazy` types in `from_params` methods. Previously, if you defined a `Lazy` parameter like
  `foo: Lazy[Foo] = None` in a custom `from_params` classmethod, then `foo` would actually never be `None`.
  This behavior is now different. If no params were given for `foo`, it will be `None`.
  You can also now set default values for foo like `foo: Lazy[Foo] = Lazy(Foo)`.
  Or, if you want you want a default value but also want to allow for `None` values, you can
  write it like this: `foo: Optional[Lazy[Foo]] = Lazy(Foo)`.
- Added support for PyTorch version 1.7.

### Fixed

- Made it possible to instantiate `TrainerCallback` from config files.
- Fixed the remaining broken internal links in the API docs.
- Fixed a bug where Hotflip would crash with a model that had multiple TokenIndexers and the input
  used rare vocabulary items.
- Fixed a bug where `BeamSearch` would fail if `max_steps` was equal to 1.
- Fixed `BasicTextFieldEmbedder` to not raise ConfigurationError if it has embedders that are empty and not in input


## [v1.2.0rc1](https://github.com/allenai/allennlp/releases/tag/v1.2.0rc1) - 2020-10-22

### Added

- Added a warning when `batches_per_epoch` for the validation data loader is inherited from
  the train data loader.
- Added a `build-vocab` subcommand that can be used to build a vocabulary from a training config file.
- Added `tokenizer_kwargs` argument to `PretrainedTransformerMismatchedIndexer`.
- Added `tokenizer_kwargs` and `transformer_kwargs` arguments to `PretrainedTransformerMismatchedEmbedder`.
- Added official support for Python 3.8.
- Added a script: `scripts/release_notes.py`, which automatically prepares markdown release notes from the
  CHANGELOG and commit history.
- Added a flag `--predictions-output-file` to the `evaluate` command, which tells AllenNLP to write the
  predictions from the given dataset to the file as JSON lines.
- Added the ability to ignore certain missing keys when loading a model from an archive. This is done
  by adding a class-level variable called `authorized_missing_keys` to any PyTorch module that a `Model` uses.
  If defined, `authorized_missing_keys` should be a list of regex string patterns.
- Added `FBetaMultiLabelMeasure`, a multi-label Fbeta metric. This is a subclass of the existing `FBetaMeasure`.
- Added ability to pass additional key word arguments to `cached_transformers.get()`, which will be passed on to `AutoModel.from_pretrained()`.
- Added an `overrides` argument to `Predictor.from_path()`.
- Added a `cached-path` command.
- Added a function `inspect_cache` to `common.file_utils` that prints useful information about the cache. This can also
  be used from the `cached-path` command with `allennlp cached-path --inspect`.
- Added a function `remove_cache_entries` to `common.file_utils` that removes any cache entries matching the given
  glob patterns. This can used from the `cached-path` command with `allennlp cached-path --remove some-files-*`.
- Added logging for the main process when running in distributed mode.
- Added a `TrainerCallback` object to support state sharing between batch and epoch-level training callbacks.
- Added support for .tar.gz in PretrainedModelInitializer.
- Made `BeamSearch` instantiable `from_params`.
- Pass `serialization_dir` to `Model` and `DatasetReader`.
- Added an optional `include_in_archive` parameter to the top-level of configuration files. When specified, `include_in_archive` should be a list of paths relative to the serialization directory which will be bundled up with the final archived model from a training run.

### Changed

- Subcommands that don't require plugins will no longer cause plugins to be loaded or have an `--include-package` flag.
- Allow overrides to be JSON string or `dict`.
- `transformers` dependency updated to version 3.1.0.
- When `cached_path` is called on a local archive with `extract_archive=True`, the archive is now extracted into a unique subdirectory of the cache root instead of a subdirectory of the archive's directory. The extraction directory is also unique to the modification time of the archive, so if the file changes, subsequent calls to `cached_path` will know to re-extract the archive.
- Removed the `truncation_strategy` parameter to `PretrainedTransformerTokenizer`. The way we're calling the tokenizer, the truncation strategy takes no effect anyways.
- Don't use initializers when loading a model, as it is not needed.
- Distributed training will now automatically search for a local open port if the `master_port` parameter is not provided.
- In training, save model weights before evaluation.
- `allennlp.common.util.peak_memory_mb` renamed to `peak_cpu_memory`, and `allennlp.common.util.gpu_memory_mb` renamed to `peak_gpu_memory`,
  and they both now return the results in bytes as integers. Also, the `peak_gpu_memory` function now utilizes PyTorch functions to find the memory
  usage instead of shelling out to the `nvidia-smi` command. This is more efficient and also more accurate because it only takes
  into account the tensor allocations of the current PyTorch process.
- Make sure weights are first loaded to the cpu when using PretrainedModelInitializer, preventing wasted GPU memory.
- Load dataset readers in `load_archive`.
- Updated `AllenNlpTestCase` docstring to remove reference to `unittest.TestCase`

### Removed

- Removed `common.util.is_master` function.

### Fixed

- Fix CUDA/CPU device mismatch bug during distributed training for categorical accuracy metric.
- Fixed a bug where the reported `batch_loss` metric was incorrect when training with gradient accumulation.
- Class decorators now displayed in API docs.
- Fixed up the documentation for the `allennlp.nn.beam_search` module.
- Ignore `*args` when constructing classes with `FromParams`.
- Ensured some consistency in the types of the values that metrics return.
- Fix a PyTorch warning by explicitly providing the `as_tuple` argument (leaving
  it as its default value of `False`) to `Tensor.nonzero()`.
- Remove temporary directory when extracting model archive in `load_archive`
  at end of function rather than via `atexit`.
- Fixed a bug where using `cached_path()` offline could return a cached resource's lock file instead
  of the cache file.
- Fixed a bug where `cached_path()` would fail if passed a `cache_dir` with the user home shortcut `~/`.
- Fixed a bug in our doc building script where markdown links did not render properly
  if the "href" part of the link (the part inside the `()`) was on a new line.
- Changed how gradients are zeroed out with an optimization. See [this video from NVIDIA](https://www.youtube.com/watch?v=9mS1fIYj1So)
  at around the 9 minute mark.
- Fixed a bug where parameters to a `FromParams` class that are dictionaries wouldn't get logged
  when an instance is instantiated `from_params`.
- Fixed a bug in distributed training where the vocab would be saved from every worker, when it should have been saved by only the local master process.
- Fixed a bug in the calculation of rouge metrics during distributed training where the total sequence count was not being aggregated across GPUs.
- Fixed `allennlp.nn.util.add_sentence_boundary_token_ids()` to use `device` parameter of input tensor.
- Be sure to close the TensorBoard writer even when training doesn't finish.
- Fixed the docstring for `PyTorchSeq2VecWrapper`.
- Fixed a bug in the cnn_encoder where activations involving masked tokens could be picked up by the max
- Fix intra word tokenization for `PretrainedTransformerTokenizer` when disabling fast tokenizer.


## [v1.1.0](https://github.com/allenai/allennlp/releases/tag/v1.1.0) - 2020-09-08

### Fixed

- Fixed handling of some edge cases when constructing classes with `FromParams` where the class
  accepts `**kwargs`.
- Fixed division by zero error when there are zero-length spans in the input to a
  `PretrainedTransformerMismatchedIndexer`.
- Improved robustness of `cached_path` when extracting archives so that the cache won't be corrupted
  if a failure occurs during extraction.
- Fixed a bug with the `average` and `evalb_bracketing_score` metrics in distributed training.

### Added

- `Predictor.capture_model_internals()` now accepts a regex specifying which modules to capture.


## [v1.1.0rc4](https://github.com/allenai/allennlp/releases/tag/v1.1.0rc4) - 2020-08-20

### Added

- Added a workflow to GitHub Actions that will automatically close unassigned stale issues and
  ping the assignees of assigned stale issues.

### Fixed

- Fixed a bug in distributed metrics that caused nan values due to repeated addition of an accumulated variable.

## [v1.1.0rc3](https://github.com/allenai/allennlp/releases/tag/v1.1.0rc3) - 2020-08-12

### Fixed

- Fixed how truncation was handled with `PretrainedTransformerTokenizer`.
  Previously, if `max_length` was set to `None`, the tokenizer would still do truncation if the
  transformer model had a default max length in its config.
  Also, when `max_length` was set to a non-`None` value, several warnings would appear
  for certain transformer models around the use of the `truncation` parameter.
- Fixed evaluation of all metrics when using distributed training.
- Added a `py.typed` marker. Fixed type annotations in `allennlp.training.util`.
- Fixed problem with automatically detecting whether tokenization is necessary.
  This affected primarily the Roberta SST model.
- Improved help text for using the --overrides command line flag.


## [v1.1.0rc2](https://github.com/allenai/allennlp/releases/tag/v1.1.0rc2) - 2020-07-31

### Changed

- Upgraded PyTorch requirement to 1.6.
- Replaced the NVIDIA Apex AMP module with torch's native AMP module. The default trainer (`GradientDescentTrainer`)
  now takes a `use_amp: bool` parameter instead of the old `opt_level: str` parameter.

### Fixed

- Removed unnecessary warning about deadlocks in `DataLoader`.
- Fixed testing models that only return a loss when they are in training mode.
- Fixed a bug in `FromParams` that caused silent failure in case of the parameter type being `Optional[Union[...]]`.
- Fixed a bug where the program crashes if `evaluation_data_loader` is a `AllennlpLazyDataset`.

### Added

- Added the option to specify `requires_grad: false` within an optimizer's parameter groups.
- Added the `file-friendly-logging` flag back to the `train` command. Also added this flag to the `predict`, `evaluate`, and `find-learning-rate` commands.
- Added an `EpochCallback` to track current epoch as a model class member.
- Added the option to enable or disable gradient checkpointing for transformer token embedders via boolean parameter `gradient_checkpointing`.

### Removed

- Removed the `opt_level` parameter to `Model.load` and `load_archive`. In order to use AMP with a loaded
  model now, just run the model's forward pass within torch's [`autocast`](https://pytorch.org/docs/stable/amp.html#torch.cuda.amp.autocast)
  context.

## [v1.1.0rc1](https://github.com/allenai/allennlp/releases/tag/v1.1.0rc1) - 2020-07-14

### Fixed

- Reduced the amount of log messages produced by `allennlp.common.file_utils`.
- Fixed a bug where `PretrainedTransformerEmbedder` parameters appeared to be trainable
  in the log output even when `train_parameters` was set to `False`.
- Fixed a bug with the sharded dataset reader where it would only read a fraction of the instances
  in distributed training.
- Fixed checking equality of `TensorField`s.
- Fixed a bug where `NamespaceSwappingField` did not work correctly with `.empty_field()`.
- Put more sensible defaults on the `huggingface_adamw` optimizer.
- Simplified logging so that all logging output always goes to one file.
- Fixed interaction with the python command line debugger.
- Log the grad norm properly even when we're not clipping it.
- Fixed a bug where `PretrainedModelInitializer` fails to initialize a model with a 0-dim tensor
- Fixed a bug with the layer unfreezing schedule of the `SlantedTriangular` learning rate scheduler.
- Fixed a regression with logging in the distributed setting. Only the main worker should write log output to the terminal.
- Pinned the version of boto3 for package managers (e.g. poetry).
- Fixed issue #4330 by updating the `tokenizers` dependency.
- Fixed a bug in `TextClassificationPredictor` so that it passes tokenized inputs to the `DatasetReader`
  in case it does not have a tokenizer.
- `reg_loss` is only now returned for models that have some regularization penalty configured.
- Fixed a bug that prevented `cached_path` from downloading assets from GitHub releases.
- Fixed a bug that erroneously increased last label's false positive count in calculating fbeta metrics.
- `Tqdm` output now looks much better when the output is being piped or redirected.
- Small improvements to how the API documentation is rendered.
- Only show validation progress bar from main process in distributed training.

### Added

- Adjust beam search to support multi-layer decoder.
- A method to ModelTestCase for running basic model tests when you aren't using config files.
- Added some convenience methods for reading files.
- Added an option to `file_utils.cached_path` to automatically extract archives.
- Added the ability to pass an archive file instead of a local directory to `Vocab.from_files`.
- Added the ability to pass an archive file instead of a glob to `ShardedDatasetReader`.
- Added a new `"linear_with_warmup"` learning rate scheduler.
- Added a check in `ShardedDatasetReader` that ensures the base reader doesn't implement manual
  distributed sharding itself.
- Added an option to `PretrainedTransformerEmbedder` and `PretrainedTransformerMismatchedEmbedder` to use a
  scalar mix of all hidden layers from the transformer model instead of just the last layer. To utilize
  this, just set `last_layer_only` to `False`.
- `cached_path()` can now read files inside of archives.
- Training metrics now include `batch_loss` and `batch_reg_loss` in addition to aggregate loss across number of batches.

### Changed

- Not specifying a `cuda_device` now automatically determines whether to use a GPU or not.
- Discovered plugins are logged so you can see what was loaded.
- `allennlp.data.DataLoader` is now an abstract registrable class. The default implementation
remains the same, but was renamed to `allennlp.data.PyTorchDataLoader`.
- `BertPooler` can now unwrap and re-wrap extra dimensions if necessary.
- New `transformers` dependency. Only version >=3.0 now supported.

## [v1.0.0](https://github.com/allenai/allennlp/releases/tag/v1.0.0) - 2020-06-16

### Fixed

- Lazy dataset readers now work correctly with multi-process data loading.
- Fixed race conditions that could occur when using a dataset cache.

### Added

- A bug where where all datasets would be loaded for vocab creation even if not needed.
- A parameter to the `DatasetReader` class: `manual_multi_process_sharding`. This is similar
  to the `manual_distributed_sharding` parameter, but applies when using a multi-process
  `DataLoader`.

## [v1.0.0rc6](https://github.com/allenai/allennlp/releases/tag/v1.0.0rc6) - 2020-06-11

### Fixed

- A bug where `TextField`s could not be duplicated since some tokenizers cannot be deep-copied.
  See https://github.com/allenai/allennlp/issues/4270.
- Our caching mechanism had the potential to introduce race conditions if multiple processes
  were attempting to cache the same file at once. This was fixed by using a lock file tied to each
  cached file.
- `get_text_field_mask()` now supports padding indices that are not `0`.
- A bug where `predictor.get_gradients()` would return an empty dictionary if an embedding layer had trainable set to false
- Fixes `PretrainedTransformerMismatchedIndexer` in the case where a token consists of zero word pieces.
- Fixes a bug when using a lazy dataset reader that results in a `UserWarning` from PyTorch being printed at
  every iteration during training.
- Predictor names were inconsistently switching between dashes and underscores. Now they all use underscores.
- `Predictor.from_path` now automatically loads plugins (unless you specify `load_plugins=False`) so
  that you don't have to manually import a bunch of modules when instantiating predictors from
  an archive path.
- `allennlp-server` automatically found as a plugin once again.

### Added

- A `duplicate()` method on `Instance`s and `Field`s, to be used instead of `copy.deepcopy()`
- A batch sampler that makes sure each batch contains approximately the same number of tokens (`MaxTokensBatchSampler`)
- Functions to turn a sequence of token indices back into tokens
- The ability to use Huggingface encoder/decoder models as token embedders
- Improvements to beam search
- ROUGE metric
- Polynomial decay learning rate scheduler
- A `BatchCallback` for logging CPU and GPU memory usage to tensorboard. This is mainly for debugging
  because using it can cause a significant slowdown in training.
- Ability to run pretrained transformers as an embedder without training the weights
- Add Optuna Integrated badge to README.md

### Changed

- Similar to our caching mechanism, we introduced a lock file to the vocab to avoid race
  conditions when saving/loading the vocab from/to the same serialization directory in different processes.
- Changed the `Token`, `Instance`, and `Batch` classes along with all `Field` classes to "slots" classes. This dramatically reduces the size in memory of instances.
- SimpleTagger will no longer calculate span-based F1 metric when `calculate_span_f1` is `False`.
- CPU memory for every worker is now reported in the logs and the metrics. Previously this was only reporting the CPU memory of the master process, and so it was only
  correct in the non-distributed setting.
- To be consistent with PyTorch `IterableDataset`, `AllennlpLazyDataset` no longer implements `__len__()`.
  Previously it would always return 1.
- Removed old tutorials, in favor of [the new AllenNLP Guide](https://guide.allennlp.org)
- Changed the vocabulary loading to consider new lines for Windows/Linux and Mac.

## [v1.0.0rc5](https://github.com/allenai/allennlp/releases/tag/v1.0.0rc5) - 2020-05-26

### Fixed

- Fix bug where `PretrainedTransformerTokenizer` crashed with some transformers (#4267)
- Make `cached_path` work offline.
- Tons of docstring inconsistencies resolved.
- Nightly builds no longer run on forks.
- Distributed training now automatically figures out which worker should see which instances
- A race condition bug in distributed training caused from saving the vocab to file from the master process while other processing might be reading those files.
- Unused dependencies in `setup.py` removed.

### Added

- Additional CI checks to ensure docstrings are consistently formatted.
- Ability to train on CPU with multiple processes by setting `cuda_devices` to a list of negative integers in your training config. For example: `"distributed": {"cuda_devices": [-1, -1]}`. This is mainly to make it easier to test and debug distributed training code..
- Documentation for when parameters don't need config file entries.

### Changed

- The `allennlp test-install` command now just ensures the core submodules can
be imported successfully, and prints out some other useful information such as the version, PyTorch version,
and the number of GPU devices available.
- All of the tests moved from `allennlp/tests` to `tests` at the root level, and
`allennlp/tests/fixtures` moved to `test_fixtures` at the root level. The PyPI source and wheel distributions will no longer include tests and fixtures.

## [v1.0.0rc4](https://github.com/allenai/allennlp/releases/tag/v1.0.0rc4) - 2020-05-14

We first introduced this `CHANGELOG` after release `v1.0.0rc4`, so please refer to the GitHub release
notes for this and earlier releases.<|MERGE_RESOLUTION|>--- conflicted
+++ resolved
@@ -24,14 +24,10 @@
   `self.ddp_accelerator` during distributed training. This is useful when, for example, instantiating submodules in your
   model's `__init__()` method by wrapping them with `self.ddp_accelerator.wrap_module()`. See the `allennlp.modules.transformer.t5`
   for an example.
-<<<<<<< HEAD
-- Added Tango components, to be explored in detail in a later post.
 - We now log batch metrics to tensorboard and wandb.
-=======
 - Added Tango components, to be explored in detail in a later post
 - Added `ScaledDotProductMatrixAttention`, and converted the transformer toolkit to use it
 - Added tests to ensure that all `Attention` and `MatrixAttention` implementations are interchangeable
->>>>>>> d45a2dab
 
 ### Fixed
 
@@ -42,10 +38,7 @@
 - `tqdm` lock is now set inside `MultiProcessDataLoading` when new workers are spawned to avoid contention when writing output.
 - `ConfigurationError` is now pickleable.
 - Multitask models now support `TextFieldTensor` in heads, not just in the backbone.
-<<<<<<< HEAD
-=======
 - Fixed the signature of `ScaledDotProductAttention` to match the other `Attention` classes
->>>>>>> d45a2dab
 
 ### Changed
 
