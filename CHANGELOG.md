# Changelog

All notable changes to this project will be documented in this file.

The format is based on [Keep a Changelog](https://keepachangelog.com/en/1.0.0/),
and this project adheres to [Semantic Versioning](https://semver.org/spec/v2.0.0.html).

## Unreleased

### Fixed

- A bug where `TextField`s could not be duplicated since some tokenizers cannot be deep-copied.
  See https://github.com/allenai/allennlp/issues/4270.
- Our caching mechanism had the potential to introduce race conditions if multiple processes
  were attempting to cache the same file at once. This was fixed by using a lock file tied to each
  cached file.
- `get_text_field_mask()` now supports padding indices that are not `0`.
- A bug where `predictor.get_gradients()` would return an empty dictionary if an embedding layer had trainable set to false
- Fixes `PretrainedTransformerMismatchedIndexer` in the case where a token consists of zero word pieces.
- Fixes a bug when using a lazy dataset reader that results in a `UserWarning` from PyTorch being printed at
  every iteration during training.
<<<<<<< HEAD
- Predictors names were inconsistently switching between dashes and underscores. Now they all use underscores.
=======
- `Predictor.from_path` now automatically loads plugins (unless you specify `load_plugins=False`) so
  that you don't have to manually import a bunch of modules when instantiating predictors from
  an archive path.
>>>>>>> 2d03c413

### Added

- A `duplicate()` method on `Instance`s and `Field`s, to be used instead of `copy.deepcopy()`
- A batch sampler that makes sure each batch contains approximately the same number of tokens (`MaxTokensBatchSampler`)
- Functions to turn a sequence of token indices back into tokens
- The ability to use Huggingface encoder/decoder models as token embedders
- Improvements to beam search
- ROUGE metric
- Polynomial decay learning rate scheduler
- A `BatchCallback` for logging CPU and GPU memory usage to tensorboard. This is mainly for debugging
  because using it can cause a significant slowdown in training.
- Ability to run pretrained transformers as an embedder without training the weights

### Changed

- Similar to our caching mechanism, we introduced a lock file to the vocab to avoid race
  conditions when saving/loading the vocab from/to the same serialization directory in different processes.
- Changed the `Token`, `Instance`, and `Batch` classes along with all `Field` classes to "slots" classes. This dramatically reduces the size in memory of instances.
- SimpleTagger will no longer calculate span-based F1 metric when `calculate_span_f1` is `False`.
- CPU memory for every worker is now reported in the logs and the metrics. Previously this was only reporting the CPU memory of the master process, and so it was only
  correct in the non-distributed setting.
- To be consistent with PyTorch `IterableDataset`, `AllennlpLazyDataset` no longer implements `__len__()`.
  Previously it would always return 1.
- Removed old tutorials, in favor of [the new AllenNLP Guide](https://guide.allennlp.org)

## [v1.0.0rc5](https://github.com/allenai/allennlp/releases/tag/v1.0.0rc5) - 2020-05-26

### Fixed

- Fix bug where `PretrainedTransformerTokenizer` crashed with some transformers (#4267)
- Make `cached_path` work offline.
- Tons of docstring inconsistencies resolved.
- Nightly builds no longer run on forks.
- Distributed training now automatically figures out which worker should see which instances
- A race condition bug in distributed training caused from saving the vocab to file from the master process while other processing might be reading those files.
- Unused dependencies in `setup.py` removed.

### Added

- Additional CI checks to ensure docstrings are consistently formatted.
- Ability to train on CPU with multiple processes by setting `cuda_devices` to a list of negative integers in your training config. For example: `"distributed": {"cuda_devices": [-1, -1]}`. This is mainly to make it easier to test and debug distributed training code..
- Documentation for when parameters don't need config file entries.

### Changed

- The `allennlp test-install` command now just ensures the core submodules can
be imported successfully, and prints out some other useful information such as the version, PyTorch version,
and the number of GPU devices available.
- All of the tests moved from `allennlp/tests` to `tests` at the root level, and
`allennlp/tests/fixtures` moved to `test_fixtures` at the root level. The PyPI source and wheel distributions will no longer include tests and fixtures.

## [v1.0.0rc4](https://github.com/allenai/allennlp/releases/tag/v1.0.0rc4) - 2020-05-14

We first introduced this `CHANGELOG` after release `v1.0.0rc4`, so please refer to the GitHub release
notes for this and earlier releases.<|MERGE_RESOLUTION|>--- conflicted
+++ resolved
@@ -19,13 +19,10 @@
 - Fixes `PretrainedTransformerMismatchedIndexer` in the case where a token consists of zero word pieces.
 - Fixes a bug when using a lazy dataset reader that results in a `UserWarning` from PyTorch being printed at
   every iteration during training.
-<<<<<<< HEAD
 - Predictors names were inconsistently switching between dashes and underscores. Now they all use underscores.
-=======
 - `Predictor.from_path` now automatically loads plugins (unless you specify `load_plugins=False`) so
   that you don't have to manually import a bunch of modules when instantiating predictors from
   an archive path.
->>>>>>> 2d03c413
 
 ### Added
 
