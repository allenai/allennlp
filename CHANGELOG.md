# Changelog

All notable changes to this project will be documented in this file.

The format is based on [Keep a Changelog](https://keepachangelog.com/en/1.0.0/),
and this project adheres to [Semantic Versioning](https://semver.org/spec/v2.0.0.html).

## Unreleased

### Added

- `BertPooler` can now unwrap and re-wrap extra dimensions if necessary.
- Added some convenience methods for reading files.

### Fixed

- Reduced the amount of log messages produced by `allennlp.common.file_utils`.
<<<<<<< HEAD
- Put more sensible defaults on the `huggingface_adamw` optimizer.
=======
- Fixed a bug where `PretrainedTransformerEmbedder` parameters appeared to be trainable
  in the log output even when `train_parameters` was set to `False`.
- Fixed a bug with the sharded dataset reader where it would only read a fraction of the instances
  in distributed training.

### Added

- A method to ModelTestCase for running basic model tests when you aren't using config files.

### Added

- Added an option to `file_utils.cached_path` to automatically extract archives.
- Added the ability to pass an archive file instead of a local directory to `Vocab.from_files`.
- Added the ability to pass an archive file instead of a glob to `ShardedDatasetReader`.
>>>>>>> e104e441

## [v1.0.0](https://github.com/allenai/allennlp/releases/tag/v1.0.0) - 2020-06-16

### Fixed

- Lazy dataset readers now work correctly with multi-process data loading.
- Fixed race conditions that could occur when using a dataset cache.

### Added

- A bug where where all datasets would be loaded for vocab creation even if not needed.
- A parameter to the `DatasetReader` class: `manual_multi_process_sharding`. This is similar
  to the `manual_distributed_sharding` parameter, but applies when using a multi-process
  `DataLoader`.

## [v1.0.0rc6](https://github.com/allenai/allennlp/releases/tag/v1.0.0rc6) - 2020-06-11

### Fixed

- A bug where `TextField`s could not be duplicated since some tokenizers cannot be deep-copied.
  See https://github.com/allenai/allennlp/issues/4270.
- Our caching mechanism had the potential to introduce race conditions if multiple processes
  were attempting to cache the same file at once. This was fixed by using a lock file tied to each
  cached file.
- `get_text_field_mask()` now supports padding indices that are not `0`.
- A bug where `predictor.get_gradients()` would return an empty dictionary if an embedding layer had trainable set to false
- Fixes `PretrainedTransformerMismatchedIndexer` in the case where a token consists of zero word pieces.
- Fixes a bug when using a lazy dataset reader that results in a `UserWarning` from PyTorch being printed at
  every iteration during training.
- Predictor names were inconsistently switching between dashes and underscores. Now they all use underscores.
- `Predictor.from_path` now automatically loads plugins (unless you specify `load_plugins=False`) so
  that you don't have to manually import a bunch of modules when instantiating predictors from
  an archive path.
- `allennlp-server` automatically found as a plugin once again.

### Added

- A `duplicate()` method on `Instance`s and `Field`s, to be used instead of `copy.deepcopy()`
- A batch sampler that makes sure each batch contains approximately the same number of tokens (`MaxTokensBatchSampler`)
- Functions to turn a sequence of token indices back into tokens
- The ability to use Huggingface encoder/decoder models as token embedders
- Improvements to beam search
- ROUGE metric
- Polynomial decay learning rate scheduler
- A `BatchCallback` for logging CPU and GPU memory usage to tensorboard. This is mainly for debugging
  because using it can cause a significant slowdown in training.
- Ability to run pretrained transformers as an embedder without training the weights
- Add Optuna Integrated badge to README.md

### Changed

- Similar to our caching mechanism, we introduced a lock file to the vocab to avoid race
  conditions when saving/loading the vocab from/to the same serialization directory in different processes.
- Changed the `Token`, `Instance`, and `Batch` classes along with all `Field` classes to "slots" classes. This dramatically reduces the size in memory of instances.
- SimpleTagger will no longer calculate span-based F1 metric when `calculate_span_f1` is `False`.
- CPU memory for every worker is now reported in the logs and the metrics. Previously this was only reporting the CPU memory of the master process, and so it was only
  correct in the non-distributed setting.
- To be consistent with PyTorch `IterableDataset`, `AllennlpLazyDataset` no longer implements `__len__()`.
  Previously it would always return 1.
- Removed old tutorials, in favor of [the new AllenNLP Guide](https://guide.allennlp.org)
- Changed the vocabulary loading to consider new lines for Windows/Linux and Mac.

## [v1.0.0rc5](https://github.com/allenai/allennlp/releases/tag/v1.0.0rc5) - 2020-05-26

### Fixed

- Fix bug where `PretrainedTransformerTokenizer` crashed with some transformers (#4267)
- Make `cached_path` work offline.
- Tons of docstring inconsistencies resolved.
- Nightly builds no longer run on forks.
- Distributed training now automatically figures out which worker should see which instances
- A race condition bug in distributed training caused from saving the vocab to file from the master process while other processing might be reading those files.
- Unused dependencies in `setup.py` removed.

### Added

- Additional CI checks to ensure docstrings are consistently formatted.
- Ability to train on CPU with multiple processes by setting `cuda_devices` to a list of negative integers in your training config. For example: `"distributed": {"cuda_devices": [-1, -1]}`. This is mainly to make it easier to test and debug distributed training code..
- Documentation for when parameters don't need config file entries.

### Changed

- The `allennlp test-install` command now just ensures the core submodules can
be imported successfully, and prints out some other useful information such as the version, PyTorch version,
and the number of GPU devices available.
- All of the tests moved from `allennlp/tests` to `tests` at the root level, and
`allennlp/tests/fixtures` moved to `test_fixtures` at the root level. The PyPI source and wheel distributions will no longer include tests and fixtures.

## [v1.0.0rc4](https://github.com/allenai/allennlp/releases/tag/v1.0.0rc4) - 2020-05-14

We first introduced this `CHANGELOG` after release `v1.0.0rc4`, so please refer to the GitHub release
notes for this and earlier releases.<|MERGE_RESOLUTION|>--- conflicted
+++ resolved
@@ -7,32 +7,24 @@
 
 ## Unreleased
 
-### Added
-
-- `BertPooler` can now unwrap and re-wrap extra dimensions if necessary.
-- Added some convenience methods for reading files.
-
 ### Fixed
 
 - Reduced the amount of log messages produced by `allennlp.common.file_utils`.
-<<<<<<< HEAD
-- Put more sensible defaults on the `huggingface_adamw` optimizer.
-=======
 - Fixed a bug where `PretrainedTransformerEmbedder` parameters appeared to be trainable
   in the log output even when `train_parameters` was set to `False`.
 - Fixed a bug with the sharded dataset reader where it would only read a fraction of the instances
   in distributed training.
+- Put more sensible defaults on the `huggingface_adamw` optimizer.
 
 ### Added
 
 - A method to ModelTestCase for running basic model tests when you aren't using config files.
-
-### Added
-
+- `BertPooler` can now unwrap and re-wrap extra dimensions if necessary.
+- Added some convenience methods for reading files.
 - Added an option to `file_utils.cached_path` to automatically extract archives.
 - Added the ability to pass an archive file instead of a local directory to `Vocab.from_files`.
 - Added the ability to pass an archive file instead of a glob to `ShardedDatasetReader`.
->>>>>>> e104e441
+
 
 ## [v1.0.0](https://github.com/allenai/allennlp/releases/tag/v1.0.0) - 2020-06-16
 
