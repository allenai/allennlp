--- conflicted
+++ resolved
@@ -25,11 +25,8 @@
 - `Predictor.from_path` now automatically loads plugins (unless you specify `load_plugins=False`) so
   that you don't have to manually import a bunch of modules when instantiating predictors from
   an archive path.
-<<<<<<< HEAD
+- `allennlp-server` automatically found as a plugin once again.
 - A bug where where all datasets would be loaded for vocab creation even if not needed.
-=======
-- `allennlp-server` automatically found as a plugin once again.
->>>>>>> c3755d16
 
 ### Added
 
