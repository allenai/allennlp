# Changelog

All notable changes to this project will be documented in this file.

The format is based on [Keep a Changelog](https://keepachangelog.com/en/1.0.0/),
and this project adheres to [Semantic Versioning](https://semver.org/spec/v2.0.0.html).


## Unreleased

### Added

<<<<<<< HEAD
- Added a `FileLock` class to `common.file_utils`. This is just like the `FileLock` from the `filelock` library, except that
  it adds an optional flag `read_only_ok: bool`, which when set to `True` changes the behavior so that a warning will be emitted
  instead of an exception when lacking write permissions on an existing file lock.
  This makes it possible to use the `FileLock` class on a read-only file system.

### Fixed

- `Vocabulary.from_files` and `cached_path` will issue a warning, instead of failing, when a lock on an existing resource
  can't be acquired because the file system is read-only.
=======
- Added a new learning rate scheduler: `CombinedLearningRateScheduler`. This can be used to combine different LR schedulers, using one after the other.
- Moving `ModelCard` and `TaskCard` abstractions into the main repository.

### Changed

- 'master' branch renamed to 'main'
- Torch version bumped to 1.7.1 in Docker images.

### Fixed

- Fixed typo with `LabelField` string representation: removed trailing apostrophe.
>>>>>>> 9cf41b2f


## [v1.3.0](https://github.com/allenai/allennlp/releases/tag/v1.3.0) - 2020-12-15

### Added

- Added links to source code in docs.
- Added `get_embedding_layer` and `get_text_field_embedder` to the `Predictor` class; to specify embedding layers for non-AllenNLP models.
- Added [Gaussian Error Linear Unit (GELU)](https://pytorch.org/docs/stable/generated/torch.nn.GELU.html) as an Activation.

### Changed

- Renamed module `allennlp.data.tokenizers.token` to `allennlp.data.tokenizers.token_class` to avoid
  [this bug](https://github.com/allenai/allennlp/issues/4819).
- `transformers` dependency updated to version 4.0.1.

### Fixed

- Fixed a lot of instances where tensors were first created and then sent to a device
  with `.to(device)`. Instead, these tensors are now created directly on the target device.
- Fixed issue with `GradientDescentTrainer` when constructed with `validation_data_loader=None` and `learning_rate_scheduler!=None`.
- Fixed a bug when removing all handlers in root logger.
- `ShardedDatasetReader` now inherits parameters from `base_reader` when required.
- Fixed an issue in `FromParams` where parameters in the `params` object used to a construct a class
  were not passed to the constructor if the value of the parameter was equal to the default value.
  This caused bugs in some edge cases where a subclass that takes `**kwargs` needs to inspect
  `kwargs` before passing them to its superclass.
- Improved the band-aid solution for segmentation faults and the "ImportError: dlopen: cannot load any more object with static TLS" 
  by adding a `transformers` import.
- Added safety checks for extracting tar files
- Turned superfluous warning to info when extending the vocab in the embedding matrix, if no pretrained file was provided

## [v1.2.2](https://github.com/allenai/allennlp/releases/tag/v1.2.2) - 2020-11-17

### Added

- Added Docker builds for other torch-supported versions of CUDA.
- Adds [`allennlp-semparse`](https://github.com/allenai/allennlp-semparse) as an official, default plugin.

### Fixed

- `GumbelSampler` now sorts the beams by their true log prob.


## [v1.2.1](https://github.com/allenai/allennlp/releases/tag/v1.2.1) - 2020-11-10

### Added

- Added an optional `seed` parameter to `ModelTestCase.set_up_model` which sets the random
  seed for `random`, `numpy`, and `torch`.
- Added support for a global plugins file at `~/.allennlp/plugins`.
- Added more documentation about plugins.
- Added sampler class and parameter in beam search for non-deterministic search, with several
  implementations, including `MultinomialSampler`, `TopKSampler`, `TopPSampler`, and
  `GumbelSampler`. Utilizing `GumbelSampler` will give [Stochastic Beam Search](https://api.semanticscholar.org/CorpusID:76662039).

### Changed

- Pass batch metrics to `BatchCallback`.

### Fixed

- Fixed a bug where forward hooks were not cleaned up with saliency interpreters if there
  was an exception.
- Fixed the computation of saliency maps in the Interpret code when using mismatched indexing.
  Previously, we would compute gradients from the top of the transformer, after aggregation from
  wordpieces to tokens, which gives results that are not very informative.  Now, we compute gradients
  with respect to the embedding layer, and aggregate wordpieces to tokens separately.
- Fixed the heuristics for finding embedding layers in the case of RoBERTa. An update in the
  `transformers` library broke our old heuristic.
- Fixed typo with registered name of ROUGE metric. Previously was `rogue`, fixed to `rouge`.
- Fixed default masks that were erroneously created on the CPU even when a GPU is available.
- Fixed pretrained embeddings for transformers that don't use end tokens.
- Fixed the transformer tokenizer cache when the tokenizers are initialized with custom kwargs.


## [v1.2.0](https://github.com/allenai/allennlp/releases/tag/v1.2.0) - 2020-10-29

### Changed

- Enforced stricter typing requirements around the use of `Optional[T]` types.
- Changed the behavior of `Lazy` types in `from_params` methods. Previously, if you defined a `Lazy` parameter like
  `foo: Lazy[Foo] = None` in a custom `from_params` classmethod, then `foo` would actually never be `None`.
  This behavior is now different. If no params were given for `foo`, it will be `None`.
  You can also now set default values for foo like `foo: Lazy[Foo] = Lazy(Foo)`.
  Or, if you want you want a default value but also want to allow for `None` values, you can
  write it like this: `foo: Optional[Lazy[Foo]] = Lazy(Foo)`.
- Added support for PyTorch version 1.7.

### Fixed

- Made it possible to instantiate `TrainerCallback` from config files.
- Fixed the remaining broken internal links in the API docs.
- Fixed a bug where Hotflip would crash with a model that had multiple TokenIndexers and the input
  used rare vocabulary items.
- Fixed a bug where `BeamSearch` would fail if `max_steps` was equal to 1.
- Fixed `BasicTextFieldEmbedder` to not raise ConfigurationError if it has embedders that are empty and not in input


## [v1.2.0rc1](https://github.com/allenai/allennlp/releases/tag/v1.2.0rc1) - 2020-10-22

### Added

- Added a warning when `batches_per_epoch` for the validation data loader is inherited from
  the train data loader.
- Added a `build-vocab` subcommand that can be used to build a vocabulary from a training config file.
- Added `tokenizer_kwargs` argument to `PretrainedTransformerMismatchedIndexer`.
- Added `tokenizer_kwargs` and `transformer_kwargs` arguments to `PretrainedTransformerMismatchedEmbedder`.
- Added official support for Python 3.8.
- Added a script: `scripts/release_notes.py`, which automatically prepares markdown release notes from the
  CHANGELOG and commit history.
- Added a flag `--predictions-output-file` to the `evaluate` command, which tells AllenNLP to write the
  predictions from the given dataset to the file as JSON lines.
- Added the ability to ignore certain missing keys when loading a model from an archive. This is done
  by adding a class-level variable called `authorized_missing_keys` to any PyTorch module that a `Model` uses.
  If defined, `authorized_missing_keys` should be a list of regex string patterns.
- Added `FBetaMultiLabelMeasure`, a multi-label Fbeta metric. This is a subclass of the existing `FBetaMeasure`.
- Added ability to pass additional key word arguments to `cached_transformers.get()`, which will be passed on to `AutoModel.from_pretrained()`.
- Added an `overrides` argument to `Predictor.from_path()`.
- Added a `cached-path` command.
- Added a function `inspect_cache` to `common.file_utils` that prints useful information about the cache. This can also
  be used from the `cached-path` command with `allennlp cached-path --inspect`.
- Added a function `remove_cache_entries` to `common.file_utils` that removes any cache entries matching the given
  glob patterns. This can used from the `cached-path` command with `allennlp cached-path --remove some-files-*`.
- Added logging for the main process when running in distributed mode.
- Added a `TrainerCallback` object to support state sharing between batch and epoch-level training callbacks.
- Added support for .tar.gz in PretrainedModelInitializer.
- Made `BeamSearch` instantiable `from_params`.
- Pass `serialization_dir` to `Model` and `DatasetReader`.
- Added an optional `include_in_archive` parameter to the top-level of configuration files. When specified, `include_in_archive` should be a list of paths relative to the serialization directory which will be bundled up with the final archived model from a training run.

### Changed

- Subcommands that don't require plugins will no longer cause plugins to be loaded or have an `--include-package` flag.
- Allow overrides to be JSON string or `dict`.
- `transformers` dependency updated to version 3.1.0.
- When `cached_path` is called on a local archive with `extract_archive=True`, the archive is now extracted into a unique subdirectory of the cache root instead of a subdirectory of the archive's directory. The extraction directory is also unique to the modification time of the archive, so if the file changes, subsequent calls to `cached_path` will know to re-extract the archive.
- Removed the `truncation_strategy` parameter to `PretrainedTransformerTokenizer`. The way we're calling the tokenizer, the truncation strategy takes no effect anyways.
- Don't use initializers when loading a model, as it is not needed.
- Distributed training will now automatically search for a local open port if the `master_port` parameter is not provided.
- In training, save model weights before evaluation.
- `allennlp.common.util.peak_memory_mb` renamed to `peak_cpu_memory`, and `allennlp.common.util.gpu_memory_mb` renamed to `peak_gpu_memory`,
  and they both now return the results in bytes as integers. Also, the `peak_gpu_memory` function now utilizes PyTorch functions to find the memory
  usage instead of shelling out to the `nvidia-smi` command. This is more efficient and also more accurate because it only takes
  into account the tensor allocations of the current PyTorch process.
- Make sure weights are first loaded to the cpu when using PretrainedModelInitializer, preventing wasted GPU memory.
- Load dataset readers in `load_archive`.
- Updated `AllenNlpTestCase` docstring to remove reference to `unittest.TestCase`

### Removed

- Removed `common.util.is_master` function.

### Fixed

- Fix CUDA/CPU device mismatch bug during distributed training for categorical accuracy metric.
- Fixed a bug where the reported `batch_loss` metric was incorrect when training with gradient accumulation.
- Class decorators now displayed in API docs.
- Fixed up the documentation for the `allennlp.nn.beam_search` module.
- Ignore `*args` when constructing classes with `FromParams`.
- Ensured some consistency in the types of the values that metrics return.
- Fix a PyTorch warning by explicitly providing the `as_tuple` argument (leaving
  it as its default value of `False`) to `Tensor.nonzero()`.
- Remove temporary directory when extracting model archive in `load_archive`
  at end of function rather than via `atexit`.
- Fixed a bug where using `cached_path()` offline could return a cached resource's lock file instead
  of the cache file.
- Fixed a bug where `cached_path()` would fail if passed a `cache_dir` with the user home shortcut `~/`.
- Fixed a bug in our doc building script where markdown links did not render properly
  if the "href" part of the link (the part inside the `()`) was on a new line.
- Changed how gradients are zeroed out with an optimization. See [this video from NVIDIA](https://www.youtube.com/watch?v=9mS1fIYj1So)
  at around the 9 minute mark.
- Fixed a bug where parameters to a `FromParams` class that are dictionaries wouldn't get logged
  when an instance is instantiated `from_params`.
- Fixed a bug in distributed training where the vocab would be saved from every worker, when it should have been saved by only the local master process.
- Fixed a bug in the calculation of rouge metrics during distributed training where the total sequence count was not being aggregated across GPUs.
- Fixed `allennlp.nn.util.add_sentence_boundary_token_ids()` to use `device` parameter of input tensor.
- Be sure to close the TensorBoard writer even when training doesn't finish.
- Fixed the docstring for `PyTorchSeq2VecWrapper`.
- Fixed a bug in the cnn_encoder where activations involving masked tokens could be picked up by the max
- Fix intra word tokenization for `PretrainedTransformerTokenizer` when disabling fast tokenizer.

## [v1.1.0](https://github.com/allenai/allennlp/releases/tag/v1.1.0) - 2020-09-08

### Fixed

- Fixed handling of some edge cases when constructing classes with `FromParams` where the class
  accepts `**kwargs`.
- Fixed division by zero error when there are zero-length spans in the input to a
  `PretrainedTransformerMismatchedIndexer`.
- Improved robustness of `cached_path` when extracting archives so that the cache won't be corrupted
  if a failure occurs during extraction.
- Fixed a bug with the `average` and `evalb_bracketing_score` metrics in distributed training.

### Added

- `Predictor.capture_model_internals()` now accepts a regex specifying
  which modules to capture


## [v1.1.0rc4](https://github.com/allenai/allennlp/releases/tag/v1.1.0rc4) - 2020-08-20

### Added

- Added a workflow to GitHub Actions that will automatically close unassigned stale issues and
  ping the assignees of assigned stale issues.

### Fixed

- Fixed a bug in distributed metrics that caused nan values due to repeated addition of an accumulated variable.

## [v1.1.0rc3](https://github.com/allenai/allennlp/releases/tag/v1.1.0rc3) - 2020-08-12

### Fixed

- Fixed how truncation was handled with `PretrainedTransformerTokenizer`.
  Previously, if `max_length` was set to `None`, the tokenizer would still do truncation if the
  transformer model had a default max length in its config.
  Also, when `max_length` was set to a non-`None` value, several warnings would appear
  for certain transformer models around the use of the `truncation` parameter.
- Fixed evaluation of all metrics when using distributed training.
- Added a `py.typed` marker. Fixed type annotations in `allennlp.training.util`.
- Fixed problem with automatically detecting whether tokenization is necessary.
  This affected primarily the Roberta SST model.
- Improved help text for using the --overrides command line flag.


## [v1.1.0rc2](https://github.com/allenai/allennlp/releases/tag/v1.1.0rc2) - 2020-07-31

### Changed

- Upgraded PyTorch requirement to 1.6.
- Replaced the NVIDIA Apex AMP module with torch's native AMP module. The default trainer (`GradientDescentTrainer`)
  now takes a `use_amp: bool` parameter instead of the old `opt_level: str` parameter.

### Fixed

- Removed unnecessary warning about deadlocks in `DataLoader`.
- Fixed testing models that only return a loss when they are in training mode.
- Fixed a bug in `FromParams` that caused silent failure in case of the parameter type being `Optional[Union[...]]`.
- Fixed a bug where the program crashes if `evaluation_data_loader` is a `AllennlpLazyDataset`.

### Added

- Added the option to specify `requires_grad: false` within an optimizer's parameter groups.
- Added the `file-friendly-logging` flag back to the `train` command. Also added this flag to the `predict`, `evaluate`, and `find-learning-rate` commands.
- Added an `EpochCallback` to track current epoch as a model class member.
- Added the option to enable or disable gradient checkpointing for transformer token embedders via boolean parameter `gradient_checkpointing`.

### Removed

- Removed the `opt_level` parameter to `Model.load` and `load_archive`. In order to use AMP with a loaded
  model now, just run the model's forward pass within torch's [`autocast`](https://pytorch.org/docs/stable/amp.html#torch.cuda.amp.autocast)
  context.

## [v1.1.0rc1](https://github.com/allenai/allennlp/releases/tag/v1.1.0rc1) - 2020-07-14

### Fixed

- Reduced the amount of log messages produced by `allennlp.common.file_utils`.
- Fixed a bug where `PretrainedTransformerEmbedder` parameters appeared to be trainable
  in the log output even when `train_parameters` was set to `False`.
- Fixed a bug with the sharded dataset reader where it would only read a fraction of the instances
  in distributed training.
- Fixed checking equality of `ArrayField`s.
- Fixed a bug where `NamespaceSwappingField` did not work correctly with `.empty_field()`.
- Put more sensible defaults on the `huggingface_adamw` optimizer.
- Simplified logging so that all logging output always goes to one file.
- Fixed interaction with the python command line debugger.
- Log the grad norm properly even when we're not clipping it.
- Fixed a bug where `PretrainedModelInitializer` fails to initialize a model with a 0-dim tensor
- Fixed a bug with the layer unfreezing schedule of the `SlantedTriangular` learning rate scheduler.
- Fixed a regression with logging in the distributed setting. Only the main worker should write log output to the terminal.
- Pinned the version of boto3 for package managers (e.g. poetry).
- Fixed issue #4330 by updating the `tokenizers` dependency.
- Fixed a bug in `TextClassificationPredictor` so that it passes tokenized inputs to the `DatasetReader`
  in case it does not have a tokenizer.
- `reg_loss` is only now returned for models that have some regularization penalty configured.
- Fixed a bug that prevented `cached_path` from downloading assets from GitHub releases.
- Fixed a bug that erroneously increased last label's false positive count in calculating fbeta metrics.
- `Tqdm` output now looks much better when the output is being piped or redirected.
- Small improvements to how the API documentation is rendered.
- Only show validation progress bar from main process in distributed training.

### Added

- Adjust beam search to support multi-layer decoder.
- A method to ModelTestCase for running basic model tests when you aren't using config files.
- Added some convenience methods for reading files.
- Added an option to `file_utils.cached_path` to automatically extract archives.
- Added the ability to pass an archive file instead of a local directory to `Vocab.from_files`.
- Added the ability to pass an archive file instead of a glob to `ShardedDatasetReader`.
- Added a new `"linear_with_warmup"` learning rate scheduler.
- Added a check in `ShardedDatasetReader` that ensures the base reader doesn't implement manual
  distributed sharding itself.
- Added an option to `PretrainedTransformerEmbedder` and `PretrainedTransformerMismatchedEmbedder` to use a
  scalar mix of all hidden layers from the transformer model instead of just the last layer. To utilize
  this, just set `last_layer_only` to `False`.
- `cached_path()` can now read files inside of archives.
- Training metrics now include `batch_loss` and `batch_reg_loss` in addition to aggregate loss across number of batches.

### Changed

- Not specifying a `cuda_device` now automatically determines whether to use a GPU or not.
- Discovered plugins are logged so you can see what was loaded.
- `allennlp.data.DataLoader` is now an abstract registrable class. The default implementation
remains the same, but was renamed to `allennlp.data.PyTorchDataLoader`.
- `BertPooler` can now unwrap and re-wrap extra dimensions if necessary.
- New `transformers` dependency. Only version >=3.0 now supported.

## [v1.0.0](https://github.com/allenai/allennlp/releases/tag/v1.0.0) - 2020-06-16

### Fixed

- Lazy dataset readers now work correctly with multi-process data loading.
- Fixed race conditions that could occur when using a dataset cache.

### Added

- A bug where where all datasets would be loaded for vocab creation even if not needed.
- A parameter to the `DatasetReader` class: `manual_multi_process_sharding`. This is similar
  to the `manual_distributed_sharding` parameter, but applies when using a multi-process
  `DataLoader`.

## [v1.0.0rc6](https://github.com/allenai/allennlp/releases/tag/v1.0.0rc6) - 2020-06-11

### Fixed

- A bug where `TextField`s could not be duplicated since some tokenizers cannot be deep-copied.
  See https://github.com/allenai/allennlp/issues/4270.
- Our caching mechanism had the potential to introduce race conditions if multiple processes
  were attempting to cache the same file at once. This was fixed by using a lock file tied to each
  cached file.
- `get_text_field_mask()` now supports padding indices that are not `0`.
- A bug where `predictor.get_gradients()` would return an empty dictionary if an embedding layer had trainable set to false
- Fixes `PretrainedTransformerMismatchedIndexer` in the case where a token consists of zero word pieces.
- Fixes a bug when using a lazy dataset reader that results in a `UserWarning` from PyTorch being printed at
  every iteration during training.
- Predictor names were inconsistently switching between dashes and underscores. Now they all use underscores.
- `Predictor.from_path` now automatically loads plugins (unless you specify `load_plugins=False`) so
  that you don't have to manually import a bunch of modules when instantiating predictors from
  an archive path.
- `allennlp-server` automatically found as a plugin once again.

### Added

- A `duplicate()` method on `Instance`s and `Field`s, to be used instead of `copy.deepcopy()`
- A batch sampler that makes sure each batch contains approximately the same number of tokens (`MaxTokensBatchSampler`)
- Functions to turn a sequence of token indices back into tokens
- The ability to use Huggingface encoder/decoder models as token embedders
- Improvements to beam search
- ROUGE metric
- Polynomial decay learning rate scheduler
- A `BatchCallback` for logging CPU and GPU memory usage to tensorboard. This is mainly for debugging
  because using it can cause a significant slowdown in training.
- Ability to run pretrained transformers as an embedder without training the weights
- Add Optuna Integrated badge to README.md

### Changed

- Similar to our caching mechanism, we introduced a lock file to the vocab to avoid race
  conditions when saving/loading the vocab from/to the same serialization directory in different processes.
- Changed the `Token`, `Instance`, and `Batch` classes along with all `Field` classes to "slots" classes. This dramatically reduces the size in memory of instances.
- SimpleTagger will no longer calculate span-based F1 metric when `calculate_span_f1` is `False`.
- CPU memory for every worker is now reported in the logs and the metrics. Previously this was only reporting the CPU memory of the master process, and so it was only
  correct in the non-distributed setting.
- To be consistent with PyTorch `IterableDataset`, `AllennlpLazyDataset` no longer implements `__len__()`.
  Previously it would always return 1.
- Removed old tutorials, in favor of [the new AllenNLP Guide](https://guide.allennlp.org)
- Changed the vocabulary loading to consider new lines for Windows/Linux and Mac.

## [v1.0.0rc5](https://github.com/allenai/allennlp/releases/tag/v1.0.0rc5) - 2020-05-26

### Fixed

- Fix bug where `PretrainedTransformerTokenizer` crashed with some transformers (#4267)
- Make `cached_path` work offline.
- Tons of docstring inconsistencies resolved.
- Nightly builds no longer run on forks.
- Distributed training now automatically figures out which worker should see which instances
- A race condition bug in distributed training caused from saving the vocab to file from the master process while other processing might be reading those files.
- Unused dependencies in `setup.py` removed.

### Added

- Additional CI checks to ensure docstrings are consistently formatted.
- Ability to train on CPU with multiple processes by setting `cuda_devices` to a list of negative integers in your training config. For example: `"distributed": {"cuda_devices": [-1, -1]}`. This is mainly to make it easier to test and debug distributed training code..
- Documentation for when parameters don't need config file entries.

### Changed

- The `allennlp test-install` command now just ensures the core submodules can
be imported successfully, and prints out some other useful information such as the version, PyTorch version,
and the number of GPU devices available.
- All of the tests moved from `allennlp/tests` to `tests` at the root level, and
`allennlp/tests/fixtures` moved to `test_fixtures` at the root level. The PyPI source and wheel distributions will no longer include tests and fixtures.

## [v1.0.0rc4](https://github.com/allenai/allennlp/releases/tag/v1.0.0rc4) - 2020-05-14

We first introduced this `CHANGELOG` after release `v1.0.0rc4`, so please refer to the GitHub release
notes for this and earlier releases.<|MERGE_RESOLUTION|>--- conflicted
+++ resolved
@@ -10,29 +10,23 @@
 
 ### Added
 
-<<<<<<< HEAD
 - Added a `FileLock` class to `common.file_utils`. This is just like the `FileLock` from the `filelock` library, except that
   it adds an optional flag `read_only_ok: bool`, which when set to `True` changes the behavior so that a warning will be emitted
   instead of an exception when lacking write permissions on an existing file lock.
   This makes it possible to use the `FileLock` class on a read-only file system.
-
-### Fixed
-
+- Added a new learning rate scheduler: `CombinedLearningRateScheduler`. This can be used to combine different LR schedulers, using one after the other.
+- Moving `ModelCard` and `TaskCard` abstractions into the main repository.
+
+### Changed
+
+- 'master' branch renamed to 'main'
+- Torch version bumped to 1.7.1 in Docker images.
+
+### Fixed
+
+- Fixed typo with `LabelField` string representation: removed trailing apostrophe.
 - `Vocabulary.from_files` and `cached_path` will issue a warning, instead of failing, when a lock on an existing resource
   can't be acquired because the file system is read-only.
-=======
-- Added a new learning rate scheduler: `CombinedLearningRateScheduler`. This can be used to combine different LR schedulers, using one after the other.
-- Moving `ModelCard` and `TaskCard` abstractions into the main repository.
-
-### Changed
-
-- 'master' branch renamed to 'main'
-- Torch version bumped to 1.7.1 in Docker images.
-
-### Fixed
-
-- Fixed typo with `LabelField` string representation: removed trailing apostrophe.
->>>>>>> 9cf41b2f
 
 
 ## [v1.3.0](https://github.com/allenai/allennlp/releases/tag/v1.3.0) - 2020-12-15
