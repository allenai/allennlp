# Changelog

All notable changes to this project will be documented in this file.

The format is based on [Keep a Changelog](https://keepachangelog.com/en/1.0.0/),
and this project adheres to [Semantic Versioning](https://semver.org/spec/v2.0.0.html).

## Unreleased

### Added

<<<<<<< HEAD
- Added support for the HuggingFace Hub as an alternative way to handle loading files. Hub downloads should be made through the `hf://` URL scheme.
=======
- Add new dimension to the `interpret` module: influence functions via the `InfluenceInterpreter` base class, along with a concrete implementation: `SimpleInfluence`.
- Added a `quiet` parameter to the `MultiProcessDataLoading` that disables `Tqdm` progress bars.
>>>>>>> 2526674f
- The test for distributed metrics now takes a parameter specifying how often you want to run it.

### Changed

- Updated CONTRIBUTING.md to remind reader to upgrade pip setuptools to avoid spaCy installation issues.


## [v2.3.0](https://github.com/allenai/allennlp/releases/tag/v2.3.0) - 2021-04-14

### Added

- Ported the following HuggingFace `LambdaLR`-based schedulers: `ConstantLearningRateScheduler`, `ConstantWithWarmupLearningRateScheduler`, `CosineWithWarmupLearningRateScheduler`, `CosineHardRestartsWithWarmupLearningRateScheduler`.
- Added new `sub_token_mode` parameter to `pretrained_transformer_mismatched_embedder` class to support first sub-token embedding
- Added a way to run a multi task model with a dataset reader as part of `allennlp predict`.
- Added new `eval_mode` in `PretrainedTransformerEmbedder`. If it is set to `True`, the transformer is _always_ run in evaluation mode, which, e.g., disables dropout and does not update batch normalization statistics.
- Added additional parameters to the W&B callback: `entity`, `group`, `name`, `notes`, and `wandb_kwargs`.

### Changed

- Sanity checks in the `GradientDescentTrainer` can now be turned off by setting the `run_sanity_checks` parameter to `False`.
- Allow the order of examples in the task cards to be specified explicitly
- `histogram_interval` parameter is now deprecated in `TensorboardWriter`, please use `distribution_interval` instead.
- Memory usage is not logged in tensorboard during training now. `ConsoleLoggerCallback` should be used instead.
- If you use the `min_count` parameter of the Vocabulary, but you specify a namespace that does not exist, the vocabulary creation will raise a `ConfigurationError`.
- Documentation updates made to SoftmaxLoss regarding padding and the expected shapes of the input and output tensors of `forward`.
- Moved the data preparation script for coref into allennlp-models.
- If a transformer is not in cache but has override weights, the transformer's pretrained weights are no longer downloaded, that is, only its `config.json` file is downloaded.
- `SanityChecksCallback` now raises `SanityCheckError` instead of `AssertionError` when a check fails.
- `jsonpickle` removed from dependencies.
- Improved the error message from `Registrable.by_name()` when the name passed does not match any registered subclassess.
  The error message will include a suggestion if there is a close match between the name passed and a registered name.

### Fixed

- Fixed a bug where some `Activation` implementations could not be pickled due to involving a lambda function.
- Fixed `__str__()` method on `ModelCardInfo` class.
- Fixed a stall when using distributed training and gradient accumulation at the same time
- Fixed an issue where using the `from_pretrained_transformer` `Vocabulary` constructor in distributed training via the `allennlp train` command
  would result in the data being iterated through unnecessarily.
- Fixed a bug regarding token indexers with the `InterleavingDatasetReader` when used with multi-process data loading.
- Fixed a warning from `transformers` when using `max_length` in the `PretrainedTransformerTokenizer`.

### Removed

- Removed the `stride` parameter to `PretrainedTransformerTokenizer`. This parameter had no effect.


## [v2.2.0](https://github.com/allenai/allennlp/releases/tag/v2.2.0) - 2021-03-26


### Added

- Add new method on `Field` class: `.human_readable_repr() -> Any`
- Add new method on `Instance` class: `.human_readable_dict() -> JsonDict`.
- Added `WandBCallback` class for [Weights & Biases](https://wandb.ai) integration, registered as a callback under
  the name "wandb".
- Added `TensorBoardCallback` to replace the `TensorBoardWriter`. Registered as a callback
  under the name "tensorboard".
- Added `NormalizationBiasVerification` and `SanityChecksCallback` for model sanity checks.
- `SanityChecksCallback` runs by default from the `allennlp train` command.
  It can be turned off by setting `trainer.enable_default_callbacks` to `false` in your config.

### Changed

- Use attributes of `ModelOutputs` object in `PretrainedTransformerEmbedder` instead of indexing.
- Added support for PyTorch version 1.8 and `torchvision` version 0.9 .
- `Model.get_parameters_for_histogram_tensorboard_logging` is deprecated in favor of
  `Model.get_parameters_for_histogram_logging`.

### Fixed

- Makes sure tensors that are stored in `TensorCache` always live on CPUs
- Fixed a bug where `FromParams` objects wrapped in `Lazy()` couldn't be pickled.
- Fixed a bug where the `ROUGE` metric couldn't be picked.
- Fixed a bug reported by https://github.com/allenai/allennlp/issues/5036. We keeps our spacy POS tagger on.

### Removed

- Removed `TensorBoardWriter`. Please use the `TensorBoardCallback` instead.


## [v2.1.0](https://github.com/allenai/allennlp/releases/tag/v2.1.0) - 2021-02-24

### Changed

- `coding_scheme` parameter is now deprecated in `Conll2003DatasetReader`, please use `convert_to_coding_scheme` instead.
- Support spaCy v3

### Added

- Added `ModelUsage` to `ModelCard` class.
- Added a way to specify extra parameters to the predictor in an `allennlp predict` call.
- Added a way to initialize a `Vocabulary` from transformers models.
- Added the ability to use `Predictors` with multitask models through the new `MultiTaskPredictor`.
- Added an example for fields of type `ListField[TextField]` to `apply_token_indexers` API docs.
- Added `text_key` and `label_key` parameters to `TextClassificationJsonReader` class.
- Added `MultiOptimizer`, which allows you to use different optimizers for different parts of your model.
- Added a clarification to `predictions_to_labeled_instances` API docs for attack from json

### Fixed

- `@Registrable.register(...)` decorator no longer masks the decorated class's annotations
- Ensured that `MeanAbsoluteError` always returns a `float` metric value instead of a `Tensor`.
- Learning rate schedulers that rely on metrics from the validation set were broken in v2.0.0. This
  brings that functionality back.
- Fixed a bug where the `MultiProcessDataLoading` would crash when `num_workers > 0`, `start_method = "spawn"`, `max_instances_in_memory not None`, and `batches_per_epoch not None`.
- Fixed documentation and validation checks for `FBetaMultiLabelMetric`.
- Fixed handling of HTTP errors when fetching remote resources with `cached_path()`. Previously the content would be cached even when
  certain errors - like 404s - occurred. Now an `HTTPError` will be raised whenever the HTTP response is not OK.
- Fixed a bug where the `MultiTaskDataLoader` would crash when `num_workers > 0`
- Fixed an import error that happens when PyTorch's distributed framework is unavailable on the system.


## [v2.0.1](https://github.com/allenai/allennlp/releases/tag/v2.0.1) - 2021-01-29

### Added

- Added `tokenizer_kwargs` and `transformer_kwargs` arguments to `PretrainedTransformerBackbone`
- Resize transformers word embeddings layer for `additional_special_tokens`

### Changed

- GradientDescentTrainer makes `serialization_dir` when it's instantiated, if it doesn't exist.

### Fixed

- `common.util.sanitize` now handles sets.


## [v2.0.0](https://github.com/allenai/allennlp/releases/tag/v2.0.0) - 2021-01-27

### Added

- The `TrainerCallback` constructor accepts `serialization_dir` provided by `Trainer`. This can be useful for `Logger` callbacks those need to store files in the run directory.
- The `TrainerCallback.on_start()` is fired at the start of the training.
- The `TrainerCallback` event methods now accept `**kwargs`. This may be useful to maintain backwards-compability of callbacks easier in the future. E.g. we may decide to pass the exception/traceback object in case of failure to `on_end()` and this older callbacks may simply ignore the argument instead of raising a `TypeError`.
- Added a `TensorBoardCallback` which wraps the `TensorBoardWriter`.

### Changed

- The `TrainerCallack.on_epoch()` does not fire with `epoch=-1` at the start of the training.
  Instead, `TrainerCallback.on_start()` should be used for these cases.
- `TensorBoardBatchMemoryUsage` is converted from `BatchCallback` into `TrainerCallback`.
- `TrackEpochCallback` is converted from `EpochCallback` into `TrainerCallback`.
- `Trainer` can accept callbacks simply with name `callbacks` instead of `trainer_callbacks`.
- `TensorboardWriter` renamed to `TensorBoardWriter`, and removed as an argument to the `GradientDescentTrainer`.
  In order to enable TensorBoard logging during training, you should utilize the `TensorBoardCallback` instead.

### Removed

- Removed `EpochCallback`, `BatchCallback` in favour of `TrainerCallback`.
  The metaclass-wrapping implementation is removed as well.
- Removed the `tensorboard_writer` parameter to `GradientDescentTrainer`. You should use the `TensorBoardCallback` now instead.

### Fixed

- Now Trainer always fires `TrainerCallback.on_end()` so all the resources can be cleaned up properly.
- Fixed the misspelling, changed `TensoboardBatchMemoryUsage` to `TensorBoardBatchMemoryUsage`.
- We set a value to `epoch` so in case of firing `TrainerCallback.on_end()` the variable is bound.
  This could have lead to an error in case of trying to recover a run after it was finished training.


## [v2.0.0rc1](https://github.com/allenai/allennlp/releases/tag/v2.0.0rc1) - 2021-01-21

### Added

- Added `TensorCache` class for caching tensors on disk
- Added abstraction and concrete implementation for image loading
- Added abstraction and concrete implementation for `GridEmbedder`
- Added abstraction and demo implementation for an image augmentation module.
- Added abstraction and concrete implementation for region detectors.
- A new high-performance default `DataLoader`: `MultiProcessDataLoading`.
- A `MultiTaskModel` and abstractions to use with it, including `Backbone` and `Head`.  The
  `MultiTaskModel` first runs its inputs through the `Backbone`, then passes the result (and
  whatever other relevant inputs it got) to each `Head` that's in use.
- A `MultiTaskDataLoader`, with a corresponding `MultiTaskDatasetReader`, and a couple of new
  configuration objects: `MultiTaskEpochSampler` (for deciding what proportion to sample from each
  dataset at every epoch) and a `MultiTaskScheduler` (for ordering the instances within an epoch).
- Transformer toolkit to plug and play with modular components of transformer architectures.
- Added a command to count the number of instances we're going to be training with
- Added a `FileLock` class to `common.file_utils`. This is just like the `FileLock` from the `filelock` library, except that
  it adds an optional flag `read_only_ok: bool`, which when set to `True` changes the behavior so that a warning will be emitted
  instead of an exception when lacking write permissions on an existing file lock.
  This makes it possible to use the `FileLock` class on a read-only file system.
- Added a new learning rate scheduler: `CombinedLearningRateScheduler`. This can be used to combine different LR schedulers, using one after the other.
- Added an official CUDA 10.1 Docker image.
- Moving `ModelCard` and `TaskCard` abstractions into the main repository.
- Added a util function `allennlp.nn.util.dist_reduce(...)` for handling distributed reductions.
  This is especially useful when implementing a distributed `Metric`.
- Added a `FileLock` class to `common.file_utils`. This is just like the `FileLock` from the `filelock` library, except that
  it adds an optional flag `read_only_ok: bool`, which when set to `True` changes the behavior so that a warning will be emitted
  instead of an exception when lacking write permissions on an existing file lock.
  This makes it possible to use the `FileLock` class on a read-only file system.
- Added a new learning rate scheduler: `CombinedLearningRateScheduler`. This can be used to combine different LR schedulers, using one after the other.
- Moving `ModelCard` and `TaskCard` abstractions into the main repository.

### Changed

- `DatasetReader`s are now always lazy. This means there is no `lazy` parameter in the base
  class, and the `_read()` method should always be a generator.
- The `DataLoader` now decides whether to load instances lazily or not.
  With the `PyTorchDataLoader` this is controlled with the `lazy` parameter, but with
  the `MultiProcessDataLoading` this is controlled by the `max_instances_in_memory` setting.
- `ArrayField` is now called `TensorField`, and implemented in terms of torch tensors, not numpy.
- Improved `nn.util.move_to_device` function by avoiding an unnecessary recursive check for tensors and
  adding a `non_blocking` optional argument, which is the same argument as in `torch.Tensor.to()`.
- If you are trying to create a heterogeneous batch, you now get a better error message.
- Readers using the new vision features now explicitly log how they are featurizing images.
- `master_addr` and `master_port` renamed to `primary_addr` and `primary_port`, respectively.
- `is_master` parameter for training callbacks renamed to `is_primary`.
- `master` branch renamed to `main`
- Torch version bumped to 1.7.1 in Docker images.
- 'master' branch renamed to 'main'
- Torch version bumped to 1.7.1 in Docker images.

### Removed

- Removed `nn.util.has_tensor`.

### Fixed

- The `build-vocab` command no longer crashes when the resulting vocab file is
  in the current working directory.
- VQA models now use the `vqa_score` metric for early stopping. This results in
  much better scores.
- Fixed typo with `LabelField` string representation: removed trailing apostrophe.
- `Vocabulary.from_files` and `cached_path` will issue a warning, instead of failing, when a lock on an existing resource
  can't be acquired because the file system is read-only.
- `TrackEpochCallback` is now a `EpochCallback`.


## [v1.3.0](https://github.com/allenai/allennlp/releases/tag/v1.3.0) - 2020-12-15

### Added

- Added links to source code in docs.
- Added `get_embedding_layer` and `get_text_field_embedder` to the `Predictor` class; to specify embedding layers for non-AllenNLP models.
- Added [Gaussian Error Linear Unit (GELU)](https://pytorch.org/docs/stable/generated/torch.nn.GELU.html) as an Activation.

### Changed

- Renamed module `allennlp.data.tokenizers.token` to `allennlp.data.tokenizers.token_class` to avoid
  [this bug](https://github.com/allenai/allennlp/issues/4819).
- `transformers` dependency updated to version 4.0.1.
- `BasicClassifier`'s forward method now takes a metadata field.

### Fixed

- Fixed a lot of instances where tensors were first created and then sent to a device
  with `.to(device)`. Instead, these tensors are now created directly on the target device.
- Fixed issue with `GradientDescentTrainer` when constructed with `validation_data_loader=None` and `learning_rate_scheduler!=None`.
- Fixed a bug when removing all handlers in root logger.
- `ShardedDatasetReader` now inherits parameters from `base_reader` when required.
- Fixed an issue in `FromParams` where parameters in the `params` object used to a construct a class
  were not passed to the constructor if the value of the parameter was equal to the default value.
  This caused bugs in some edge cases where a subclass that takes `**kwargs` needs to inspect
  `kwargs` before passing them to its superclass.
- Improved the band-aid solution for segmentation faults and the "ImportError: dlopen: cannot load any more object with static TLS"
  by adding a `transformers` import.
- Added safety checks for extracting tar files
- Turned superfluous warning to info when extending the vocab in the embedding matrix, if no pretrained file was provided


## [v1.2.2](https://github.com/allenai/allennlp/releases/tag/v1.2.2) - 2020-11-17

### Added

- Added Docker builds for other torch-supported versions of CUDA.
- Adds [`allennlp-semparse`](https://github.com/allenai/allennlp-semparse) as an official, default plugin.

### Fixed

- `GumbelSampler` now sorts the beams by their true log prob.


## [v1.2.1](https://github.com/allenai/allennlp/releases/tag/v1.2.1) - 2020-11-10

### Added

- Added an optional `seed` parameter to `ModelTestCase.set_up_model` which sets the random
  seed for `random`, `numpy`, and `torch`.
- Added support for a global plugins file at `~/.allennlp/plugins`.
- Added more documentation about plugins.
- Added sampler class and parameter in beam search for non-deterministic search, with several
  implementations, including `MultinomialSampler`, `TopKSampler`, `TopPSampler`, and
  `GumbelSampler`. Utilizing `GumbelSampler` will give [Stochastic Beam Search](https://api.semanticscholar.org/CorpusID:76662039).

### Changed

- Pass batch metrics to `BatchCallback`.

### Fixed

- Fixed a bug where forward hooks were not cleaned up with saliency interpreters if there
  was an exception.
- Fixed the computation of saliency maps in the Interpret code when using mismatched indexing.
  Previously, we would compute gradients from the top of the transformer, after aggregation from
  wordpieces to tokens, which gives results that are not very informative.  Now, we compute gradients
  with respect to the embedding layer, and aggregate wordpieces to tokens separately.
- Fixed the heuristics for finding embedding layers in the case of RoBERTa. An update in the
  `transformers` library broke our old heuristic.
- Fixed typo with registered name of ROUGE metric. Previously was `rogue`, fixed to `rouge`.
- Fixed default masks that were erroneously created on the CPU even when a GPU is available.
- Fixed pretrained embeddings for transformers that don't use end tokens.
- Fixed the transformer tokenizer cache when the tokenizers are initialized with custom kwargs.


## [v1.2.0](https://github.com/allenai/allennlp/releases/tag/v1.2.0) - 2020-10-29

### Changed

- Enforced stricter typing requirements around the use of `Optional[T]` types.
- Changed the behavior of `Lazy` types in `from_params` methods. Previously, if you defined a `Lazy` parameter like
  `foo: Lazy[Foo] = None` in a custom `from_params` classmethod, then `foo` would actually never be `None`.
  This behavior is now different. If no params were given for `foo`, it will be `None`.
  You can also now set default values for foo like `foo: Lazy[Foo] = Lazy(Foo)`.
  Or, if you want you want a default value but also want to allow for `None` values, you can
  write it like this: `foo: Optional[Lazy[Foo]] = Lazy(Foo)`.
- Added support for PyTorch version 1.7.

### Fixed

- Made it possible to instantiate `TrainerCallback` from config files.
- Fixed the remaining broken internal links in the API docs.
- Fixed a bug where Hotflip would crash with a model that had multiple TokenIndexers and the input
  used rare vocabulary items.
- Fixed a bug where `BeamSearch` would fail if `max_steps` was equal to 1.
- Fixed `BasicTextFieldEmbedder` to not raise ConfigurationError if it has embedders that are empty and not in input


## [v1.2.0rc1](https://github.com/allenai/allennlp/releases/tag/v1.2.0rc1) - 2020-10-22

### Added

- Added a warning when `batches_per_epoch` for the validation data loader is inherited from
  the train data loader.
- Added a `build-vocab` subcommand that can be used to build a vocabulary from a training config file.
- Added `tokenizer_kwargs` argument to `PretrainedTransformerMismatchedIndexer`.
- Added `tokenizer_kwargs` and `transformer_kwargs` arguments to `PretrainedTransformerMismatchedEmbedder`.
- Added official support for Python 3.8.
- Added a script: `scripts/release_notes.py`, which automatically prepares markdown release notes from the
  CHANGELOG and commit history.
- Added a flag `--predictions-output-file` to the `evaluate` command, which tells AllenNLP to write the
  predictions from the given dataset to the file as JSON lines.
- Added the ability to ignore certain missing keys when loading a model from an archive. This is done
  by adding a class-level variable called `authorized_missing_keys` to any PyTorch module that a `Model` uses.
  If defined, `authorized_missing_keys` should be a list of regex string patterns.
- Added `FBetaMultiLabelMeasure`, a multi-label Fbeta metric. This is a subclass of the existing `FBetaMeasure`.
- Added ability to pass additional key word arguments to `cached_transformers.get()`, which will be passed on to `AutoModel.from_pretrained()`.
- Added an `overrides` argument to `Predictor.from_path()`.
- Added a `cached-path` command.
- Added a function `inspect_cache` to `common.file_utils` that prints useful information about the cache. This can also
  be used from the `cached-path` command with `allennlp cached-path --inspect`.
- Added a function `remove_cache_entries` to `common.file_utils` that removes any cache entries matching the given
  glob patterns. This can used from the `cached-path` command with `allennlp cached-path --remove some-files-*`.
- Added logging for the main process when running in distributed mode.
- Added a `TrainerCallback` object to support state sharing between batch and epoch-level training callbacks.
- Added support for .tar.gz in PretrainedModelInitializer.
- Made `BeamSearch` instantiable `from_params`.
- Pass `serialization_dir` to `Model` and `DatasetReader`.
- Added an optional `include_in_archive` parameter to the top-level of configuration files. When specified, `include_in_archive` should be a list of paths relative to the serialization directory which will be bundled up with the final archived model from a training run.

### Changed

- Subcommands that don't require plugins will no longer cause plugins to be loaded or have an `--include-package` flag.
- Allow overrides to be JSON string or `dict`.
- `transformers` dependency updated to version 3.1.0.
- When `cached_path` is called on a local archive with `extract_archive=True`, the archive is now extracted into a unique subdirectory of the cache root instead of a subdirectory of the archive's directory. The extraction directory is also unique to the modification time of the archive, so if the file changes, subsequent calls to `cached_path` will know to re-extract the archive.
- Removed the `truncation_strategy` parameter to `PretrainedTransformerTokenizer`. The way we're calling the tokenizer, the truncation strategy takes no effect anyways.
- Don't use initializers when loading a model, as it is not needed.
- Distributed training will now automatically search for a local open port if the `master_port` parameter is not provided.
- In training, save model weights before evaluation.
- `allennlp.common.util.peak_memory_mb` renamed to `peak_cpu_memory`, and `allennlp.common.util.gpu_memory_mb` renamed to `peak_gpu_memory`,
  and they both now return the results in bytes as integers. Also, the `peak_gpu_memory` function now utilizes PyTorch functions to find the memory
  usage instead of shelling out to the `nvidia-smi` command. This is more efficient and also more accurate because it only takes
  into account the tensor allocations of the current PyTorch process.
- Make sure weights are first loaded to the cpu when using PretrainedModelInitializer, preventing wasted GPU memory.
- Load dataset readers in `load_archive`.
- Updated `AllenNlpTestCase` docstring to remove reference to `unittest.TestCase`

### Removed

- Removed `common.util.is_master` function.

### Fixed

- Fix CUDA/CPU device mismatch bug during distributed training for categorical accuracy metric.
- Fixed a bug where the reported `batch_loss` metric was incorrect when training with gradient accumulation.
- Class decorators now displayed in API docs.
- Fixed up the documentation for the `allennlp.nn.beam_search` module.
- Ignore `*args` when constructing classes with `FromParams`.
- Ensured some consistency in the types of the values that metrics return.
- Fix a PyTorch warning by explicitly providing the `as_tuple` argument (leaving
  it as its default value of `False`) to `Tensor.nonzero()`.
- Remove temporary directory when extracting model archive in `load_archive`
  at end of function rather than via `atexit`.
- Fixed a bug where using `cached_path()` offline could return a cached resource's lock file instead
  of the cache file.
- Fixed a bug where `cached_path()` would fail if passed a `cache_dir` with the user home shortcut `~/`.
- Fixed a bug in our doc building script where markdown links did not render properly
  if the "href" part of the link (the part inside the `()`) was on a new line.
- Changed how gradients are zeroed out with an optimization. See [this video from NVIDIA](https://www.youtube.com/watch?v=9mS1fIYj1So)
  at around the 9 minute mark.
- Fixed a bug where parameters to a `FromParams` class that are dictionaries wouldn't get logged
  when an instance is instantiated `from_params`.
- Fixed a bug in distributed training where the vocab would be saved from every worker, when it should have been saved by only the local master process.
- Fixed a bug in the calculation of rouge metrics during distributed training where the total sequence count was not being aggregated across GPUs.
- Fixed `allennlp.nn.util.add_sentence_boundary_token_ids()` to use `device` parameter of input tensor.
- Be sure to close the TensorBoard writer even when training doesn't finish.
- Fixed the docstring for `PyTorchSeq2VecWrapper`.
- Fixed a bug in the cnn_encoder where activations involving masked tokens could be picked up by the max
- Fix intra word tokenization for `PretrainedTransformerTokenizer` when disabling fast tokenizer.


## [v1.1.0](https://github.com/allenai/allennlp/releases/tag/v1.1.0) - 2020-09-08

### Fixed

- Fixed handling of some edge cases when constructing classes with `FromParams` where the class
  accepts `**kwargs`.
- Fixed division by zero error when there are zero-length spans in the input to a
  `PretrainedTransformerMismatchedIndexer`.
- Improved robustness of `cached_path` when extracting archives so that the cache won't be corrupted
  if a failure occurs during extraction.
- Fixed a bug with the `average` and `evalb_bracketing_score` metrics in distributed training.

### Added

- `Predictor.capture_model_internals()` now accepts a regex specifying which modules to capture.


## [v1.1.0rc4](https://github.com/allenai/allennlp/releases/tag/v1.1.0rc4) - 2020-08-20

### Added

- Added a workflow to GitHub Actions that will automatically close unassigned stale issues and
  ping the assignees of assigned stale issues.

### Fixed

- Fixed a bug in distributed metrics that caused nan values due to repeated addition of an accumulated variable.

## [v1.1.0rc3](https://github.com/allenai/allennlp/releases/tag/v1.1.0rc3) - 2020-08-12

### Fixed

- Fixed how truncation was handled with `PretrainedTransformerTokenizer`.
  Previously, if `max_length` was set to `None`, the tokenizer would still do truncation if the
  transformer model had a default max length in its config.
  Also, when `max_length` was set to a non-`None` value, several warnings would appear
  for certain transformer models around the use of the `truncation` parameter.
- Fixed evaluation of all metrics when using distributed training.
- Added a `py.typed` marker. Fixed type annotations in `allennlp.training.util`.
- Fixed problem with automatically detecting whether tokenization is necessary.
  This affected primarily the Roberta SST model.
- Improved help text for using the --overrides command line flag.


## [v1.1.0rc2](https://github.com/allenai/allennlp/releases/tag/v1.1.0rc2) - 2020-07-31

### Changed

- Upgraded PyTorch requirement to 1.6.
- Replaced the NVIDIA Apex AMP module with torch's native AMP module. The default trainer (`GradientDescentTrainer`)
  now takes a `use_amp: bool` parameter instead of the old `opt_level: str` parameter.

### Fixed

- Removed unnecessary warning about deadlocks in `DataLoader`.
- Fixed testing models that only return a loss when they are in training mode.
- Fixed a bug in `FromParams` that caused silent failure in case of the parameter type being `Optional[Union[...]]`.
- Fixed a bug where the program crashes if `evaluation_data_loader` is a `AllennlpLazyDataset`.

### Added

- Added the option to specify `requires_grad: false` within an optimizer's parameter groups.
- Added the `file-friendly-logging` flag back to the `train` command. Also added this flag to the `predict`, `evaluate`, and `find-learning-rate` commands.
- Added an `EpochCallback` to track current epoch as a model class member.
- Added the option to enable or disable gradient checkpointing for transformer token embedders via boolean parameter `gradient_checkpointing`.

### Removed

- Removed the `opt_level` parameter to `Model.load` and `load_archive`. In order to use AMP with a loaded
  model now, just run the model's forward pass within torch's [`autocast`](https://pytorch.org/docs/stable/amp.html#torch.cuda.amp.autocast)
  context.

## [v1.1.0rc1](https://github.com/allenai/allennlp/releases/tag/v1.1.0rc1) - 2020-07-14

### Fixed

- Reduced the amount of log messages produced by `allennlp.common.file_utils`.
- Fixed a bug where `PretrainedTransformerEmbedder` parameters appeared to be trainable
  in the log output even when `train_parameters` was set to `False`.
- Fixed a bug with the sharded dataset reader where it would only read a fraction of the instances
  in distributed training.
- Fixed checking equality of `TensorField`s.
- Fixed a bug where `NamespaceSwappingField` did not work correctly with `.empty_field()`.
- Put more sensible defaults on the `huggingface_adamw` optimizer.
- Simplified logging so that all logging output always goes to one file.
- Fixed interaction with the python command line debugger.
- Log the grad norm properly even when we're not clipping it.
- Fixed a bug where `PretrainedModelInitializer` fails to initialize a model with a 0-dim tensor
- Fixed a bug with the layer unfreezing schedule of the `SlantedTriangular` learning rate scheduler.
- Fixed a regression with logging in the distributed setting. Only the main worker should write log output to the terminal.
- Pinned the version of boto3 for package managers (e.g. poetry).
- Fixed issue #4330 by updating the `tokenizers` dependency.
- Fixed a bug in `TextClassificationPredictor` so that it passes tokenized inputs to the `DatasetReader`
  in case it does not have a tokenizer.
- `reg_loss` is only now returned for models that have some regularization penalty configured.
- Fixed a bug that prevented `cached_path` from downloading assets from GitHub releases.
- Fixed a bug that erroneously increased last label's false positive count in calculating fbeta metrics.
- `Tqdm` output now looks much better when the output is being piped or redirected.
- Small improvements to how the API documentation is rendered.
- Only show validation progress bar from main process in distributed training.

### Added

- Adjust beam search to support multi-layer decoder.
- A method to ModelTestCase for running basic model tests when you aren't using config files.
- Added some convenience methods for reading files.
- Added an option to `file_utils.cached_path` to automatically extract archives.
- Added the ability to pass an archive file instead of a local directory to `Vocab.from_files`.
- Added the ability to pass an archive file instead of a glob to `ShardedDatasetReader`.
- Added a new `"linear_with_warmup"` learning rate scheduler.
- Added a check in `ShardedDatasetReader` that ensures the base reader doesn't implement manual
  distributed sharding itself.
- Added an option to `PretrainedTransformerEmbedder` and `PretrainedTransformerMismatchedEmbedder` to use a
  scalar mix of all hidden layers from the transformer model instead of just the last layer. To utilize
  this, just set `last_layer_only` to `False`.
- `cached_path()` can now read files inside of archives.
- Training metrics now include `batch_loss` and `batch_reg_loss` in addition to aggregate loss across number of batches.

### Changed

- Not specifying a `cuda_device` now automatically determines whether to use a GPU or not.
- Discovered plugins are logged so you can see what was loaded.
- `allennlp.data.DataLoader` is now an abstract registrable class. The default implementation
remains the same, but was renamed to `allennlp.data.PyTorchDataLoader`.
- `BertPooler` can now unwrap and re-wrap extra dimensions if necessary.
- New `transformers` dependency. Only version >=3.0 now supported.

## [v1.0.0](https://github.com/allenai/allennlp/releases/tag/v1.0.0) - 2020-06-16

### Fixed

- Lazy dataset readers now work correctly with multi-process data loading.
- Fixed race conditions that could occur when using a dataset cache.

### Added

- A bug where where all datasets would be loaded for vocab creation even if not needed.
- A parameter to the `DatasetReader` class: `manual_multi_process_sharding`. This is similar
  to the `manual_distributed_sharding` parameter, but applies when using a multi-process
  `DataLoader`.

## [v1.0.0rc6](https://github.com/allenai/allennlp/releases/tag/v1.0.0rc6) - 2020-06-11

### Fixed

- A bug where `TextField`s could not be duplicated since some tokenizers cannot be deep-copied.
  See https://github.com/allenai/allennlp/issues/4270.
- Our caching mechanism had the potential to introduce race conditions if multiple processes
  were attempting to cache the same file at once. This was fixed by using a lock file tied to each
  cached file.
- `get_text_field_mask()` now supports padding indices that are not `0`.
- A bug where `predictor.get_gradients()` would return an empty dictionary if an embedding layer had trainable set to false
- Fixes `PretrainedTransformerMismatchedIndexer` in the case where a token consists of zero word pieces.
- Fixes a bug when using a lazy dataset reader that results in a `UserWarning` from PyTorch being printed at
  every iteration during training.
- Predictor names were inconsistently switching between dashes and underscores. Now they all use underscores.
- `Predictor.from_path` now automatically loads plugins (unless you specify `load_plugins=False`) so
  that you don't have to manually import a bunch of modules when instantiating predictors from
  an archive path.
- `allennlp-server` automatically found as a plugin once again.

### Added

- A `duplicate()` method on `Instance`s and `Field`s, to be used instead of `copy.deepcopy()`
- A batch sampler that makes sure each batch contains approximately the same number of tokens (`MaxTokensBatchSampler`)
- Functions to turn a sequence of token indices back into tokens
- The ability to use Huggingface encoder/decoder models as token embedders
- Improvements to beam search
- ROUGE metric
- Polynomial decay learning rate scheduler
- A `BatchCallback` for logging CPU and GPU memory usage to tensorboard. This is mainly for debugging
  because using it can cause a significant slowdown in training.
- Ability to run pretrained transformers as an embedder without training the weights
- Add Optuna Integrated badge to README.md

### Changed

- Similar to our caching mechanism, we introduced a lock file to the vocab to avoid race
  conditions when saving/loading the vocab from/to the same serialization directory in different processes.
- Changed the `Token`, `Instance`, and `Batch` classes along with all `Field` classes to "slots" classes. This dramatically reduces the size in memory of instances.
- SimpleTagger will no longer calculate span-based F1 metric when `calculate_span_f1` is `False`.
- CPU memory for every worker is now reported in the logs and the metrics. Previously this was only reporting the CPU memory of the master process, and so it was only
  correct in the non-distributed setting.
- To be consistent with PyTorch `IterableDataset`, `AllennlpLazyDataset` no longer implements `__len__()`.
  Previously it would always return 1.
- Removed old tutorials, in favor of [the new AllenNLP Guide](https://guide.allennlp.org)
- Changed the vocabulary loading to consider new lines for Windows/Linux and Mac.

## [v1.0.0rc5](https://github.com/allenai/allennlp/releases/tag/v1.0.0rc5) - 2020-05-26

### Fixed

- Fix bug where `PretrainedTransformerTokenizer` crashed with some transformers (#4267)
- Make `cached_path` work offline.
- Tons of docstring inconsistencies resolved.
- Nightly builds no longer run on forks.
- Distributed training now automatically figures out which worker should see which instances
- A race condition bug in distributed training caused from saving the vocab to file from the master process while other processing might be reading those files.
- Unused dependencies in `setup.py` removed.

### Added

- Additional CI checks to ensure docstrings are consistently formatted.
- Ability to train on CPU with multiple processes by setting `cuda_devices` to a list of negative integers in your training config. For example: `"distributed": {"cuda_devices": [-1, -1]}`. This is mainly to make it easier to test and debug distributed training code..
- Documentation for when parameters don't need config file entries.

### Changed

- The `allennlp test-install` command now just ensures the core submodules can
be imported successfully, and prints out some other useful information such as the version, PyTorch version,
and the number of GPU devices available.
- All of the tests moved from `allennlp/tests` to `tests` at the root level, and
`allennlp/tests/fixtures` moved to `test_fixtures` at the root level. The PyPI source and wheel distributions will no longer include tests and fixtures.

## [v1.0.0rc4](https://github.com/allenai/allennlp/releases/tag/v1.0.0rc4) - 2020-05-14

We first introduced this `CHANGELOG` after release `v1.0.0rc4`, so please refer to the GitHub release
notes for this and earlier releases.<|MERGE_RESOLUTION|>--- conflicted
+++ resolved
@@ -9,12 +9,9 @@
 
 ### Added
 
-<<<<<<< HEAD
 - Added support for the HuggingFace Hub as an alternative way to handle loading files. Hub downloads should be made through the `hf://` URL scheme.
-=======
 - Add new dimension to the `interpret` module: influence functions via the `InfluenceInterpreter` base class, along with a concrete implementation: `SimpleInfluence`.
 - Added a `quiet` parameter to the `MultiProcessDataLoading` that disables `Tqdm` progress bars.
->>>>>>> 2526674f
 - The test for distributed metrics now takes a parameter specifying how often you want to run it.
 
 ### Changed
