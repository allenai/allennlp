# Changelog

All notable changes to this project will be documented in this file.

The format is based on [Keep a Changelog](https://keepachangelog.com/en/1.0.0/),
and this project adheres to [Semantic Versioning](https://semver.org/spec/v2.0.0.html).

## Unreleased

### Added

- Added a script: `scripts/release_notes.py`, which automatically prepares markdown release notes from the
  CHANGELOG and commit history.
- Added a flag `--predictions-output-file` to the `evaluate` command, which tells AllenNLP to write the
  predictions from the given dataset to the file as JSON lines.
- Added the ability to ignore certain missing keys when loading a model from an archive. This is done
  by adding a class-level variable called `authorized_missing_keys` to any PyTorch module that a `Model` uses.
  If defined, `authorized_missing_keys` should be a list of regex string patterns.
- Added `FBetaMultiLabelMeasure`, a multi-label Fbeta metric. This is a subclass of the existing `FBetaMeasure`.

### Changed

- `transformers` dependency updated to version 3.1.0.
- When `cached_path` is called on a local archive with `extract_archive=True`, the archive is now extracted into a unique subdirectory of the cache root instead of a subdirectory of the archive's directory. The extraction directory is also unique to the modification time of the archive, so if the file changes, subsequent calls to `cached_path` will know to re-extract the archive.

### Fixed

<<<<<<< HEAD
- Ignore `*args` when constructing classes with `FromParams`.
=======
- Ignore *args* when constructing classes with `FromParams`.
>>>>>>> 824f97d4
- Ensured some consistency in the types of the values that metrics return.
- Fix a PyTorch warning by explicitly providing the `as_tuple` argument (leaving
  it as its default value of `False`) to `Tensor.nonzero()`.
- Remove temporary directory when extracting model archive in `load_archive`
  at end of function rather than via `atexit`.

## [v1.1.0](https://github.com/allenai/allennlp/releases/tag/v1.1.0) - 2020-09-08

### Fixed

- Fixed handling of some edge cases when constructing classes with `FromParams` where the class
  accepts `**kwargs`.
- Fixed division by zero error when there are zero-length spans in the input to a
  `PretrainedTransformerMismatchedIndexer`.
- Improved robustness of `cached_path` when extracting archives so that the cache won't be corrupted
  if a failure occurs during extraction.
- Fixed a bug with the `average` and `evalb_bracketing_score` metrics in distributed training.

### Added

- `Predictor.capture_model_internals()` now accepts a regex specifying
  which modules to capture


## [v1.1.0rc4](https://github.com/allenai/allennlp/releases/tag/v1.1.0rc4) - 2020-08-20

### Added

- Added a workflow to GitHub Actions that will automatically close unassigned stale issues and
  ping the assignees of assigned stale issues.

### Fixed

- Fixed a bug in distributed metrics that caused nan values due to repeated addition of an accumulated variable.

## [v1.1.0rc3](https://github.com/allenai/allennlp/releases/tag/v1.1.0rc3) - 2020-08-12

### Fixed

- Fixed how truncation was handled with `PretrainedTransformerTokenizer`.
  Previously, if `max_length` was set to `None`, the tokenizer would still do truncation if the
  transformer model had a default max length in its config.
  Also, when `max_length` was set to a non-`None` value, several warnings would appear
  for certain transformer models around the use of the `truncation` parameter.
- Fixed evaluation of all metrics when using distributed training.
- Added a `py.typed` marker. Fixed type annotations in `allennlp.training.util`.
- Fixed problem with automatically detecting whether tokenization is necessary.
  This affected primarily the Roberta SST model.
- Improved help text for using the --overrides command line flag.


## [v1.1.0rc2](https://github.com/allenai/allennlp/releases/tag/v1.1.0rc2) - 2020-07-31

### Changed

- Upgraded PyTorch requirement to 1.6.
- Replaced the NVIDIA Apex AMP module with torch's native AMP module. The default trainer (`GradientDescentTrainer`)
  now takes a `use_amp: bool` parameter instead of the old `opt_level: str` parameter.

### Fixed

- Removed unnecessary warning about deadlocks in `DataLoader`.
- Fixed testing models that only return a loss when they are in training mode.
- Fixed a bug in `FromParams` that caused silent failure in case of the parameter type being `Optional[Union[...]]`.
- Fixed a bug where the program crashes if `evaluation_data_loader` is a `AllennlpLazyDataset`.

### Added

- Added the option to specify `requires_grad: false` within an optimizer's parameter groups.
- Added the `file-friendly-logging` flag back to the `train` command. Also added this flag to the `predict`, `evaluate`, and `find-learning-rate` commands.
- Added an `EpochCallback` to track current epoch as a model class member.
- Added the option to enable or disable gradient checkpointing for transformer token embedders via boolean parameter `gradient_checkpointing`.

### Removed

- Removed the `opt_level` parameter to `Model.load` and `load_archive`. In order to use AMP with a loaded
  model now, just run the model's forward pass within torch's [`autocast`](https://pytorch.org/docs/stable/amp.html#torch.cuda.amp.autocast)
  context.

## [v1.1.0rc1](https://github.com/allenai/allennlp/releases/tag/v1.1.0rc1) - 2020-07-14

### Fixed

- Reduced the amount of log messages produced by `allennlp.common.file_utils`.
- Fixed a bug where `PretrainedTransformerEmbedder` parameters appeared to be trainable
  in the log output even when `train_parameters` was set to `False`.
- Fixed a bug with the sharded dataset reader where it would only read a fraction of the instances
  in distributed training.
- Fixed checking equality of `ArrayField`s.
- Fixed a bug where `NamespaceSwappingField` did not work correctly with `.empty_field()`.
- Put more sensible defaults on the `huggingface_adamw` optimizer.
- Simplified logging so that all logging output always goes to one file.
- Fixed interaction with the python command line debugger.
- Log the grad norm properly even when we're not clipping it.
- Fixed a bug where `PretrainedModelInitializer` fails to initialize a model with a 0-dim tensor
- Fixed a bug with the layer unfreezing schedule of the `SlantedTriangular` learning rate scheduler.
- Fixed a regression with logging in the distributed setting. Only the main worker should write log output to the terminal.
- Pinned the version of boto3 for package managers (e.g. poetry).
- Fixed issue #4330 by updating the `tokenizers` dependency.
- Fixed a bug in `TextClassificationPredictor` so that it passes tokenized inputs to the `DatasetReader`
  in case it does not have a tokenizer.
- `reg_loss` is only now returned for models that have some regularization penalty configured.
- Fixed a bug that prevented `cached_path` from downloading assets from GitHub releases.
- Fixed a bug that erroneously increased last label's false positive count in calculating fbeta metrics.
- `Tqdm` output now looks much better when the output is being piped or redirected.
- Small improvements to how the API documentation is rendered.
- Only show validation progress bar from main process in distributed training.

### Added

- Adjust beam search to support multi-layer decoder.
- A method to ModelTestCase for running basic model tests when you aren't using config files.
- Added some convenience methods for reading files.
- Added an option to `file_utils.cached_path` to automatically extract archives.
- Added the ability to pass an archive file instead of a local directory to `Vocab.from_files`.
- Added the ability to pass an archive file instead of a glob to `ShardedDatasetReader`.
- Added a new `"linear_with_warmup"` learning rate scheduler.
- Added a check in `ShardedDatasetReader` that ensures the base reader doesn't implement manual
  distributed sharding itself.
- Added an option to `PretrainedTransformerEmbedder` and `PretrainedTransformerMismatchedEmbedder` to use a
  scalar mix of all hidden layers from the transformer model instead of just the last layer. To utilize
  this, just set `last_layer_only` to `False`.
- `cached_path()` can now read files inside of archives.
- Training metrics now include `batch_loss` and `batch_reg_loss` in addition to aggregate loss across number of batches.

### Changed

- Not specifying a `cuda_device` now automatically determines whether to use a GPU or not.
- Discovered plugins are logged so you can see what was loaded.
- `allennlp.data.DataLoader` is now an abstract registrable class. The default implementation
remains the same, but was renamed to `allennlp.data.PyTorchDataLoader`.
- `BertPooler` can now unwrap and re-wrap extra dimensions if necessary.
- New `transformers` dependency. Only version >=3.0 now supported.

## [v1.0.0](https://github.com/allenai/allennlp/releases/tag/v1.0.0) - 2020-06-16

### Fixed

- Lazy dataset readers now work correctly with multi-process data loading.
- Fixed race conditions that could occur when using a dataset cache.

### Added

- A bug where where all datasets would be loaded for vocab creation even if not needed.
- A parameter to the `DatasetReader` class: `manual_multi_process_sharding`. This is similar
  to the `manual_distributed_sharding` parameter, but applies when using a multi-process
  `DataLoader`.

## [v1.0.0rc6](https://github.com/allenai/allennlp/releases/tag/v1.0.0rc6) - 2020-06-11

### Fixed

- A bug where `TextField`s could not be duplicated since some tokenizers cannot be deep-copied.
  See https://github.com/allenai/allennlp/issues/4270.
- Our caching mechanism had the potential to introduce race conditions if multiple processes
  were attempting to cache the same file at once. This was fixed by using a lock file tied to each
  cached file.
- `get_text_field_mask()` now supports padding indices that are not `0`.
- A bug where `predictor.get_gradients()` would return an empty dictionary if an embedding layer had trainable set to false
- Fixes `PretrainedTransformerMismatchedIndexer` in the case where a token consists of zero word pieces.
- Fixes a bug when using a lazy dataset reader that results in a `UserWarning` from PyTorch being printed at
  every iteration during training.
- Predictor names were inconsistently switching between dashes and underscores. Now they all use underscores.
- `Predictor.from_path` now automatically loads plugins (unless you specify `load_plugins=False`) so
  that you don't have to manually import a bunch of modules when instantiating predictors from
  an archive path.
- `allennlp-server` automatically found as a plugin once again.

### Added

- A `duplicate()` method on `Instance`s and `Field`s, to be used instead of `copy.deepcopy()`
- A batch sampler that makes sure each batch contains approximately the same number of tokens (`MaxTokensBatchSampler`)
- Functions to turn a sequence of token indices back into tokens
- The ability to use Huggingface encoder/decoder models as token embedders
- Improvements to beam search
- ROUGE metric
- Polynomial decay learning rate scheduler
- A `BatchCallback` for logging CPU and GPU memory usage to tensorboard. This is mainly for debugging
  because using it can cause a significant slowdown in training.
- Ability to run pretrained transformers as an embedder without training the weights
- Add Optuna Integrated badge to README.md

### Changed

- Similar to our caching mechanism, we introduced a lock file to the vocab to avoid race
  conditions when saving/loading the vocab from/to the same serialization directory in different processes.
- Changed the `Token`, `Instance`, and `Batch` classes along with all `Field` classes to "slots" classes. This dramatically reduces the size in memory of instances.
- SimpleTagger will no longer calculate span-based F1 metric when `calculate_span_f1` is `False`.
- CPU memory for every worker is now reported in the logs and the metrics. Previously this was only reporting the CPU memory of the master process, and so it was only
  correct in the non-distributed setting.
- To be consistent with PyTorch `IterableDataset`, `AllennlpLazyDataset` no longer implements `__len__()`.
  Previously it would always return 1.
- Removed old tutorials, in favor of [the new AllenNLP Guide](https://guide.allennlp.org)
- Changed the vocabulary loading to consider new lines for Windows/Linux and Mac.

## [v1.0.0rc5](https://github.com/allenai/allennlp/releases/tag/v1.0.0rc5) - 2020-05-26

### Fixed

- Fix bug where `PretrainedTransformerTokenizer` crashed with some transformers (#4267)
- Make `cached_path` work offline.
- Tons of docstring inconsistencies resolved.
- Nightly builds no longer run on forks.
- Distributed training now automatically figures out which worker should see which instances
- A race condition bug in distributed training caused from saving the vocab to file from the master process while other processing might be reading those files.
- Unused dependencies in `setup.py` removed.

### Added

- Additional CI checks to ensure docstrings are consistently formatted.
- Ability to train on CPU with multiple processes by setting `cuda_devices` to a list of negative integers in your training config. For example: `"distributed": {"cuda_devices": [-1, -1]}`. This is mainly to make it easier to test and debug distributed training code..
- Documentation for when parameters don't need config file entries.

### Changed

- The `allennlp test-install` command now just ensures the core submodules can
be imported successfully, and prints out some other useful information such as the version, PyTorch version,
and the number of GPU devices available.
- All of the tests moved from `allennlp/tests` to `tests` at the root level, and
`allennlp/tests/fixtures` moved to `test_fixtures` at the root level. The PyPI source and wheel distributions will no longer include tests and fixtures.

## [v1.0.0rc4](https://github.com/allenai/allennlp/releases/tag/v1.0.0rc4) - 2020-05-14

We first introduced this `CHANGELOG` after release `v1.0.0rc4`, so please refer to the GitHub release
notes for this and earlier releases.<|MERGE_RESOLUTION|>--- conflicted
+++ resolved
@@ -25,11 +25,7 @@
 
 ### Fixed
 
-<<<<<<< HEAD
 - Ignore `*args` when constructing classes with `FromParams`.
-=======
-- Ignore *args* when constructing classes with `FromParams`.
->>>>>>> 824f97d4
 - Ensured some consistency in the types of the values that metrics return.
 - Fix a PyTorch warning by explicitly providing the `as_tuple` argument (leaving
   it as its default value of `False`) to `Tensor.nonzero()`.
