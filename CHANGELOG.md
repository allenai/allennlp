# Changelog

All notable changes to this project will be documented in this file.

The format is based on [Keep a Changelog](https://keepachangelog.com/en/1.0.0/),
and this project adheres to [Semantic Versioning](https://semver.org/spec/v2.0.0.html).

## Unreleased

### Changed

- `coding_scheme` parameter is now deprecated in `Conll2003DatasetReader`, please use `convert_to_coding_scheme` instead.
- Support spaCy v3

### Added

- Added `ModelUsage` to `ModelCard` class.
- Added a way to specify extra parameters to the predictor in an `allennlp predict` call.
- Added a way to initialize a `Vocabulary` from transformers models.
- Added an example for fields of type `ListField[TextField]` to `apply_token_indexers` API docs.
- Added `text_key` and `label_key` parameters to `TextClassificationJsonReader` class.
- Added `MultiOptimizer`, which allows you to use different optimizers for different parts of your model.

### Fixed

- `@Registrable.register(...)` decorator no longer masks the decorated class's annotations
- Ensured that `MeanAbsoluteError` always returns a `float` metric value instead of a `Tensor`.
- Learning rate schedulers that rely on metrics from the validation set were broken in v2.0.0. This
  brings that functionality back.
- Fixed a bug where the `MultiProcessDataLoading` would crash when `num_workers > 0`, `start_method = "spawn"`, `max_instances_in_memory not None`, and `batches_per_epoch not None`.
- Fixed documentation and validation checks for `FBetaMultiLabelMetric`.
- Fixed handling of HTTP errors when fetching remote resources with `cached_path()`. Previously the content would be cached even when
  certain errors - like 404s - occurred. Now an `HTTPError` will be raised whenever the HTTP response is not OK.
<<<<<<< HEAD
- Fixed a bug where the `MultiTaskDataLoader` would crash when `num_workers > 0`

### Removed

- Dropped support for Python 3.6.
=======
- Fixed an import error that happens when PyTorch's distributed framework is unavailable on the system.
>>>>>>> 678518a0


## [v2.0.1](https://github.com/allenai/allennlp/releases/tag/v2.0.1) - 2021-01-29

### Added

- Added `tokenizer_kwargs` and `transformer_kwargs` arguments to `PretrainedTransformerBackbone`
- Resize transformers word embeddings layer for `additional_special_tokens`

### Changed

- GradientDescentTrainer makes `serialization_dir` when it's instantiated, if it doesn't exist.

### Fixed

- `common.util.sanitize` now handles sets.


## [v2.0.0](https://github.com/allenai/allennlp/releases/tag/v2.0.0) - 2021-01-27

### Added

- The `TrainerCallback` constructor accepts `serialization_dir` provided by `Trainer`. This can be useful for `Logger` callbacks those need to store files in the run directory.
- The `TrainerCallback.on_start()` is fired at the start of the training.
- The `TrainerCallback` event methods now accept `**kwargs`. This may be useful to maintain backwards-compability of callbacks easier in the future. E.g. we may decide to pass the exception/traceback object in case of failure to `on_end()` and this older callbacks may simply ignore the argument instead of raising a `TypeError`.
- Added a `TensorBoardCallback` which wraps the `TensorBoardWriter`.

### Changed

- The `TrainerCallack.on_epoch()` does not fire with `epoch=-1` at the start of the training.
  Instead, `TrainerCallback.on_start()` should be used for these cases.
- `TensorBoardBatchMemoryUsage` is converted from `BatchCallback` into `TrainerCallback`.
- `TrackEpochCallback` is converted from `EpochCallback` into `TrainerCallback`.
- `Trainer` can accept callbacks simply with name `callbacks` instead of `trainer_callbacks`.
- `TensorboardWriter` renamed to `TensorBoardWriter`, and removed as an argument to the `GradientDescentTrainer`.
  In order to enable TensorBoard logging during training, you should utilize the `TensorBoardCallback` instead.

### Removed

- Removed `EpochCallback`, `BatchCallback` in favour of `TrainerCallback`.
  The metaclass-wrapping implementation is removed as well.
- Removed the `tensorboard_writer` parameter to `GradientDescentTrainer`. You should use the `TensorBoardCallback` now instead.

### Fixed

- Now Trainer always fires `TrainerCallback.on_end()` so all the resources can be cleaned up properly.
- Fixed the misspelling, changed `TensoboardBatchMemoryUsage` to `TensorBoardBatchMemoryUsage`.
- We set a value to `epoch` so in case of firing `TrainerCallback.on_end()` the variable is bound.
  This could have lead to an error in case of trying to recover a run after it was finished training.


## [v2.0.0rc1](https://github.com/allenai/allennlp/releases/tag/v2.0.0rc1) - 2021-01-21

### Added

- Added `TensorCache` class for caching tensors on disk
- Added abstraction and concrete implementation for image loading
- Added abstraction and concrete implementation for `GridEmbedder`
- Added abstraction and demo implementation for an image augmentation module.
- Added abstraction and concrete implementation for region detectors.
- A new high-performance default `DataLoader`: `MultiProcessDataLoading`.
- A `MultiTaskModel` and abstractions to use with it, including `Backbone` and `Head`.  The
  `MultiTaskModel` first runs its inputs through the `Backbone`, then passes the result (and
  whatever other relevant inputs it got) to each `Head` that's in use.
- A `MultiTaskDataLoader`, with a corresponding `MultiTaskDatasetReader`, and a couple of new
  configuration objects: `MultiTaskEpochSampler` (for deciding what proportion to sample from each
  dataset at every epoch) and a `MultiTaskScheduler` (for ordering the instances within an epoch).
- Transformer toolkit to plug and play with modular components of transformer architectures.
- Added a command to count the number of instances we're going to be training with
- Added a `FileLock` class to `common.file_utils`. This is just like the `FileLock` from the `filelock` library, except that
  it adds an optional flag `read_only_ok: bool`, which when set to `True` changes the behavior so that a warning will be emitted
  instead of an exception when lacking write permissions on an existing file lock.
  This makes it possible to use the `FileLock` class on a read-only file system.
- Added a new learning rate scheduler: `CombinedLearningRateScheduler`. This can be used to combine different LR schedulers, using one after the other.
- Added an official CUDA 10.1 Docker image.
- Moving `ModelCard` and `TaskCard` abstractions into the main repository.
- Added a util function `allennlp.nn.util.dist_reduce(...)` for handling distributed reductions.
  This is especially useful when implementing a distributed `Metric`.
- Added a `FileLock` class to `common.file_utils`. This is just like the `FileLock` from the `filelock` library, except that
  it adds an optional flag `read_only_ok: bool`, which when set to `True` changes the behavior so that a warning will be emitted
  instead of an exception when lacking write permissions on an existing file lock.
  This makes it possible to use the `FileLock` class on a read-only file system.
- Added a new learning rate scheduler: `CombinedLearningRateScheduler`. This can be used to combine different LR schedulers, using one after the other.
- Moving `ModelCard` and `TaskCard` abstractions into the main repository.

### Changed

- `DatasetReader`s are now always lazy. This means there is no `lazy` parameter in the base
  class, and the `_read()` method should always be a generator.
- The `DataLoader` now decides whether to load instances lazily or not.
  With the `PyTorchDataLoader` this is controlled with the `lazy` parameter, but with
  the `MultiProcessDataLoading` this is controlled by the `max_instances_in_memory` setting.
- `ArrayField` is now called `TensorField`, and implemented in terms of torch tensors, not numpy.
- Improved `nn.util.move_to_device` function by avoiding an unnecessary recursive check for tensors and
  adding a `non_blocking` optional argument, which is the same argument as in `torch.Tensor.to()`.
- If you are trying to create a heterogeneous batch, you now get a better error message.
- Readers using the new vision features now explicitly log how they are featurizing images.
- `master_addr` and `master_port` renamed to `primary_addr` and `primary_port`, respectively.
- `is_master` parameter for training callbacks renamed to `is_primary`.
- `master` branch renamed to `main`
- Torch version bumped to 1.7.1 in Docker images.
- 'master' branch renamed to 'main'
- Torch version bumped to 1.7.1 in Docker images.

### Removed

- Removed `nn.util.has_tensor`.

### Fixed

- The `build-vocab` command no longer crashes when the resulting vocab file is
  in the current working directory.
- VQA models now use the `vqa_score` metric for early stopping. This results in
  much better scores.
- Fixed typo with `LabelField` string representation: removed trailing apostrophe.
- `Vocabulary.from_files` and `cached_path` will issue a warning, instead of failing, when a lock on an existing resource
  can't be acquired because the file system is read-only.
- `TrackEpochCallback` is now a `EpochCallback`.


## [v1.3.0](https://github.com/allenai/allennlp/releases/tag/v1.3.0) - 2020-12-15

### Added

- Added links to source code in docs.
- Added `get_embedding_layer` and `get_text_field_embedder` to the `Predictor` class; to specify embedding layers for non-AllenNLP models.
- Added [Gaussian Error Linear Unit (GELU)](https://pytorch.org/docs/stable/generated/torch.nn.GELU.html) as an Activation.

### Changed

- Renamed module `allennlp.data.tokenizers.token` to `allennlp.data.tokenizers.token_class` to avoid
  [this bug](https://github.com/allenai/allennlp/issues/4819).
- `transformers` dependency updated to version 4.0.1.

### Fixed

- Fixed a lot of instances where tensors were first created and then sent to a device
  with `.to(device)`. Instead, these tensors are now created directly on the target device.
- Fixed issue with `GradientDescentTrainer` when constructed with `validation_data_loader=None` and `learning_rate_scheduler!=None`.
- Fixed a bug when removing all handlers in root logger.
- `ShardedDatasetReader` now inherits parameters from `base_reader` when required.
- Fixed an issue in `FromParams` where parameters in the `params` object used to a construct a class
  were not passed to the constructor if the value of the parameter was equal to the default value.
  This caused bugs in some edge cases where a subclass that takes `**kwargs` needs to inspect
  `kwargs` before passing them to its superclass.
- Improved the band-aid solution for segmentation faults and the "ImportError: dlopen: cannot load any more object with static TLS"
  by adding a `transformers` import.
- Added safety checks for extracting tar files
- Turned superfluous warning to info when extending the vocab in the embedding matrix, if no pretrained file was provided


## [v1.2.2](https://github.com/allenai/allennlp/releases/tag/v1.2.2) - 2020-11-17

### Added

- Added Docker builds for other torch-supported versions of CUDA.
- Adds [`allennlp-semparse`](https://github.com/allenai/allennlp-semparse) as an official, default plugin.

### Fixed

- `GumbelSampler` now sorts the beams by their true log prob.


## [v1.2.1](https://github.com/allenai/allennlp/releases/tag/v1.2.1) - 2020-11-10

### Added

- Added an optional `seed` parameter to `ModelTestCase.set_up_model` which sets the random
  seed for `random`, `numpy`, and `torch`.
- Added support for a global plugins file at `~/.allennlp/plugins`.
- Added more documentation about plugins.
- Added sampler class and parameter in beam search for non-deterministic search, with several
  implementations, including `MultinomialSampler`, `TopKSampler`, `TopPSampler`, and
  `GumbelSampler`. Utilizing `GumbelSampler` will give [Stochastic Beam Search](https://api.semanticscholar.org/CorpusID:76662039).

### Changed

- Pass batch metrics to `BatchCallback`.

### Fixed

- Fixed a bug where forward hooks were not cleaned up with saliency interpreters if there
  was an exception.
- Fixed the computation of saliency maps in the Interpret code when using mismatched indexing.
  Previously, we would compute gradients from the top of the transformer, after aggregation from
  wordpieces to tokens, which gives results that are not very informative.  Now, we compute gradients
  with respect to the embedding layer, and aggregate wordpieces to tokens separately.
- Fixed the heuristics for finding embedding layers in the case of RoBERTa. An update in the
  `transformers` library broke our old heuristic.
- Fixed typo with registered name of ROUGE metric. Previously was `rogue`, fixed to `rouge`.
- Fixed default masks that were erroneously created on the CPU even when a GPU is available.
- Fixed pretrained embeddings for transformers that don't use end tokens.
- Fixed the transformer tokenizer cache when the tokenizers are initialized with custom kwargs.


## [v1.2.0](https://github.com/allenai/allennlp/releases/tag/v1.2.0) - 2020-10-29

### Changed

- Enforced stricter typing requirements around the use of `Optional[T]` types.
- Changed the behavior of `Lazy` types in `from_params` methods. Previously, if you defined a `Lazy` parameter like
  `foo: Lazy[Foo] = None` in a custom `from_params` classmethod, then `foo` would actually never be `None`.
  This behavior is now different. If no params were given for `foo`, it will be `None`.
  You can also now set default values for foo like `foo: Lazy[Foo] = Lazy(Foo)`.
  Or, if you want you want a default value but also want to allow for `None` values, you can
  write it like this: `foo: Optional[Lazy[Foo]] = Lazy(Foo)`.
- Added support for PyTorch version 1.7.

### Fixed

- Made it possible to instantiate `TrainerCallback` from config files.
- Fixed the remaining broken internal links in the API docs.
- Fixed a bug where Hotflip would crash with a model that had multiple TokenIndexers and the input
  used rare vocabulary items.
- Fixed a bug where `BeamSearch` would fail if `max_steps` was equal to 1.
- Fixed `BasicTextFieldEmbedder` to not raise ConfigurationError if it has embedders that are empty and not in input


## [v1.2.0rc1](https://github.com/allenai/allennlp/releases/tag/v1.2.0rc1) - 2020-10-22

### Added

- Added a warning when `batches_per_epoch` for the validation data loader is inherited from
  the train data loader.
- Added a `build-vocab` subcommand that can be used to build a vocabulary from a training config file.
- Added `tokenizer_kwargs` argument to `PretrainedTransformerMismatchedIndexer`.
- Added `tokenizer_kwargs` and `transformer_kwargs` arguments to `PretrainedTransformerMismatchedEmbedder`.
- Added official support for Python 3.8.
- Added a script: `scripts/release_notes.py`, which automatically prepares markdown release notes from the
  CHANGELOG and commit history.
- Added a flag `--predictions-output-file` to the `evaluate` command, which tells AllenNLP to write the
  predictions from the given dataset to the file as JSON lines.
- Added the ability to ignore certain missing keys when loading a model from an archive. This is done
  by adding a class-level variable called `authorized_missing_keys` to any PyTorch module that a `Model` uses.
  If defined, `authorized_missing_keys` should be a list of regex string patterns.
- Added `FBetaMultiLabelMeasure`, a multi-label Fbeta metric. This is a subclass of the existing `FBetaMeasure`.
- Added ability to pass additional key word arguments to `cached_transformers.get()`, which will be passed on to `AutoModel.from_pretrained()`.
- Added an `overrides` argument to `Predictor.from_path()`.
- Added a `cached-path` command.
- Added a function `inspect_cache` to `common.file_utils` that prints useful information about the cache. This can also
  be used from the `cached-path` command with `allennlp cached-path --inspect`.
- Added a function `remove_cache_entries` to `common.file_utils` that removes any cache entries matching the given
  glob patterns. This can used from the `cached-path` command with `allennlp cached-path --remove some-files-*`.
- Added logging for the main process when running in distributed mode.
- Added a `TrainerCallback` object to support state sharing between batch and epoch-level training callbacks.
- Added support for .tar.gz in PretrainedModelInitializer.
- Made `BeamSearch` instantiable `from_params`.
- Pass `serialization_dir` to `Model` and `DatasetReader`.
- Added an optional `include_in_archive` parameter to the top-level of configuration files. When specified, `include_in_archive` should be a list of paths relative to the serialization directory which will be bundled up with the final archived model from a training run.

### Changed

- Subcommands that don't require plugins will no longer cause plugins to be loaded or have an `--include-package` flag.
- Allow overrides to be JSON string or `dict`.
- `transformers` dependency updated to version 3.1.0.
- When `cached_path` is called on a local archive with `extract_archive=True`, the archive is now extracted into a unique subdirectory of the cache root instead of a subdirectory of the archive's directory. The extraction directory is also unique to the modification time of the archive, so if the file changes, subsequent calls to `cached_path` will know to re-extract the archive.
- Removed the `truncation_strategy` parameter to `PretrainedTransformerTokenizer`. The way we're calling the tokenizer, the truncation strategy takes no effect anyways.
- Don't use initializers when loading a model, as it is not needed.
- Distributed training will now automatically search for a local open port if the `master_port` parameter is not provided.
- In training, save model weights before evaluation.
- `allennlp.common.util.peak_memory_mb` renamed to `peak_cpu_memory`, and `allennlp.common.util.gpu_memory_mb` renamed to `peak_gpu_memory`,
  and they both now return the results in bytes as integers. Also, the `peak_gpu_memory` function now utilizes PyTorch functions to find the memory
  usage instead of shelling out to the `nvidia-smi` command. This is more efficient and also more accurate because it only takes
  into account the tensor allocations of the current PyTorch process.
- Make sure weights are first loaded to the cpu when using PretrainedModelInitializer, preventing wasted GPU memory.
- Load dataset readers in `load_archive`.
- Updated `AllenNlpTestCase` docstring to remove reference to `unittest.TestCase`

### Removed

- Removed `common.util.is_master` function.

### Fixed

- Fix CUDA/CPU device mismatch bug during distributed training for categorical accuracy metric.
- Fixed a bug where the reported `batch_loss` metric was incorrect when training with gradient accumulation.
- Class decorators now displayed in API docs.
- Fixed up the documentation for the `allennlp.nn.beam_search` module.
- Ignore `*args` when constructing classes with `FromParams`.
- Ensured some consistency in the types of the values that metrics return.
- Fix a PyTorch warning by explicitly providing the `as_tuple` argument (leaving
  it as its default value of `False`) to `Tensor.nonzero()`.
- Remove temporary directory when extracting model archive in `load_archive`
  at end of function rather than via `atexit`.
- Fixed a bug where using `cached_path()` offline could return a cached resource's lock file instead
  of the cache file.
- Fixed a bug where `cached_path()` would fail if passed a `cache_dir` with the user home shortcut `~/`.
- Fixed a bug in our doc building script where markdown links did not render properly
  if the "href" part of the link (the part inside the `()`) was on a new line.
- Changed how gradients are zeroed out with an optimization. See [this video from NVIDIA](https://www.youtube.com/watch?v=9mS1fIYj1So)
  at around the 9 minute mark.
- Fixed a bug where parameters to a `FromParams` class that are dictionaries wouldn't get logged
  when an instance is instantiated `from_params`.
- Fixed a bug in distributed training where the vocab would be saved from every worker, when it should have been saved by only the local master process.
- Fixed a bug in the calculation of rouge metrics during distributed training where the total sequence count was not being aggregated across GPUs.
- Fixed `allennlp.nn.util.add_sentence_boundary_token_ids()` to use `device` parameter of input tensor.
- Be sure to close the TensorBoard writer even when training doesn't finish.
- Fixed the docstring for `PyTorchSeq2VecWrapper`.
- Fixed a bug in the cnn_encoder where activations involving masked tokens could be picked up by the max
- Fix intra word tokenization for `PretrainedTransformerTokenizer` when disabling fast tokenizer.


## [v1.1.0](https://github.com/allenai/allennlp/releases/tag/v1.1.0) - 2020-09-08

### Fixed

- Fixed handling of some edge cases when constructing classes with `FromParams` where the class
  accepts `**kwargs`.
- Fixed division by zero error when there are zero-length spans in the input to a
  `PretrainedTransformerMismatchedIndexer`.
- Improved robustness of `cached_path` when extracting archives so that the cache won't be corrupted
  if a failure occurs during extraction.
- Fixed a bug with the `average` and `evalb_bracketing_score` metrics in distributed training.

### Added

- `Predictor.capture_model_internals()` now accepts a regex specifying which modules to capture.


## [v1.1.0rc4](https://github.com/allenai/allennlp/releases/tag/v1.1.0rc4) - 2020-08-20

### Added

- Added a workflow to GitHub Actions that will automatically close unassigned stale issues and
  ping the assignees of assigned stale issues.

### Fixed

- Fixed a bug in distributed metrics that caused nan values due to repeated addition of an accumulated variable.

## [v1.1.0rc3](https://github.com/allenai/allennlp/releases/tag/v1.1.0rc3) - 2020-08-12

### Fixed

- Fixed how truncation was handled with `PretrainedTransformerTokenizer`.
  Previously, if `max_length` was set to `None`, the tokenizer would still do truncation if the
  transformer model had a default max length in its config.
  Also, when `max_length` was set to a non-`None` value, several warnings would appear
  for certain transformer models around the use of the `truncation` parameter.
- Fixed evaluation of all metrics when using distributed training.
- Added a `py.typed` marker. Fixed type annotations in `allennlp.training.util`.
- Fixed problem with automatically detecting whether tokenization is necessary.
  This affected primarily the Roberta SST model.
- Improved help text for using the --overrides command line flag.


## [v1.1.0rc2](https://github.com/allenai/allennlp/releases/tag/v1.1.0rc2) - 2020-07-31

### Changed

- Upgraded PyTorch requirement to 1.6.
- Replaced the NVIDIA Apex AMP module with torch's native AMP module. The default trainer (`GradientDescentTrainer`)
  now takes a `use_amp: bool` parameter instead of the old `opt_level: str` parameter.

### Fixed

- Removed unnecessary warning about deadlocks in `DataLoader`.
- Fixed testing models that only return a loss when they are in training mode.
- Fixed a bug in `FromParams` that caused silent failure in case of the parameter type being `Optional[Union[...]]`.
- Fixed a bug where the program crashes if `evaluation_data_loader` is a `AllennlpLazyDataset`.

### Added

- Added the option to specify `requires_grad: false` within an optimizer's parameter groups.
- Added the `file-friendly-logging` flag back to the `train` command. Also added this flag to the `predict`, `evaluate`, and `find-learning-rate` commands.
- Added an `EpochCallback` to track current epoch as a model class member.
- Added the option to enable or disable gradient checkpointing for transformer token embedders via boolean parameter `gradient_checkpointing`.

### Removed

- Removed the `opt_level` parameter to `Model.load` and `load_archive`. In order to use AMP with a loaded
  model now, just run the model's forward pass within torch's [`autocast`](https://pytorch.org/docs/stable/amp.html#torch.cuda.amp.autocast)
  context.

## [v1.1.0rc1](https://github.com/allenai/allennlp/releases/tag/v1.1.0rc1) - 2020-07-14

### Fixed

- Reduced the amount of log messages produced by `allennlp.common.file_utils`.
- Fixed a bug where `PretrainedTransformerEmbedder` parameters appeared to be trainable
  in the log output even when `train_parameters` was set to `False`.
- Fixed a bug with the sharded dataset reader where it would only read a fraction of the instances
  in distributed training.
- Fixed checking equality of `TensorField`s.
- Fixed a bug where `NamespaceSwappingField` did not work correctly with `.empty_field()`.
- Put more sensible defaults on the `huggingface_adamw` optimizer.
- Simplified logging so that all logging output always goes to one file.
- Fixed interaction with the python command line debugger.
- Log the grad norm properly even when we're not clipping it.
- Fixed a bug where `PretrainedModelInitializer` fails to initialize a model with a 0-dim tensor
- Fixed a bug with the layer unfreezing schedule of the `SlantedTriangular` learning rate scheduler.
- Fixed a regression with logging in the distributed setting. Only the main worker should write log output to the terminal.
- Pinned the version of boto3 for package managers (e.g. poetry).
- Fixed issue #4330 by updating the `tokenizers` dependency.
- Fixed a bug in `TextClassificationPredictor` so that it passes tokenized inputs to the `DatasetReader`
  in case it does not have a tokenizer.
- `reg_loss` is only now returned for models that have some regularization penalty configured.
- Fixed a bug that prevented `cached_path` from downloading assets from GitHub releases.
- Fixed a bug that erroneously increased last label's false positive count in calculating fbeta metrics.
- `Tqdm` output now looks much better when the output is being piped or redirected.
- Small improvements to how the API documentation is rendered.
- Only show validation progress bar from main process in distributed training.

### Added

- Adjust beam search to support multi-layer decoder.
- A method to ModelTestCase for running basic model tests when you aren't using config files.
- Added some convenience methods for reading files.
- Added an option to `file_utils.cached_path` to automatically extract archives.
- Added the ability to pass an archive file instead of a local directory to `Vocab.from_files`.
- Added the ability to pass an archive file instead of a glob to `ShardedDatasetReader`.
- Added a new `"linear_with_warmup"` learning rate scheduler.
- Added a check in `ShardedDatasetReader` that ensures the base reader doesn't implement manual
  distributed sharding itself.
- Added an option to `PretrainedTransformerEmbedder` and `PretrainedTransformerMismatchedEmbedder` to use a
  scalar mix of all hidden layers from the transformer model instead of just the last layer. To utilize
  this, just set `last_layer_only` to `False`.
- `cached_path()` can now read files inside of archives.
- Training metrics now include `batch_loss` and `batch_reg_loss` in addition to aggregate loss across number of batches.

### Changed

- Not specifying a `cuda_device` now automatically determines whether to use a GPU or not.
- Discovered plugins are logged so you can see what was loaded.
- `allennlp.data.DataLoader` is now an abstract registrable class. The default implementation
remains the same, but was renamed to `allennlp.data.PyTorchDataLoader`.
- `BertPooler` can now unwrap and re-wrap extra dimensions if necessary.
- New `transformers` dependency. Only version >=3.0 now supported.

## [v1.0.0](https://github.com/allenai/allennlp/releases/tag/v1.0.0) - 2020-06-16

### Fixed

- Lazy dataset readers now work correctly with multi-process data loading.
- Fixed race conditions that could occur when using a dataset cache.

### Added

- A bug where where all datasets would be loaded for vocab creation even if not needed.
- A parameter to the `DatasetReader` class: `manual_multi_process_sharding`. This is similar
  to the `manual_distributed_sharding` parameter, but applies when using a multi-process
  `DataLoader`.

## [v1.0.0rc6](https://github.com/allenai/allennlp/releases/tag/v1.0.0rc6) - 2020-06-11

### Fixed

- A bug where `TextField`s could not be duplicated since some tokenizers cannot be deep-copied.
  See https://github.com/allenai/allennlp/issues/4270.
- Our caching mechanism had the potential to introduce race conditions if multiple processes
  were attempting to cache the same file at once. This was fixed by using a lock file tied to each
  cached file.
- `get_text_field_mask()` now supports padding indices that are not `0`.
- A bug where `predictor.get_gradients()` would return an empty dictionary if an embedding layer had trainable set to false
- Fixes `PretrainedTransformerMismatchedIndexer` in the case where a token consists of zero word pieces.
- Fixes a bug when using a lazy dataset reader that results in a `UserWarning` from PyTorch being printed at
  every iteration during training.
- Predictor names were inconsistently switching between dashes and underscores. Now they all use underscores.
- `Predictor.from_path` now automatically loads plugins (unless you specify `load_plugins=False`) so
  that you don't have to manually import a bunch of modules when instantiating predictors from
  an archive path.
- `allennlp-server` automatically found as a plugin once again.

### Added

- A `duplicate()` method on `Instance`s and `Field`s, to be used instead of `copy.deepcopy()`
- A batch sampler that makes sure each batch contains approximately the same number of tokens (`MaxTokensBatchSampler`)
- Functions to turn a sequence of token indices back into tokens
- The ability to use Huggingface encoder/decoder models as token embedders
- Improvements to beam search
- ROUGE metric
- Polynomial decay learning rate scheduler
- A `BatchCallback` for logging CPU and GPU memory usage to tensorboard. This is mainly for debugging
  because using it can cause a significant slowdown in training.
- Ability to run pretrained transformers as an embedder without training the weights
- Add Optuna Integrated badge to README.md

### Changed

- Similar to our caching mechanism, we introduced a lock file to the vocab to avoid race
  conditions when saving/loading the vocab from/to the same serialization directory in different processes.
- Changed the `Token`, `Instance`, and `Batch` classes along with all `Field` classes to "slots" classes. This dramatically reduces the size in memory of instances.
- SimpleTagger will no longer calculate span-based F1 metric when `calculate_span_f1` is `False`.
- CPU memory for every worker is now reported in the logs and the metrics. Previously this was only reporting the CPU memory of the master process, and so it was only
  correct in the non-distributed setting.
- To be consistent with PyTorch `IterableDataset`, `AllennlpLazyDataset` no longer implements `__len__()`.
  Previously it would always return 1.
- Removed old tutorials, in favor of [the new AllenNLP Guide](https://guide.allennlp.org)
- Changed the vocabulary loading to consider new lines for Windows/Linux and Mac.

## [v1.0.0rc5](https://github.com/allenai/allennlp/releases/tag/v1.0.0rc5) - 2020-05-26

### Fixed

- Fix bug where `PretrainedTransformerTokenizer` crashed with some transformers (#4267)
- Make `cached_path` work offline.
- Tons of docstring inconsistencies resolved.
- Nightly builds no longer run on forks.
- Distributed training now automatically figures out which worker should see which instances
- A race condition bug in distributed training caused from saving the vocab to file from the master process while other processing might be reading those files.
- Unused dependencies in `setup.py` removed.

### Added

- Additional CI checks to ensure docstrings are consistently formatted.
- Ability to train on CPU with multiple processes by setting `cuda_devices` to a list of negative integers in your training config. For example: `"distributed": {"cuda_devices": [-1, -1]}`. This is mainly to make it easier to test and debug distributed training code..
- Documentation for when parameters don't need config file entries.

### Changed

- The `allennlp test-install` command now just ensures the core submodules can
be imported successfully, and prints out some other useful information such as the version, PyTorch version,
and the number of GPU devices available.
- All of the tests moved from `allennlp/tests` to `tests` at the root level, and
`allennlp/tests/fixtures` moved to `test_fixtures` at the root level. The PyPI source and wheel distributions will no longer include tests and fixtures.

## [v1.0.0rc4](https://github.com/allenai/allennlp/releases/tag/v1.0.0rc4) - 2020-05-14

We first introduced this `CHANGELOG` after release `v1.0.0rc4`, so please refer to the GitHub release
notes for this and earlier releases.<|MERGE_RESOLUTION|>--- conflicted
+++ resolved
@@ -31,15 +31,8 @@
 - Fixed documentation and validation checks for `FBetaMultiLabelMetric`.
 - Fixed handling of HTTP errors when fetching remote resources with `cached_path()`. Previously the content would be cached even when
   certain errors - like 404s - occurred. Now an `HTTPError` will be raised whenever the HTTP response is not OK.
-<<<<<<< HEAD
 - Fixed a bug where the `MultiTaskDataLoader` would crash when `num_workers > 0`
-
-### Removed
-
-- Dropped support for Python 3.6.
-=======
 - Fixed an import error that happens when PyTorch's distributed framework is unavailable on the system.
->>>>>>> 678518a0
 
 
 ## [v2.0.1](https://github.com/allenai/allennlp/releases/tag/v2.0.1) - 2021-01-29
