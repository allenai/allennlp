--- conflicted
+++ resolved
@@ -36,15 +36,12 @@
 - `transformers` dependency updated to version 3.1.0.
 - When `cached_path` is called on a local archive with `extract_archive=True`, the archive is now extracted into a unique subdirectory of the cache root instead of a subdirectory of the archive's directory. The extraction directory is also unique to the modification time of the archive, so if the file changes, subsequent calls to `cached_path` will know to re-extract the archive.
 - Removed the `truncation_strategy` parameter to `PretrainedTransformerTokenizer`. The way we're calling the tokenizer, the truncation strategy takes no effect anyways.
-<<<<<<< HEAD
 - In training, save model weights before evaluation.
-=======
 - `allennlp.common.util.peak_memory_mb` renamed to `peak_cpu_memory`, and `allennlp.common.util.gpu_memory_mb` renamed to `peak_gpu_memory`,
   and they both now return the results in bytes as integers. Also, the `peak_gpu_memory` function now utilizes PyTorch functions to find the memory
   usage instead of shelling out to the `nvidia-smi` command. This is more efficient and also more accurate because it only takes
   into account the tensor allocations of the current PyTorch process.
 - Make sure weights are first loaded to the cpu when using PretrainedModelInitializer, preventing wasted GPU memory.
->>>>>>> 40bb47ad
 
 ### Removed
 
