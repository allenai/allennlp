--- conflicted
+++ resolved
@@ -12,11 +12,8 @@
 - Allow the order of examples in the task cards to be specified explicitly
 - `histogram_interval` parameter is now deprecated in `TensorboardWriter`, please use `distribution_interval` instead.
 - Memory usage is not logged in tensorboard during training now. `ConsoleLoggerCallback` should be used instead.
-<<<<<<< HEAD
 - If `train_parameters` in PretrainedTransformerEmbedder is `False`, the transformer's dropout and batch normalization layers are now set to evaluation mode.
-=======
 - If you use the `min_count` parameter of the Vocabulary, but you specify a namespace that does not exist, the vocabulary creation will raise a `ConfigurationError`.
->>>>>>> bf8e71e9
 - Documentation updates made to SoftmaxLoss regarding padding and the expected shapes of the input and output tensors of `forward`.
 
 
