# Changelog

All notable changes to this project will be documented in this file.

The format is based on [Keep a Changelog](https://keepachangelog.com/en/1.0.0/),
and this project adheres to [Semantic Versioning](https://semver.org/spec/v2.0.0.html).

## Unreleased


<<<<<<< HEAD
- `histogram_interval` parameter is now deprecated in `TensorboardWriter`, please use `distribution_interval` instead.
- Memory usage is not logged in tensorboard during training now. `ConsoleLoggerCallback` should be used instead.
- Use attributes of `ModelOutputs` object in `PretrainedTransformerEmbedder` instead of indexing.
- Added support for PyTorch version 1.8 and `torchvision` version 0.9.
- Allow the order of examples in the task cards to be specified explicitly
=======
## [v2.2.0](https://github.com/allenai/allennlp/releases/tag/v2.2.0) - 2021-03-26
>>>>>>> 3daa0baf

### Added

- Add new method on `Field` class: `.human_readable_repr() -> Any`
- Add new method on `Instance` class: `.human_readable_dict() -> JsonDict`.
- Added `WandBCallback` class for [Weights & Biases](https://wandb.ai) integration, registered as a callback under
  the name "wandb".
- Added `TensorBoardCallback` to replace the `TensorBoardWriter`. Registered as a callback
  under the name "tensorboard".
- Added `NormalizationBiasVerification` and `SanityChecksCallback` for model sanity checks.
- `SanityChecksCallback` runs by default from the `allennlp train` command.
  It can be turned off by setting `trainer.enable_default_callbacks` to `false` in your config.

### Changed

- Use attributes of `ModelOutputs` object in `PretrainedTransformerEmbedder` instead of indexing.
- Added support for PyTorch version 1.8 and `torchvision` version 0.9 .
- `Model.get_parameters_for_histogram_tensorboard_logging` is deprecated in favor of
  `Model.get_parameters_for_histogram_logging`.

### Fixed

- Makes sure tensors that are stored in `TensorCache` always live on CPUs
- Fixed a bug where `FromParams` objects wrapped in `Lazy()` couldn't be pickled.
- Fixed a bug where the `ROUGE` metric couldn't be picked.
- Fixed a bug reported by https://github.com/allenai/allennlp/issues/5036. We keeps our spacy POS tagger on.

### Removed

- Removed `TensorBoardWriter`. Please use the `TensorBoardCallback` instead.


## [v2.1.0](https://github.com/allenai/allennlp/releases/tag/v2.1.0) - 2021-02-24

### Changed

- `coding_scheme` parameter is now deprecated in `Conll2003DatasetReader`, please use `convert_to_coding_scheme` instead.
- Support spaCy v3

### Added

- Added `ModelUsage` to `ModelCard` class.
- Added a way to specify extra parameters to the predictor in an `allennlp predict` call.
- Added a way to initialize a `Vocabulary` from transformers models.
- Added the ability to use `Predictors` with multitask models through the new `MultiTaskPredictor`.
- Added an example for fields of type `ListField[TextField]` to `apply_token_indexers` API docs.
- Added `text_key` and `label_key` parameters to `TextClassificationJsonReader` class.
- Added `MultiOptimizer`, which allows you to use different optimizers for different parts of your model.
- Added a clarification to `predictions_to_labeled_instances` API docs for attack from json

### Fixed

- `@Registrable.register(...)` decorator no longer masks the decorated class's annotations
- Ensured that `MeanAbsoluteError` always returns a `float` metric value instead of a `Tensor`.
- Learning rate schedulers that rely on metrics from the validation set were broken in v2.0.0. This
  brings that functionality back.
- Fixed a bug where the `MultiProcessDataLoading` would crash when `num_workers > 0`, `start_method = "spawn"`, `max_instances_in_memory not None`, and `batches_per_epoch not None`.
- Fixed documentation and validation checks for `FBetaMultiLabelMetric`.
- Fixed handling of HTTP errors when fetching remote resources with `cached_path()`. Previously the content would be cached even when
  certain errors - like 404s - occurred. Now an `HTTPError` will be raised whenever the HTTP response is not OK.
- Fixed a bug where the `MultiTaskDataLoader` would crash when `num_workers > 0`
- Fixed an import error that happens when PyTorch's distributed framework is unavailable on the system.


## [v2.0.1](https://github.com/allenai/allennlp/releases/tag/v2.0.1) - 2021-01-29

### Added

- Added `tokenizer_kwargs` and `transformer_kwargs` arguments to `PretrainedTransformerBackbone`
- Resize transformers word embeddings layer for `additional_special_tokens`

### Changed

- GradientDescentTrainer makes `serialization_dir` when it's instantiated, if it doesn't exist.

### Fixed

- `common.util.sanitize` now handles sets.


## [v2.0.0](https://github.com/allenai/allennlp/releases/tag/v2.0.0) - 2021-01-27

### Added

- The `TrainerCallback` constructor accepts `serialization_dir` provided by `Trainer`. This can be useful for `Logger` callbacks those need to store files in the run directory.
- The `TrainerCallback.on_start()` is fired at the start of the training.
- The `TrainerCallback` event methods now accept `**kwargs`. This may be useful to maintain backwards-compability of callbacks easier in the future. E.g. we may decide to pass the exception/traceback object in case of failure to `on_end()` and this older callbacks may simply ignore the argument instead of raising a `TypeError`.
- Added a `TensorBoardCallback` which wraps the `TensorBoardWriter`.

### Changed

- The `TrainerCallack.on_epoch()` does not fire with `epoch=-1` at the start of the training.
  Instead, `TrainerCallback.on_start()` should be used for these cases.
- `TensorBoardBatchMemoryUsage` is converted from `BatchCallback` into `TrainerCallback`.
- `TrackEpochCallback` is converted from `EpochCallback` into `TrainerCallback`.
- `Trainer` can accept callbacks simply with name `callbacks` instead of `trainer_callbacks`.
- `TensorboardWriter` renamed to `TensorBoardWriter`, and removed as an argument to the `GradientDescentTrainer`.
  In order to enable TensorBoard logging during training, you should utilize the `TensorBoardCallback` instead.

### Removed

- Removed `EpochCallback`, `BatchCallback` in favour of `TrainerCallback`.
  The metaclass-wrapping implementation is removed as well.
- Removed the `tensorboard_writer` parameter to `GradientDescentTrainer`. You should use the `TensorBoardCallback` now instead.

### Fixed

- Now Trainer always fires `TrainerCallback.on_end()` so all the resources can be cleaned up properly.
- Fixed the misspelling, changed `TensoboardBatchMemoryUsage` to `TensorBoardBatchMemoryUsage`.
- We set a value to `epoch` so in case of firing `TrainerCallback.on_end()` the variable is bound.
  This could have lead to an error in case of trying to recover a run after it was finished training.


## [v2.0.0rc1](https://github.com/allenai/allennlp/releases/tag/v2.0.0rc1) - 2021-01-21

### Added

- Added `TensorCache` class for caching tensors on disk
- Added abstraction and concrete implementation for image loading
- Added abstraction and concrete implementation for `GridEmbedder`
- Added abstraction and demo implementation for an image augmentation module.
- Added abstraction and concrete implementation for region detectors.
- A new high-performance default `DataLoader`: `MultiProcessDataLoading`.
- A `MultiTaskModel` and abstractions to use with it, including `Backbone` and `Head`.  The
  `MultiTaskModel` first runs its inputs through the `Backbone`, then passes the result (and
  whatever other relevant inputs it got) to each `Head` that's in use.
- A `MultiTaskDataLoader`, with a corresponding `MultiTaskDatasetReader`, and a couple of new
  configuration objects: `MultiTaskEpochSampler` (for deciding what proportion to sample from each
  dataset at every epoch) and a `MultiTaskScheduler` (for ordering the instances within an epoch).
- Transformer toolkit to plug and play with modular components of transformer architectures.
- Added a command to count the number of instances we're going to be training with
- Added a `FileLock` class to `common.file_utils`. This is just like the `FileLock` from the `filelock` library, except that
  it adds an optional flag `read_only_ok: bool`, which when set to `True` changes the behavior so that a warning will be emitted
  instead of an exception when lacking write permissions on an existing file lock.
  This makes it possible to use the `FileLock` class on a read-only file system.
- Added a new learning rate scheduler: `CombinedLearningRateScheduler`. This can be used to combine different LR schedulers, using one after the other.
- Added an official CUDA 10.1 Docker image.
- Moving `ModelCard` and `TaskCard` abstractions into the main repository.
- Added a util function `allennlp.nn.util.dist_reduce(...)` for handling distributed reductions.
  This is especially useful when implementing a distributed `Metric`.
- Added a `FileLock` class to `common.file_utils`. This is just like the `FileLock` from the `filelock` library, except that
  it adds an optional flag `read_only_ok: bool`, which when set to `True` changes the behavior so that a warning will be emitted
  instead of an exception when lacking write permissions on an existing file lock.
  This makes it possible to use the `FileLock` class on a read-only file system.
- Added a new learning rate scheduler: `CombinedLearningRateScheduler`. This can be used to combine different LR schedulers, using one after the other.
- Moving `ModelCard` and `TaskCard` abstractions into the main repository.

### Changed

- `DatasetReader`s are now always lazy. This means there is no `lazy` parameter in the base
  class, and the `_read()` method should always be a generator.
- The `DataLoader` now decides whether to load instances lazily or not.
  With the `PyTorchDataLoader` this is controlled with the `lazy` parameter, but with
  the `MultiProcessDataLoading` this is controlled by the `max_instances_in_memory` setting.
- `ArrayField` is now called `TensorField`, and implemented in terms of torch tensors, not numpy.
- Improved `nn.util.move_to_device` function by avoiding an unnecessary recursive check for tensors and
  adding a `non_blocking` optional argument, which is the same argument as in `torch.Tensor.to()`.
- If you are trying to create a heterogeneous batch, you now get a better error message.
- Readers using the new vision features now explicitly log how they are featurizing images.
- `master_addr` and `master_port` renamed to `primary_addr` and `primary_port`, respectively.
- `is_master` parameter for training callbacks renamed to `is_primary`.
- `master` branch renamed to `main`
- Torch version bumped to 1.7.1 in Docker images.
- 'master' branch renamed to 'main'
- Torch version bumped to 1.7.1 in Docker images.

### Removed

- Removed `nn.util.has_tensor`.

### Fixed

- The `build-vocab` command no longer crashes when the resulting vocab file is
  in the current working directory.
- VQA models now use the `vqa_score` metric for early stopping. This results in
  much better scores.
- Fixed typo with `LabelField` string representation: removed trailing apostrophe.
- `Vocabulary.from_files` and `cached_path` will issue a warning, instead of failing, when a lock on an existing resource
  can't be acquired because the file system is read-only.
- `TrackEpochCallback` is now a `EpochCallback`.


## [v1.3.0](https://github.com/allenai/allennlp/releases/tag/v1.3.0) - 2020-12-15

### Added

- Added links to source code in docs.
- Added `get_embedding_layer` and `get_text_field_embedder` to the `Predictor` class; to specify embedding layers for non-AllenNLP models.
- Added [Gaussian Error Linear Unit (GELU)](https://pytorch.org/docs/stable/generated/torch.nn.GELU.html) as an Activation.

### Changed

- Renamed module `allennlp.data.tokenizers.token` to `allennlp.data.tokenizers.token_class` to avoid
  [this bug](https://github.com/allenai/allennlp/issues/4819).
- `transformers` dependency updated to version 4.0.1.

### Fixed

- Fixed a lot of instances where tensors were first created and then sent to a device
  with `.to(device)`. Instead, these tensors are now created directly on the target device.
- Fixed issue with `GradientDescentTrainer` when constructed with `validation_data_loader=None` and `learning_rate_scheduler!=None`.
- Fixed a bug when removing all handlers in root logger.
- `ShardedDatasetReader` now inherits parameters from `base_reader` when required.
- Fixed an issue in `FromParams` where parameters in the `params` object used to a construct a class
  were not passed to the constructor if the value of the parameter was equal to the default value.
  This caused bugs in some edge cases where a subclass that takes `**kwargs` needs to inspect
  `kwargs` before passing them to its superclass.
- Improved the band-aid solution for segmentation faults and the "ImportError: dlopen: cannot load any more object with static TLS"
  by adding a `transformers` import.
- Added safety checks for extracting tar files
- Turned superfluous warning to info when extending the vocab in the embedding matrix, if no pretrained file was provided


## [v1.2.2](https://github.com/allenai/allennlp/releases/tag/v1.2.2) - 2020-11-17

### Added

- Added Docker builds for other torch-supported versions of CUDA.
- Adds [`allennlp-semparse`](https://github.com/allenai/allennlp-semparse) as an official, default plugin.

### Fixed

- `GumbelSampler` now sorts the beams by their true log prob.


## [v1.2.1](https://github.com/allenai/allennlp/releases/tag/v1.2.1) - 2020-11-10

### Added

- Added an optional `seed` parameter to `ModelTestCase.set_up_model` which sets the random
  seed for `random`, `numpy`, and `torch`.
- Added support for a global plugins file at `~/.allennlp/plugins`.
- Added more documentation about plugins.
- Added sampler class and parameter in beam search for non-deterministic search, with several
  implementations, including `MultinomialSampler`, `TopKSampler`, `TopPSampler`, and
  `GumbelSampler`. Utilizing `GumbelSampler` will give [Stochastic Beam Search](https://api.semanticscholar.org/CorpusID:76662039).

### Changed

- Pass batch metrics to `BatchCallback`.

### Fixed

- Fixed a bug where forward hooks were not cleaned up with saliency interpreters if there
  was an exception.
- Fixed the computation of saliency maps in the Interpret code when using mismatched indexing.
  Previously, we would compute gradients from the top of the transformer, after aggregation from
  wordpieces to tokens, which gives results that are not very informative.  Now, we compute gradients
  with respect to the embedding layer, and aggregate wordpieces to tokens separately.
- Fixed the heuristics for finding embedding layers in the case of RoBERTa. An update in the
  `transformers` library broke our old heuristic.
- Fixed typo with registered name of ROUGE metric. Previously was `rogue`, fixed to `rouge`.
- Fixed default masks that were erroneously created on the CPU even when a GPU is available.
- Fixed pretrained embeddings for transformers that don't use end tokens.
- Fixed the transformer tokenizer cache when the tokenizers are initialized with custom kwargs.


## [v1.2.0](https://github.com/allenai/allennlp/releases/tag/v1.2.0) - 2020-10-29

### Changed

- Enforced stricter typing requirements around the use of `Optional[T]` types.
- Changed the behavior of `Lazy` types in `from_params` methods. Previously, if you defined a `Lazy` parameter like
  `foo: Lazy[Foo] = None` in a custom `from_params` classmethod, then `foo` would actually never be `None`.
  This behavior is now different. If no params were given for `foo`, it will be `None`.
  You can also now set default values for foo like `foo: Lazy[Foo] = Lazy(Foo)`.
  Or, if you want you want a default value but also want to allow for `None` values, you can
  write it like this: `foo: Optional[Lazy[Foo]] = Lazy(Foo)`.
- Added support for PyTorch version 1.7.

### Fixed

- Made it possible to instantiate `TrainerCallback` from config files.
- Fixed the remaining broken internal links in the API docs.
- Fixed a bug where Hotflip would crash with a model that had multiple TokenIndexers and the input
  used rare vocabulary items.
- Fixed a bug where `BeamSearch` would fail if `max_steps` was equal to 1.
- Fixed `BasicTextFieldEmbedder` to not raise ConfigurationError if it has embedders that are empty and not in input


## [v1.2.0rc1](https://github.com/allenai/allennlp/releases/tag/v1.2.0rc1) - 2020-10-22

### Added

- Added a warning when `batches_per_epoch` for the validation data loader is inherited from
  the train data loader.
- Added a `build-vocab` subcommand that can be used to build a vocabulary from a training config file.
- Added `tokenizer_kwargs` argument to `PretrainedTransformerMismatchedIndexer`.
- Added `tokenizer_kwargs` and `transformer_kwargs` arguments to `PretrainedTransformerMismatchedEmbedder`.
- Added official support for Python 3.8.
- Added a script: `scripts/release_notes.py`, which automatically prepares markdown release notes from the
  CHANGELOG and commit history.
- Added a flag `--predictions-output-file` to the `evaluate` command, which tells AllenNLP to write the
  predictions from the given dataset to the file as JSON lines.
- Added the ability to ignore certain missing keys when loading a model from an archive. This is done
  by adding a class-level variable called `authorized_missing_keys` to any PyTorch module that a `Model` uses.
  If defined, `authorized_missing_keys` should be a list of regex string patterns.
- Added `FBetaMultiLabelMeasure`, a multi-label Fbeta metric. This is a subclass of the existing `FBetaMeasure`.
- Added ability to pass additional key word arguments to `cached_transformers.get()`, which will be passed on to `AutoModel.from_pretrained()`.
- Added an `overrides` argument to `Predictor.from_path()`.
- Added a `cached-path` command.
- Added a function `inspect_cache` to `common.file_utils` that prints useful information about the cache. This can also
  be used from the `cached-path` command with `allennlp cached-path --inspect`.
- Added a function `remove_cache_entries` to `common.file_utils` that removes any cache entries matching the given
  glob patterns. This can used from the `cached-path` command with `allennlp cached-path --remove some-files-*`.
- Added logging for the main process when running in distributed mode.
- Added a `TrainerCallback` object to support state sharing between batch and epoch-level training callbacks.
- Added support for .tar.gz in PretrainedModelInitializer.
- Made `BeamSearch` instantiable `from_params`.
- Pass `serialization_dir` to `Model` and `DatasetReader`.
- Added an optional `include_in_archive` parameter to the top-level of configuration files. When specified, `include_in_archive` should be a list of paths relative to the serialization directory which will be bundled up with the final archived model from a training run.

### Changed

- Subcommands that don't require plugins will no longer cause plugins to be loaded or have an `--include-package` flag.
- Allow overrides to be JSON string or `dict`.
- `transformers` dependency updated to version 3.1.0.
- When `cached_path` is called on a local archive with `extract_archive=True`, the archive is now extracted into a unique subdirectory of the cache root instead of a subdirectory of the archive's directory. The extraction directory is also unique to the modification time of the archive, so if the file changes, subsequent calls to `cached_path` will know to re-extract the archive.
- Removed the `truncation_strategy` parameter to `PretrainedTransformerTokenizer`. The way we're calling the tokenizer, the truncation strategy takes no effect anyways.
- Don't use initializers when loading a model, as it is not needed.
- Distributed training will now automatically search for a local open port if the `master_port` parameter is not provided.
- In training, save model weights before evaluation.
- `allennlp.common.util.peak_memory_mb` renamed to `peak_cpu_memory`, and `allennlp.common.util.gpu_memory_mb` renamed to `peak_gpu_memory`,
  and they both now return the results in bytes as integers. Also, the `peak_gpu_memory` function now utilizes PyTorch functions to find the memory
  usage instead of shelling out to the `nvidia-smi` command. This is more efficient and also more accurate because it only takes
  into account the tensor allocations of the current PyTorch process.
- Make sure weights are first loaded to the cpu when using PretrainedModelInitializer, preventing wasted GPU memory.
- Load dataset readers in `load_archive`.
- Updated `AllenNlpTestCase` docstring to remove reference to `unittest.TestCase`

### Removed

- Removed `common.util.is_master` function.

### Fixed

- Fix CUDA/CPU device mismatch bug during distributed training for categorical accuracy metric.
- Fixed a bug where the reported `batch_loss` metric was incorrect when training with gradient accumulation.
- Class decorators now displayed in API docs.
- Fixed up the documentation for the `allennlp.nn.beam_search` module.
- Ignore `*args` when constructing classes with `FromParams`.
- Ensured some consistency in the types of the values that metrics return.
- Fix a PyTorch warning by explicitly providing the `as_tuple` argument (leaving
  it as its default value of `False`) to `Tensor.nonzero()`.
- Remove temporary directory when extracting model archive in `load_archive`
  at end of function rather than via `atexit`.
- Fixed a bug where using `cached_path()` offline could return a cached resource's lock file instead
  of the cache file.
- Fixed a bug where `cached_path()` would fail if passed a `cache_dir` with the user home shortcut `~/`.
- Fixed a bug in our doc building script where markdown links did not render properly
  if the "href" part of the link (the part inside the `()`) was on a new line.
- Changed how gradients are zeroed out with an optimization. See [this video from NVIDIA](https://www.youtube.com/watch?v=9mS1fIYj1So)
  at around the 9 minute mark.
- Fixed a bug where parameters to a `FromParams` class that are dictionaries wouldn't get logged
  when an instance is instantiated `from_params`.
- Fixed a bug in distributed training where the vocab would be saved from every worker, when it should have been saved by only the local master process.
- Fixed a bug in the calculation of rouge metrics during distributed training where the total sequence count was not being aggregated across GPUs.
- Fixed `allennlp.nn.util.add_sentence_boundary_token_ids()` to use `device` parameter of input tensor.
- Be sure to close the TensorBoard writer even when training doesn't finish.
- Fixed the docstring for `PyTorchSeq2VecWrapper`.
- Fixed a bug in the cnn_encoder where activations involving masked tokens could be picked up by the max
- Fix intra word tokenization for `PretrainedTransformerTokenizer` when disabling fast tokenizer.


## [v1.1.0](https://github.com/allenai/allennlp/releases/tag/v1.1.0) - 2020-09-08

### Fixed

- Fixed handling of some edge cases when constructing classes with `FromParams` where the class
  accepts `**kwargs`.
- Fixed division by zero error when there are zero-length spans in the input to a
  `PretrainedTransformerMismatchedIndexer`.
- Improved robustness of `cached_path` when extracting archives so that the cache won't be corrupted
  if a failure occurs during extraction.
- Fixed a bug with the `average` and `evalb_bracketing_score` metrics in distributed training.

### Added

- `Predictor.capture_model_internals()` now accepts a regex specifying which modules to capture.


## [v1.1.0rc4](https://github.com/allenai/allennlp/releases/tag/v1.1.0rc4) - 2020-08-20

### Added

- Added a workflow to GitHub Actions that will automatically close unassigned stale issues and
  ping the assignees of assigned stale issues.

### Fixed

- Fixed a bug in distributed metrics that caused nan values due to repeated addition of an accumulated variable.

## [v1.1.0rc3](https://github.com/allenai/allennlp/releases/tag/v1.1.0rc3) - 2020-08-12

### Fixed

- Fixed how truncation was handled with `PretrainedTransformerTokenizer`.
  Previously, if `max_length` was set to `None`, the tokenizer would still do truncation if the
  transformer model had a default max length in its config.
  Also, when `max_length` was set to a non-`None` value, several warnings would appear
  for certain transformer models around the use of the `truncation` parameter.
- Fixed evaluation of all metrics when using distributed training.
- Added a `py.typed` marker. Fixed type annotations in `allennlp.training.util`.
- Fixed problem with automatically detecting whether tokenization is necessary.
  This affected primarily the Roberta SST model.
- Improved help text for using the --overrides command line flag.


## [v1.1.0rc2](https://github.com/allenai/allennlp/releases/tag/v1.1.0rc2) - 2020-07-31

### Changed

- Upgraded PyTorch requirement to 1.6.
- Replaced the NVIDIA Apex AMP module with torch's native AMP module. The default trainer (`GradientDescentTrainer`)
  now takes a `use_amp: bool` parameter instead of the old `opt_level: str` parameter.

### Fixed

- Removed unnecessary warning about deadlocks in `DataLoader`.
- Fixed testing models that only return a loss when they are in training mode.
- Fixed a bug in `FromParams` that caused silent failure in case of the parameter type being `Optional[Union[...]]`.
- Fixed a bug where the program crashes if `evaluation_data_loader` is a `AllennlpLazyDataset`.

### Added

- Added the option to specify `requires_grad: false` within an optimizer's parameter groups.
- Added the `file-friendly-logging` flag back to the `train` command. Also added this flag to the `predict`, `evaluate`, and `find-learning-rate` commands.
- Added an `EpochCallback` to track current epoch as a model class member.
- Added the option to enable or disable gradient checkpointing for transformer token embedders via boolean parameter `gradient_checkpointing`.

### Removed

- Removed the `opt_level` parameter to `Model.load` and `load_archive`. In order to use AMP with a loaded
  model now, just run the model's forward pass within torch's [`autocast`](https://pytorch.org/docs/stable/amp.html#torch.cuda.amp.autocast)
  context.

## [v1.1.0rc1](https://github.com/allenai/allennlp/releases/tag/v1.1.0rc1) - 2020-07-14

### Fixed

- Reduced the amount of log messages produced by `allennlp.common.file_utils`.
- Fixed a bug where `PretrainedTransformerEmbedder` parameters appeared to be trainable
  in the log output even when `train_parameters` was set to `False`.
- Fixed a bug with the sharded dataset reader where it would only read a fraction of the instances
  in distributed training.
- Fixed checking equality of `TensorField`s.
- Fixed a bug where `NamespaceSwappingField` did not work correctly with `.empty_field()`.
- Put more sensible defaults on the `huggingface_adamw` optimizer.
- Simplified logging so that all logging output always goes to one file.
- Fixed interaction with the python command line debugger.
- Log the grad norm properly even when we're not clipping it.
- Fixed a bug where `PretrainedModelInitializer` fails to initialize a model with a 0-dim tensor
- Fixed a bug with the layer unfreezing schedule of the `SlantedTriangular` learning rate scheduler.
- Fixed a regression with logging in the distributed setting. Only the main worker should write log output to the terminal.
- Pinned the version of boto3 for package managers (e.g. poetry).
- Fixed issue #4330 by updating the `tokenizers` dependency.
- Fixed a bug in `TextClassificationPredictor` so that it passes tokenized inputs to the `DatasetReader`
  in case it does not have a tokenizer.
- `reg_loss` is only now returned for models that have some regularization penalty configured.
- Fixed a bug that prevented `cached_path` from downloading assets from GitHub releases.
- Fixed a bug that erroneously increased last label's false positive count in calculating fbeta metrics.
- `Tqdm` output now looks much better when the output is being piped or redirected.
- Small improvements to how the API documentation is rendered.
- Only show validation progress bar from main process in distributed training.

### Added

- Adjust beam search to support multi-layer decoder.
- A method to ModelTestCase for running basic model tests when you aren't using config files.
- Added some convenience methods for reading files.
- Added an option to `file_utils.cached_path` to automatically extract archives.
- Added the ability to pass an archive file instead of a local directory to `Vocab.from_files`.
- Added the ability to pass an archive file instead of a glob to `ShardedDatasetReader`.
- Added a new `"linear_with_warmup"` learning rate scheduler.
- Added a check in `ShardedDatasetReader` that ensures the base reader doesn't implement manual
  distributed sharding itself.
- Added an option to `PretrainedTransformerEmbedder` and `PretrainedTransformerMismatchedEmbedder` to use a
  scalar mix of all hidden layers from the transformer model instead of just the last layer. To utilize
  this, just set `last_layer_only` to `False`.
- `cached_path()` can now read files inside of archives.
- Training metrics now include `batch_loss` and `batch_reg_loss` in addition to aggregate loss across number of batches.

### Changed

- Not specifying a `cuda_device` now automatically determines whether to use a GPU or not.
- Discovered plugins are logged so you can see what was loaded.
- `allennlp.data.DataLoader` is now an abstract registrable class. The default implementation
remains the same, but was renamed to `allennlp.data.PyTorchDataLoader`.
- `BertPooler` can now unwrap and re-wrap extra dimensions if necessary.
- New `transformers` dependency. Only version >=3.0 now supported.

## [v1.0.0](https://github.com/allenai/allennlp/releases/tag/v1.0.0) - 2020-06-16

### Fixed

- Lazy dataset readers now work correctly with multi-process data loading.
- Fixed race conditions that could occur when using a dataset cache.

### Added

- A bug where where all datasets would be loaded for vocab creation even if not needed.
- A parameter to the `DatasetReader` class: `manual_multi_process_sharding`. This is similar
  to the `manual_distributed_sharding` parameter, but applies when using a multi-process
  `DataLoader`.

## [v1.0.0rc6](https://github.com/allenai/allennlp/releases/tag/v1.0.0rc6) - 2020-06-11

### Fixed

- A bug where `TextField`s could not be duplicated since some tokenizers cannot be deep-copied.
  See https://github.com/allenai/allennlp/issues/4270.
- Our caching mechanism had the potential to introduce race conditions if multiple processes
  were attempting to cache the same file at once. This was fixed by using a lock file tied to each
  cached file.
- `get_text_field_mask()` now supports padding indices that are not `0`.
- A bug where `predictor.get_gradients()` would return an empty dictionary if an embedding layer had trainable set to false
- Fixes `PretrainedTransformerMismatchedIndexer` in the case where a token consists of zero word pieces.
- Fixes a bug when using a lazy dataset reader that results in a `UserWarning` from PyTorch being printed at
  every iteration during training.
- Predictor names were inconsistently switching between dashes and underscores. Now they all use underscores.
- `Predictor.from_path` now automatically loads plugins (unless you specify `load_plugins=False`) so
  that you don't have to manually import a bunch of modules when instantiating predictors from
  an archive path.
- `allennlp-server` automatically found as a plugin once again.

### Added

- A `duplicate()` method on `Instance`s and `Field`s, to be used instead of `copy.deepcopy()`
- A batch sampler that makes sure each batch contains approximately the same number of tokens (`MaxTokensBatchSampler`)
- Functions to turn a sequence of token indices back into tokens
- The ability to use Huggingface encoder/decoder models as token embedders
- Improvements to beam search
- ROUGE metric
- Polynomial decay learning rate scheduler
- A `BatchCallback` for logging CPU and GPU memory usage to tensorboard. This is mainly for debugging
  because using it can cause a significant slowdown in training.
- Ability to run pretrained transformers as an embedder without training the weights
- Add Optuna Integrated badge to README.md

### Changed

- Similar to our caching mechanism, we introduced a lock file to the vocab to avoid race
  conditions when saving/loading the vocab from/to the same serialization directory in different processes.
- Changed the `Token`, `Instance`, and `Batch` classes along with all `Field` classes to "slots" classes. This dramatically reduces the size in memory of instances.
- SimpleTagger will no longer calculate span-based F1 metric when `calculate_span_f1` is `False`.
- CPU memory for every worker is now reported in the logs and the metrics. Previously this was only reporting the CPU memory of the master process, and so it was only
  correct in the non-distributed setting.
- To be consistent with PyTorch `IterableDataset`, `AllennlpLazyDataset` no longer implements `__len__()`.
  Previously it would always return 1.
- Removed old tutorials, in favor of [the new AllenNLP Guide](https://guide.allennlp.org)
- Changed the vocabulary loading to consider new lines for Windows/Linux and Mac.

## [v1.0.0rc5](https://github.com/allenai/allennlp/releases/tag/v1.0.0rc5) - 2020-05-26

### Fixed

- Fix bug where `PretrainedTransformerTokenizer` crashed with some transformers (#4267)
- Make `cached_path` work offline.
- Tons of docstring inconsistencies resolved.
- Nightly builds no longer run on forks.
- Distributed training now automatically figures out which worker should see which instances
- A race condition bug in distributed training caused from saving the vocab to file from the master process while other processing might be reading those files.
- Unused dependencies in `setup.py` removed.

### Added

- Additional CI checks to ensure docstrings are consistently formatted.
- Ability to train on CPU with multiple processes by setting `cuda_devices` to a list of negative integers in your training config. For example: `"distributed": {"cuda_devices": [-1, -1]}`. This is mainly to make it easier to test and debug distributed training code..
- Documentation for when parameters don't need config file entries.

### Changed

- The `allennlp test-install` command now just ensures the core submodules can
be imported successfully, and prints out some other useful information such as the version, PyTorch version,
and the number of GPU devices available.
- All of the tests moved from `allennlp/tests` to `tests` at the root level, and
`allennlp/tests/fixtures` moved to `test_fixtures` at the root level. The PyPI source and wheel distributions will no longer include tests and fixtures.

## [v1.0.0rc4](https://github.com/allenai/allennlp/releases/tag/v1.0.0rc4) - 2020-05-14

We first introduced this `CHANGELOG` after release `v1.0.0rc4`, so please refer to the GitHub release
notes for this and earlier releases.<|MERGE_RESOLUTION|>--- conflicted
+++ resolved
@@ -7,16 +7,15 @@
 
 ## Unreleased
 
-
-<<<<<<< HEAD
+### Changed
+
+- Allow the order of examples in the task cards to be specified explicitly
 - `histogram_interval` parameter is now deprecated in `TensorboardWriter`, please use `distribution_interval` instead.
 - Memory usage is not logged in tensorboard during training now. `ConsoleLoggerCallback` should be used instead.
-- Use attributes of `ModelOutputs` object in `PretrainedTransformerEmbedder` instead of indexing.
-- Added support for PyTorch version 1.8 and `torchvision` version 0.9.
-- Allow the order of examples in the task cards to be specified explicitly
-=======
+
+
 ## [v2.2.0](https://github.com/allenai/allennlp/releases/tag/v2.2.0) - 2021-03-26
->>>>>>> 3daa0baf
+
 
 ### Added
 
