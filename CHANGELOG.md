# Changelog

All notable changes to this project will be documented in this file.

The format is based on [Keep a Changelog](https://keepachangelog.com/en/1.0.0/),
and this project adheres to [Semantic Versioning](https://semver.org/spec/v2.0.0.html).

## Unreleased

### Fixed

- Reduced the amount of log messages produced by `allennlp.common.file_utils`.
- Fixed a bug where `PretrainedTransformerEmbedder` parameters appeared to be trainable
  in the log output even when `train_parameters` was set to `False`.
- Fixed a bug with the sharded dataset reader where it would only read a fraction of the instances
  in distributed training.
- Fixed checking equality of `ArrayField`s.
- Fixed a bug where `NamespaceSwappingField` did not work correctly with `.empty_field()`.
- Put more sensible defaults on the `huggingface_adamw` optimizer.
- Simplified logging so that all logging output always goes to one file.
- Fixed interaction with the python command line debugger.
- Log the grad norm properly even when we're not clipping it.
- Fixed a bug where `PretrainedModelInitializer` fails to initialize a model with a 0-dim tensor
- Fixed a bug with the layer unfreezing schedule of the `SlantedTriangular` learning rate scheduler.
- Fixed a regression with logging in the distributed setting. Only the main worker should write log output to the terminal.
- Pinned the version of boto3 for package managers (e.g. poetry).
- Fixed issue #4330 by updating the `tokenizers` dependency.
- Fixed a bug in `TextClassificationPredictor` so that it passes tokenized inputs to the `DatasetReader`
  in case it does not have a tokenizer.
- `reg_loss` is only now returned for models that have some regularization penalty configured.
- Fixed a bug that prevented `cached_path` from downloading assets from GitHub releases.
- Fixed a bug that erronously increased last label's false positive count in calculating fbeta metrics.
<<<<<<< HEAD
- Small improvements to how the API documentation is rendered.
=======
- `Tqdm` output now looks much better when the output is being piped or redirected.
>>>>>>> 69d2f03d

### Added

- A method to ModelTestCase for running basic model tests when you aren't using config files.
- Added some convenience methods for reading files.
- Added an option to `file_utils.cached_path` to automatically extract archives.
- Added the ability to pass an archive file instead of a local directory to `Vocab.from_files`.
- Added the ability to pass an archive file instead of a glob to `ShardedDatasetReader`.
- Added a new `"linear_with_warmup"` learning rate scheduler.
- Added a check in `ShardedDatasetReader` that ensures the base reader doesn't implement manual
  distributed sharding itself.
- Added an option to `PretrainedTransformerEmbedder` and `PretrainedTransformerMismatchedEmbedder` to use a
  scalar mix of all hidden layers from the transformer model instead of just the last layer. To utilize
  this, just set `last_layer_only` to `False`.
- `cached_path()` can now read files inside of archives.

### Changed

- Not specifying a `cuda_device` now automatically determines whether to use a GPU or not.
- Discovered plugins are logged so you can see what was loaded.
- `allennlp.data.DataLoader` is now an abstract registrable class. The default implementation
remains the same, but was renamed to `allennlp.data.PyTorchDataLoader`.
- `BertPooler` can now unwrap and re-wrap extra dimensions if necessary.
- New `transformers` dependency. Only version >=3.0 now supported.


## [v1.0.0](https://github.com/allenai/allennlp/releases/tag/v1.0.0) - 2020-06-16

### Fixed

- Lazy dataset readers now work correctly with multi-process data loading.
- Fixed race conditions that could occur when using a dataset cache.

### Added

- A bug where where all datasets would be loaded for vocab creation even if not needed.
- A parameter to the `DatasetReader` class: `manual_multi_process_sharding`. This is similar
  to the `manual_distributed_sharding` parameter, but applies when using a multi-process
  `DataLoader`.

## [v1.0.0rc6](https://github.com/allenai/allennlp/releases/tag/v1.0.0rc6) - 2020-06-11

### Fixed

- A bug where `TextField`s could not be duplicated since some tokenizers cannot be deep-copied.
  See https://github.com/allenai/allennlp/issues/4270.
- Our caching mechanism had the potential to introduce race conditions if multiple processes
  were attempting to cache the same file at once. This was fixed by using a lock file tied to each
  cached file.
- `get_text_field_mask()` now supports padding indices that are not `0`.
- A bug where `predictor.get_gradients()` would return an empty dictionary if an embedding layer had trainable set to false
- Fixes `PretrainedTransformerMismatchedIndexer` in the case where a token consists of zero word pieces.
- Fixes a bug when using a lazy dataset reader that results in a `UserWarning` from PyTorch being printed at
  every iteration during training.
- Predictor names were inconsistently switching between dashes and underscores. Now they all use underscores.
- `Predictor.from_path` now automatically loads plugins (unless you specify `load_plugins=False`) so
  that you don't have to manually import a bunch of modules when instantiating predictors from
  an archive path.
- `allennlp-server` automatically found as a plugin once again.

### Added

- A `duplicate()` method on `Instance`s and `Field`s, to be used instead of `copy.deepcopy()`
- A batch sampler that makes sure each batch contains approximately the same number of tokens (`MaxTokensBatchSampler`)
- Functions to turn a sequence of token indices back into tokens
- The ability to use Huggingface encoder/decoder models as token embedders
- Improvements to beam search
- ROUGE metric
- Polynomial decay learning rate scheduler
- A `BatchCallback` for logging CPU and GPU memory usage to tensorboard. This is mainly for debugging
  because using it can cause a significant slowdown in training.
- Ability to run pretrained transformers as an embedder without training the weights
- Add Optuna Integrated badge to README.md

### Changed

- Similar to our caching mechanism, we introduced a lock file to the vocab to avoid race
  conditions when saving/loading the vocab from/to the same serialization directory in different processes.
- Changed the `Token`, `Instance`, and `Batch` classes along with all `Field` classes to "slots" classes. This dramatically reduces the size in memory of instances.
- SimpleTagger will no longer calculate span-based F1 metric when `calculate_span_f1` is `False`.
- CPU memory for every worker is now reported in the logs and the metrics. Previously this was only reporting the CPU memory of the master process, and so it was only
  correct in the non-distributed setting.
- To be consistent with PyTorch `IterableDataset`, `AllennlpLazyDataset` no longer implements `__len__()`.
  Previously it would always return 1.
- Removed old tutorials, in favor of [the new AllenNLP Guide](https://guide.allennlp.org)
- Changed the vocabulary loading to consider new lines for Windows/Linux and Mac.

## [v1.0.0rc5](https://github.com/allenai/allennlp/releases/tag/v1.0.0rc5) - 2020-05-26

### Fixed

- Fix bug where `PretrainedTransformerTokenizer` crashed with some transformers (#4267)
- Make `cached_path` work offline.
- Tons of docstring inconsistencies resolved.
- Nightly builds no longer run on forks.
- Distributed training now automatically figures out which worker should see which instances
- A race condition bug in distributed training caused from saving the vocab to file from the master process while other processing might be reading those files.
- Unused dependencies in `setup.py` removed.

### Added

- Additional CI checks to ensure docstrings are consistently formatted.
- Ability to train on CPU with multiple processes by setting `cuda_devices` to a list of negative integers in your training config. For example: `"distributed": {"cuda_devices": [-1, -1]}`. This is mainly to make it easier to test and debug distributed training code..
- Documentation for when parameters don't need config file entries.

### Changed

- The `allennlp test-install` command now just ensures the core submodules can
be imported successfully, and prints out some other useful information such as the version, PyTorch version,
and the number of GPU devices available.
- All of the tests moved from `allennlp/tests` to `tests` at the root level, and
`allennlp/tests/fixtures` moved to `test_fixtures` at the root level. The PyPI source and wheel distributions will no longer include tests and fixtures.

## [v1.0.0rc4](https://github.com/allenai/allennlp/releases/tag/v1.0.0rc4) - 2020-05-14

We first introduced this `CHANGELOG` after release `v1.0.0rc4`, so please refer to the GitHub release
notes for this and earlier releases.<|MERGE_RESOLUTION|>--- conflicted
+++ resolved
@@ -30,11 +30,8 @@
 - `reg_loss` is only now returned for models that have some regularization penalty configured.
 - Fixed a bug that prevented `cached_path` from downloading assets from GitHub releases.
 - Fixed a bug that erronously increased last label's false positive count in calculating fbeta metrics.
-<<<<<<< HEAD
+- `Tqdm` output now looks much better when the output is being piped or redirected.
 - Small improvements to how the API documentation is rendered.
-=======
-- `Tqdm` output now looks much better when the output is being piped or redirected.
->>>>>>> 69d2f03d
 
 ### Added
 
