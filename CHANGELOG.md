--- conflicted
+++ resolved
@@ -20,12 +20,9 @@
 - Added `ModelUsage` to `ModelCard` class.
 - Added a way to specify extra parameters to the predictor in an `allennlp predict` call.
 - Added a way to initialize a `Vocabulary` from transformers models.
-<<<<<<< HEAD
 - Added `LogWriter` class. `TensorBoardWriter` and `ConsoleWriter` inherit from this. 
 - Added `LogCallback` class. `TensorBoardCallback` and `ConsoleLogCallback` inherit from this.
-=======
 - Added an example for fields of type `ListField[TextField]` to `apply_token_indexers` API docs.
->>>>>>> f8b38075
 
 ### Fixed
 
