# Changelog

All notable changes to this project will be documented in this file.

The format is based on [Keep a Changelog](https://keepachangelog.com/en/1.0.0/),
and this project adheres to [Semantic Versioning](https://semver.org/spec/v2.0.0.html).

## Unreleased

### Added

- Added `on_backward` training callback which allows for control over backpropagation and gradient manipulation.
- Added `AdversarialBiasMitigator`, a Model wrapper to adversarially mitigate biases in predictions produced by a pretrained model for a downstream task.
- Added `which_loss` parameter to `ensure_model_can_train_save_and_load` in `ModelTestCase` to specify which loss to test.
- Added `**kwargs` to `Predictor.from_path()`. These key-word argument will be passed on to the `Predictor`'s constructor.
- The activation layer in the transformer toolkit now can be queried for its output dimension.
- `TransformerEmbeddings` now takes, but ignores, a parameter for the attention mask. This is needed for compatibility with some other modules that get called the same way and use the mask.
- `TransformerPooler` can now be instantiated from a pretrained transformer module, just like the other modules in the transformer toolkit.
- `TransformerTextField`, for cases where you don't care about AllenNLP's advanced text handling capabilities.
- Added `TransformerModule._post_load_pretrained_state_dict_hook()` method. Can be used to modify `missing_keys` and `unexpected_keys` after
  loading a pretrained state dictionary. This is useful when tying weights, for example.
- Added a module `allennlp.nn.parallel` with a new base class, `DdpAccelerator`, which generalizes
  PyTorch's `DistributedDataParallel` wrapper to support other implementations. Two implementations of
  this class are provided. The default is `TorchDdpAccelerator` (registered at "torch"), which is just a thin wrapper around
  `DistributedDataParallel`. The other is `FairScaleFsdpAccelerator`, which wraps FairScale's
  [`FullyShardedDataParallel`](https://fairscale.readthedocs.io/en/latest/api/nn/fsdp.html).
  You can specify the `DdpAccelerator` in the "distributed" section of a configuration file under the key "ddp_accelerator".
- Added a module `allennlp.nn.checkpoint` with a new base class, `CheckpointWrapper`, for implementations
  of activation/gradient checkpointing. Two implentations are provided. The default implementation is `TorchCheckpointWrapper` (registered as "torch"),
  which exposes [PyTorch's checkpoint functionality](https://pytorch.org/docs/stable/checkpoint.html).
  The other is `FairScaleCheckpointWrapper` which exposes the more flexible
  [checkpointing funtionality from FairScale](https://fairscale.readthedocs.io/en/latest/api/nn/checkpoint/checkpoint_activations.html).
- The `Model` base class now takes a `ddp_accelerator` parameter (an instance of `DdpAccelerator`) which will be available as
  `self.ddp_accelerator` during distributed training. This is useful when, for example, instantiating submodules in your
  model's `__init__()` method by wrapping them with `self.ddp_accelerator.wrap_module()`. See the `allennlp.modules.transformer.t5`
  for an example.
- Added an end-to-end test for the Transformer Toolkit.

### Fixed

<<<<<<< HEAD
- Fixed a mispelling: the parameter `contructor_extras` in `Lazy()` is now correctly called `constructor_extras`.
=======
- Fixed missing device mapping in the `allennlp.modules.conditional_random_field.py` file.
>>>>>>> 56e1f49d
- Fixed Broken link in `allennlp.fairness.fairness_metrics.Separation` docs
- Ensured all `allennlp` submodules are imported with `allennlp.common.plugins.import_plugins()`.
- Fixed `IndexOutOfBoundsException` in `MultiOptimizer` when checking if optimizer received any parameters.
- Removed confusing zero mask from VilBERT.
- Ensured `ensure_model_can_train_save_and_load` is consistently random.
- Fixed weight tying logic in `T5` transformer module. Previously input/output embeddings were always tied. Now this is optional,
  and the default behavior is taken from the `config.tie_word_embeddings` value when instantiating `from_pretrained_module()`.
- Implemented slightly faster label smoothing.
- Fixed the docs for `PytorchTransformerWrapper`
- Fixed recovering training jobs with models that expect `get_metrics()` to not be called until they have seen at least one batch.
- Made the Transformer Toolkit compatible with transformers that don't start their positional embeddings at 0.

### Changed

- Changed behavior of `MultiOptimizer` so that while a default optimizer is still required, an error is not thrown if the default optimizer receives no parameters.
- The type of the `grad_norm` parameter of `GradientDescentTrainer` is now `Union[float, bool]`,
  with a default value of `False`. `False` means gradients are not rescaled and the gradient
  norm is never even calculated. `True` means the gradients are still not rescaled but the gradient
  norm is calculated and passed on to callbacks. A `float` value means gradients are rescaled.
- Made the epsilon parameter for the layer normalization in token embeddings configurable. 

### Removed

- Removed `TransformerModule._tied_weights`. Weights should now just be tied directly in the `__init__()` method.
  You can also override `TransformerModule._post_load_pretrained_state_dict_hook()` to remove keys associated with tied weights from `missing_keys`
  after loading a pretrained state dictionary.


## [v2.5.0](https://github.com/allenai/allennlp/releases/tag/v2.5.0) - 2021-06-03

### Added

- Added `TaskSuite` base class and command line functionality for running [`checklist`](https://github.com/marcotcr/checklist) test suites, along with implementations for `SentimentAnalysisSuite`, `QuestionAnsweringSuite`, and `TextualEntailmentSuite`. These can be found in the `allennlp.confidence_checks.task_checklists` module.
- Added `BiasMitigatorApplicator`, which wraps any Model and mitigates biases by finetuning
on a downstream task.
- Added `allennlp diff` command to compute a diff on model checkpoints, analogous to what `git diff` does on two files.
- Meta data defined by the class `allennlp.common.meta.Meta` is now saved in the serialization directory and archive file
  when training models from the command line. This is also now part of the `Archive` named tuple that's returned from `load_archive()`.
- Added `nn.util.distributed_device()` helper function.
- Added `allennlp.nn.util.load_state_dict` helper function.
- Added a way to avoid downloading and loading pretrained weights in modules that wrap transformers
  such as the `PretrainedTransformerEmbedder` and `PretrainedTransformerMismatchedEmbedder`.
  You can do this by setting the parameter `load_weights` to `False`.
  See [PR #5172](https://github.com/allenai/allennlp/pull/5172) for more details.
- Added `SpanExtractorWithSpanWidthEmbedding`, putting specific span embedding computations into the `_embed_spans` method and leaving the common code in `SpanExtractorWithSpanWidthEmbedding` to unify the arguments, and modified `BidirectionalEndpointSpanExtractor`, `EndpointSpanExtractor` and `SelfAttentiveSpanExtractor` accordingly. Now, `SelfAttentiveSpanExtractor` can also embed span widths.
- Added a `min_steps` parameter to `BeamSearch` to set a minimum length for the predicted sequences.
- Added the `FinalSequenceScorer` abstraction to calculate the final scores of the generated sequences in `BeamSearch`. 
- Added `shuffle` argument to `BucketBatchSampler` which allows for disabling shuffling.
- Added `allennlp.modules.transformer.attention_module` which contains a generalized `AttentionModule`. `SelfAttention` and `T5Attention` both inherit from this.
- Added a `Constraint` abstract class to `BeamSearch`, which allows for incorporating constraints on the predictions found by `BeamSearch`,
  along with a `RepeatedNGramBlockingConstraint` constraint implementation, which allows for preventing repeated n-grams in the output from `BeamSearch`.
- Added `DataCollator` for dynamic operations for each batch.

### Changed

- Use `dist_reduce_sum` in distributed metrics.
- Allow Google Cloud Storage paths in `cached_path` ("gs://...").
- Renamed `nn.util.load_state_dict()` to `read_state_dict` to avoid confusion with `torch.nn.Module.load_state_dict()`.
- `TransformerModule.from_pretrained_module` now only accepts a pretrained model ID (e.g. "bert-base-case") instead of
  an actual `torch.nn.Module`. Other parameters to this method have changed as well.
- Print the first batch to the console by default.
- Renamed `sanity_checks` to `confidence_checks` (`sanity_checks` is deprecated and will be removed in AllenNLP 3.0).
- Trainer callbacks can now store and restore state in case a training run gets interrupted.
- VilBERT backbone now rolls and unrolls extra dimensions to handle input with > 3 dimensions.
- `BeamSearch` is now a `Registrable` class.

### Fixed

- When `PretrainedTransformerIndexer` folds long sequences, it no longer loses the information from token type ids.
- Fixed documentation for `GradientDescentTrainer.cuda_device`.
- Re-starting a training run from a checkpoint in the middle of an epoch now works correctly.
- When using the "moving average" weights smoothing feature of the trainer, training checkpoints would also get smoothed, with strange results for resuming a training job. This has been fixed.
- When re-starting an interrupted training job, the trainer will now read out the data loader even for epochs and batches that can be skipped. We do this to try to get any random number generators used by the reader or data loader into the same state as they were the first time the training job ran.
- Fixed the potential for a race condition with `cached_path()` when extracting archives. Although the race condition
  is still possible if used with `force_extract=True`.
- Fixed `wandb` callback to work in distributed training.
- Fixed `tqdm` logging into multiple files with `allennlp-optuna`.


## [v2.4.0](https://github.com/allenai/allennlp/releases/tag/v2.4.0) - 2021-04-22

### Added

- Added a T5 implementation to `modules.transformers`.

### Changed

- Weights & Biases callback can now work in anonymous mode (i.e. without the `WANDB_API_KEY` environment variable).

### Fixed

- The `GradientDescentTrainer` no longer leaves stray model checkpoints around when it runs out of patience.
- Fixed `cached_path()` for "hf://" files.
- Improved the error message for the `PolynomialDecay` LR scheduler when `num_steps_per_epoch` is missing.


## [v2.3.1](https://github.com/allenai/allennlp/releases/tag/v2.3.1) - 2021-04-20

### Added

- Added support for the HuggingFace Hub as an alternative way to handle loading files. Hub downloads should be made through the `hf://` URL scheme.
- Add new dimension to the `interpret` module: influence functions via the `InfluenceInterpreter` base class, along with a concrete implementation: `SimpleInfluence`.
- Added a `quiet` parameter to the `MultiProcessDataLoading` that disables `Tqdm` progress bars.
- The test for distributed metrics now takes a parameter specifying how often you want to run it.
- Created the fairness module and added three fairness metrics: `Independence`, `Separation`, and `Sufficiency`.
- Added four bias metrics to the fairness module: `WordEmbeddingAssociationTest`, `EmbeddingCoherenceTest`, `NaturalLanguageInference`, and `AssociationWithoutGroundTruth`.
- Added four bias direction methods (`PCABiasDirection`, `PairedPCABiasDirection`, `TwoMeansBiasDirection`, `ClassificationNormalBiasDirection`) and four bias mitigation methods (`LinearBiasMitigator`, `HardBiasMitigator`, `INLPBiasMitigator`, `OSCaRBiasMitigator`).

### Changed

- Updated CONTRIBUTING.md to remind reader to upgrade pip setuptools to avoid spaCy installation issues.

### Fixed

- Fixed a bug with the `ShardedDatasetReader` when used with multi-process data loading (https://github.com/allenai/allennlp/issues/5132).

## [v2.3.0](https://github.com/allenai/allennlp/releases/tag/v2.3.0) - 2021-04-14

### Added

- Ported the following Huggingface `LambdaLR`-based schedulers: `ConstantLearningRateScheduler`, `ConstantWithWarmupLearningRateScheduler`, `CosineWithWarmupLearningRateScheduler`, `CosineHardRestartsWithWarmupLearningRateScheduler`.
- Added new `sub_token_mode` parameter to `pretrained_transformer_mismatched_embedder` class to support first sub-token embedding
- Added a way to run a multi task model with a dataset reader as part of `allennlp predict`.
- Added new `eval_mode` in `PretrainedTransformerEmbedder`. If it is set to `True`, the transformer is _always_ run in evaluation mode, which, e.g., disables dropout and does not update batch normalization statistics.
- Added additional parameters to the W&B callback: `entity`, `group`, `name`, `notes`, and `wandb_kwargs`.

### Changed

- Sanity checks in the `GradientDescentTrainer` can now be turned off by setting the `run_sanity_checks` parameter to `False`.
- Allow the order of examples in the task cards to be specified explicitly
- `histogram_interval` parameter is now deprecated in `TensorboardWriter`, please use `distribution_interval` instead.
- Memory usage is not logged in tensorboard during training now. `ConsoleLoggerCallback` should be used instead.
- If you use the `min_count` parameter of the Vocabulary, but you specify a namespace that does not exist, the vocabulary creation will raise a `ConfigurationError`.
- Documentation updates made to SoftmaxLoss regarding padding and the expected shapes of the input and output tensors of `forward`.
- Moved the data preparation script for coref into allennlp-models.
- If a transformer is not in cache but has override weights, the transformer's pretrained weights are no longer downloaded, that is, only its `config.json` file is downloaded.
- `SanityChecksCallback` now raises `SanityCheckError` instead of `AssertionError` when a check fails.
- `jsonpickle` removed from dependencies.
- Improved the error message from `Registrable.by_name()` when the name passed does not match any registered subclassess.
  The error message will include a suggestion if there is a close match between the name passed and a registered name.

### Fixed

- Fixed a bug where some `Activation` implementations could not be pickled due to involving a lambda function.
- Fixed `__str__()` method on `ModelCardInfo` class.
- Fixed a stall when using distributed training and gradient accumulation at the same time
- Fixed an issue where using the `from_pretrained_transformer` `Vocabulary` constructor in distributed training via the `allennlp train` command
  would result in the data being iterated through unnecessarily.
- Fixed a bug regarding token indexers with the `InterleavingDatasetReader` when used with multi-process data loading.
- Fixed a warning from `transformers` when using `max_length` in the `PretrainedTransformerTokenizer`.

### Removed

- Removed the `stride` parameter to `PretrainedTransformerTokenizer`. This parameter had no effect.


## [v2.2.0](https://github.com/allenai/allennlp/releases/tag/v2.2.0) - 2021-03-26


### Added

- Add new method on `Field` class: `.human_readable_repr() -> Any`
- Add new method on `Instance` class: `.human_readable_dict() -> JsonDict`.
- Added `WandBCallback` class for [Weights & Biases](https://wandb.ai) integration, registered as a callback under
  the name "wandb".
- Added `TensorBoardCallback` to replace the `TensorBoardWriter`. Registered as a callback
  under the name "tensorboard".
- Added `NormalizationBiasVerification` and `SanityChecksCallback` for model sanity checks.
- `SanityChecksCallback` runs by default from the `allennlp train` command.
  It can be turned off by setting `trainer.enable_default_callbacks` to `false` in your config.

### Changed

- Use attributes of `ModelOutputs` object in `PretrainedTransformerEmbedder` instead of indexing.
- Added support for PyTorch version 1.8 and `torchvision` version 0.9 .
- `Model.get_parameters_for_histogram_tensorboard_logging` is deprecated in favor of
  `Model.get_parameters_for_histogram_logging`.


### Fixed

- Makes sure tensors that are stored in `TensorCache` always live on CPUs
- Fixed a bug where `FromParams` objects wrapped in `Lazy()` couldn't be pickled.
- Fixed a bug where the `ROUGE` metric couldn't be picked.
- Fixed a bug reported by https://github.com/allenai/allennlp/issues/5036. We keeps our spacy POS tagger on.

### Removed

- Removed `TensorBoardWriter`. Please use the `TensorBoardCallback` instead.


## [v2.1.0](https://github.com/allenai/allennlp/releases/tag/v2.1.0) - 2021-02-24

### Changed

- `coding_scheme` parameter is now deprecated in `Conll2003DatasetReader`, please use `convert_to_coding_scheme` instead.
- Support spaCy v3

### Added

- Added `ModelUsage` to `ModelCard` class.
- Added a way to specify extra parameters to the predictor in an `allennlp predict` call.
- Added a way to initialize a `Vocabulary` from transformers models.
- Added the ability to use `Predictors` with multitask models through the new `MultiTaskPredictor`.
- Added an example for fields of type `ListField[TextField]` to `apply_token_indexers` API docs.
- Added `text_key` and `label_key` parameters to `TextClassificationJsonReader` class.
- Added `MultiOptimizer`, which allows you to use different optimizers for different parts of your model.
- Added a clarification to `predictions_to_labeled_instances` API docs for attack from json

### Fixed

- `@Registrable.register(...)` decorator no longer masks the decorated class's annotations
- Ensured that `MeanAbsoluteError` always returns a `float` metric value instead of a `Tensor`.
- Learning rate schedulers that rely on metrics from the validation set were broken in v2.0.0. This
  brings that functionality back.
- Fixed a bug where the `MultiProcessDataLoading` would crash when `num_workers > 0`, `start_method = "spawn"`, `max_instances_in_memory not None`, and `batches_per_epoch not None`.
- Fixed documentation and validation checks for `FBetaMultiLabelMetric`.
- Fixed handling of HTTP errors when fetching remote resources with `cached_path()`. Previously the content would be cached even when
  certain errors - like 404s - occurred. Now an `HTTPError` will be raised whenever the HTTP response is not OK.
- Fixed a bug where the `MultiTaskDataLoader` would crash when `num_workers > 0`
- Fixed an import error that happens when PyTorch's distributed framework is unavailable on the system.


## [v2.0.1](https://github.com/allenai/allennlp/releases/tag/v2.0.1) - 2021-01-29

### Added

- Added `tokenizer_kwargs` and `transformer_kwargs` arguments to `PretrainedTransformerBackbone`
- Resize transformers word embeddings layer for `additional_special_tokens`

### Changed

- GradientDescentTrainer makes `serialization_dir` when it's instantiated, if it doesn't exist.

### Fixed

- `common.util.sanitize` now handles sets.


## [v2.0.0](https://github.com/allenai/allennlp/releases/tag/v2.0.0) - 2021-01-27

### Added

- The `TrainerCallback` constructor accepts `serialization_dir` provided by `Trainer`. This can be useful for `Logger` callbacks those need to store files in the run directory.
- The `TrainerCallback.on_start()` is fired at the start of the training.
- The `TrainerCallback` event methods now accept `**kwargs`. This may be useful to maintain backwards-compability of callbacks easier in the future. E.g. we may decide to pass the exception/traceback object in case of failure to `on_end()` and this older callbacks may simply ignore the argument instead of raising a `TypeError`.
- Added a `TensorBoardCallback` which wraps the `TensorBoardWriter`.

### Changed

- The `TrainerCallack.on_epoch()` does not fire with `epoch=-1` at the start of the training.
  Instead, `TrainerCallback.on_start()` should be used for these cases.
- `TensorBoardBatchMemoryUsage` is converted from `BatchCallback` into `TrainerCallback`.
- `TrackEpochCallback` is converted from `EpochCallback` into `TrainerCallback`.
- `Trainer` can accept callbacks simply with name `callbacks` instead of `trainer_callbacks`.
- `TensorboardWriter` renamed to `TensorBoardWriter`, and removed as an argument to the `GradientDescentTrainer`.
  In order to enable TensorBoard logging during training, you should utilize the `TensorBoardCallback` instead.

### Removed

- Removed `EpochCallback`, `BatchCallback` in favour of `TrainerCallback`.
  The metaclass-wrapping implementation is removed as well.
- Removed the `tensorboard_writer` parameter to `GradientDescentTrainer`. You should use the `TensorBoardCallback` now instead.

### Fixed

- Now Trainer always fires `TrainerCallback.on_end()` so all the resources can be cleaned up properly.
- Fixed the misspelling, changed `TensoboardBatchMemoryUsage` to `TensorBoardBatchMemoryUsage`.
- We set a value to `epoch` so in case of firing `TrainerCallback.on_end()` the variable is bound.
  This could have lead to an error in case of trying to recover a run after it was finished training.


## [v2.0.0rc1](https://github.com/allenai/allennlp/releases/tag/v2.0.0rc1) - 2021-01-21

### Added

- Added `TensorCache` class for caching tensors on disk
- Added abstraction and concrete implementation for image loading
- Added abstraction and concrete implementation for `GridEmbedder`
- Added abstraction and demo implementation for an image augmentation module.
- Added abstraction and concrete implementation for region detectors.
- A new high-performance default `DataLoader`: `MultiProcessDataLoading`.
- A `MultiTaskModel` and abstractions to use with it, including `Backbone` and `Head`.  The
  `MultiTaskModel` first runs its inputs through the `Backbone`, then passes the result (and
  whatever other relevant inputs it got) to each `Head` that's in use.
- A `MultiTaskDataLoader`, with a corresponding `MultiTaskDatasetReader`, and a couple of new
  configuration objects: `MultiTaskEpochSampler` (for deciding what proportion to sample from each
  dataset at every epoch) and a `MultiTaskScheduler` (for ordering the instances within an epoch).
- Transformer toolkit to plug and play with modular components of transformer architectures.
- Added a command to count the number of instances we're going to be training with
- Added a `FileLock` class to `common.file_utils`. This is just like the `FileLock` from the `filelock` library, except that
  it adds an optional flag `read_only_ok: bool`, which when set to `True` changes the behavior so that a warning will be emitted
  instead of an exception when lacking write permissions on an existing file lock.
  This makes it possible to use the `FileLock` class on a read-only file system.
- Added a new learning rate scheduler: `CombinedLearningRateScheduler`. This can be used to combine different LR schedulers, using one after the other.
- Added an official CUDA 10.1 Docker image.
- Moving `ModelCard` and `TaskCard` abstractions into the main repository.
- Added a util function `allennlp.nn.util.dist_reduce(...)` for handling distributed reductions.
  This is especially useful when implementing a distributed `Metric`.
- Added a `FileLock` class to `common.file_utils`. This is just like the `FileLock` from the `filelock` library, except that
  it adds an optional flag `read_only_ok: bool`, which when set to `True` changes the behavior so that a warning will be emitted
  instead of an exception when lacking write permissions on an existing file lock.
  This makes it possible to use the `FileLock` class on a read-only file system.
- Added a new learning rate scheduler: `CombinedLearningRateScheduler`. This can be used to combine different LR schedulers, using one after the other.
- Moving `ModelCard` and `TaskCard` abstractions into the main repository.

### Changed

- `DatasetReader`s are now always lazy. This means there is no `lazy` parameter in the base
  class, and the `_read()` method should always be a generator.
- The `DataLoader` now decides whether to load instances lazily or not.
  With the `PyTorchDataLoader` this is controlled with the `lazy` parameter, but with
  the `MultiProcessDataLoading` this is controlled by the `max_instances_in_memory` setting.
- `ArrayField` is now called `TensorField`, and implemented in terms of torch tensors, not numpy.
- Improved `nn.util.move_to_device` function by avoiding an unnecessary recursive check for tensors and
  adding a `non_blocking` optional argument, which is the same argument as in `torch.Tensor.to()`.
- If you are trying to create a heterogeneous batch, you now get a better error message.
- Readers using the new vision features now explicitly log how they are featurizing images.
- `master_addr` and `master_port` renamed to `primary_addr` and `primary_port`, respectively.
- `is_master` parameter for training callbacks renamed to `is_primary`.
- `master` branch renamed to `main`
- Torch version bumped to 1.7.1 in Docker images.
- 'master' branch renamed to 'main'
- Torch version bumped to 1.7.1 in Docker images.

### Removed

- Removed `nn.util.has_tensor`.

### Fixed

- The `build-vocab` command no longer crashes when the resulting vocab file is
  in the current working directory.
- VQA models now use the `vqa_score` metric for early stopping. This results in
  much better scores.
- Fixed typo with `LabelField` string representation: removed trailing apostrophe.
- `Vocabulary.from_files` and `cached_path` will issue a warning, instead of failing, when a lock on an existing resource
  can't be acquired because the file system is read-only.
- `TrackEpochCallback` is now a `EpochCallback`.


## [v1.3.0](https://github.com/allenai/allennlp/releases/tag/v1.3.0) - 2020-12-15

### Added

- Added links to source code in docs.
- Added `get_embedding_layer` and `get_text_field_embedder` to the `Predictor` class; to specify embedding layers for non-AllenNLP models.
- Added [Gaussian Error Linear Unit (GELU)](https://pytorch.org/docs/stable/generated/torch.nn.GELU.html) as an Activation.

### Changed

- Renamed module `allennlp.data.tokenizers.token` to `allennlp.data.tokenizers.token_class` to avoid
  [this bug](https://github.com/allenai/allennlp/issues/4819).
- `transformers` dependency updated to version 4.0.1.
- `BasicClassifier`'s forward method now takes a metadata field.

### Fixed

- Fixed a lot of instances where tensors were first created and then sent to a device
  with `.to(device)`. Instead, these tensors are now created directly on the target device.
- Fixed issue with `GradientDescentTrainer` when constructed with `validation_data_loader=None` and `learning_rate_scheduler!=None`.
- Fixed a bug when removing all handlers in root logger.
- `ShardedDatasetReader` now inherits parameters from `base_reader` when required.
- Fixed an issue in `FromParams` where parameters in the `params` object used to a construct a class
  were not passed to the constructor if the value of the parameter was equal to the default value.
  This caused bugs in some edge cases where a subclass that takes `**kwargs` needs to inspect
  `kwargs` before passing them to its superclass.
- Improved the band-aid solution for segmentation faults and the "ImportError: dlopen: cannot load any more object with static TLS"
  by adding a `transformers` import.
- Added safety checks for extracting tar files
- Turned superfluous warning to info when extending the vocab in the embedding matrix, if no pretrained file was provided


## [v1.2.2](https://github.com/allenai/allennlp/releases/tag/v1.2.2) - 2020-11-17

### Added

- Added Docker builds for other torch-supported versions of CUDA.
- Adds [`allennlp-semparse`](https://github.com/allenai/allennlp-semparse) as an official, default plugin.

### Fixed

- `GumbelSampler` now sorts the beams by their true log prob.


## [v1.2.1](https://github.com/allenai/allennlp/releases/tag/v1.2.1) - 2020-11-10

### Added

- Added an optional `seed` parameter to `ModelTestCase.set_up_model` which sets the random
  seed for `random`, `numpy`, and `torch`.
- Added support for a global plugins file at `~/.allennlp/plugins`.
- Added more documentation about plugins.
- Added sampler class and parameter in beam search for non-deterministic search, with several
  implementations, including `MultinomialSampler`, `TopKSampler`, `TopPSampler`, and
  `GumbelSampler`. Utilizing `GumbelSampler` will give [Stochastic Beam Search](https://api.semanticscholar.org/CorpusID:76662039).

### Changed

- Pass batch metrics to `BatchCallback`.

### Fixed

- Fixed a bug where forward hooks were not cleaned up with saliency interpreters if there
  was an exception.
- Fixed the computation of saliency maps in the Interpret code when using mismatched indexing.
  Previously, we would compute gradients from the top of the transformer, after aggregation from
  wordpieces to tokens, which gives results that are not very informative.  Now, we compute gradients
  with respect to the embedding layer, and aggregate wordpieces to tokens separately.
- Fixed the heuristics for finding embedding layers in the case of RoBERTa. An update in the
  `transformers` library broke our old heuristic.
- Fixed typo with registered name of ROUGE metric. Previously was `rogue`, fixed to `rouge`.
- Fixed default masks that were erroneously created on the CPU even when a GPU is available.
- Fixed pretrained embeddings for transformers that don't use end tokens.
- Fixed the transformer tokenizer cache when the tokenizers are initialized with custom kwargs.


## [v1.2.0](https://github.com/allenai/allennlp/releases/tag/v1.2.0) - 2020-10-29

### Changed

- Enforced stricter typing requirements around the use of `Optional[T]` types.
- Changed the behavior of `Lazy` types in `from_params` methods. Previously, if you defined a `Lazy` parameter like
  `foo: Lazy[Foo] = None` in a custom `from_params` classmethod, then `foo` would actually never be `None`.
  This behavior is now different. If no params were given for `foo`, it will be `None`.
  You can also now set default values for foo like `foo: Lazy[Foo] = Lazy(Foo)`.
  Or, if you want you want a default value but also want to allow for `None` values, you can
  write it like this: `foo: Optional[Lazy[Foo]] = Lazy(Foo)`.
- Added support for PyTorch version 1.7.

### Fixed

- Made it possible to instantiate `TrainerCallback` from config files.
- Fixed the remaining broken internal links in the API docs.
- Fixed a bug where Hotflip would crash with a model that had multiple TokenIndexers and the input
  used rare vocabulary items.
- Fixed a bug where `BeamSearch` would fail if `max_steps` was equal to 1.
- Fixed `BasicTextFieldEmbedder` to not raise ConfigurationError if it has embedders that are empty and not in input


## [v1.2.0rc1](https://github.com/allenai/allennlp/releases/tag/v1.2.0rc1) - 2020-10-22

### Added

- Added a warning when `batches_per_epoch` for the validation data loader is inherited from
  the train data loader.
- Added a `build-vocab` subcommand that can be used to build a vocabulary from a training config file.
- Added `tokenizer_kwargs` argument to `PretrainedTransformerMismatchedIndexer`.
- Added `tokenizer_kwargs` and `transformer_kwargs` arguments to `PretrainedTransformerMismatchedEmbedder`.
- Added official support for Python 3.8.
- Added a script: `scripts/release_notes.py`, which automatically prepares markdown release notes from the
  CHANGELOG and commit history.
- Added a flag `--predictions-output-file` to the `evaluate` command, which tells AllenNLP to write the
  predictions from the given dataset to the file as JSON lines.
- Added the ability to ignore certain missing keys when loading a model from an archive. This is done
  by adding a class-level variable called `authorized_missing_keys` to any PyTorch module that a `Model` uses.
  If defined, `authorized_missing_keys` should be a list of regex string patterns.
- Added `FBetaMultiLabelMeasure`, a multi-label Fbeta metric. This is a subclass of the existing `FBetaMeasure`.
- Added ability to pass additional key word arguments to `cached_transformers.get()`, which will be passed on to `AutoModel.from_pretrained()`.
- Added an `overrides` argument to `Predictor.from_path()`.
- Added a `cached-path` command.
- Added a function `inspect_cache` to `common.file_utils` that prints useful information about the cache. This can also
  be used from the `cached-path` command with `allennlp cached-path --inspect`.
- Added a function `remove_cache_entries` to `common.file_utils` that removes any cache entries matching the given
  glob patterns. This can used from the `cached-path` command with `allennlp cached-path --remove some-files-*`.
- Added logging for the main process when running in distributed mode.
- Added a `TrainerCallback` object to support state sharing between batch and epoch-level training callbacks.
- Added support for .tar.gz in PretrainedModelInitializer.
- Made `BeamSearch` instantiable `from_params`.
- Pass `serialization_dir` to `Model` and `DatasetReader`.
- Added an optional `include_in_archive` parameter to the top-level of configuration files. When specified, `include_in_archive` should be a list of paths relative to the serialization directory which will be bundled up with the final archived model from a training run.

### Changed

- Subcommands that don't require plugins will no longer cause plugins to be loaded or have an `--include-package` flag.
- Allow overrides to be JSON string or `dict`.
- `transformers` dependency updated to version 3.1.0.
- When `cached_path` is called on a local archive with `extract_archive=True`, the archive is now extracted into a unique subdirectory of the cache root instead of a subdirectory of the archive's directory. The extraction directory is also unique to the modification time of the archive, so if the file changes, subsequent calls to `cached_path` will know to re-extract the archive.
- Removed the `truncation_strategy` parameter to `PretrainedTransformerTokenizer`. The way we're calling the tokenizer, the truncation strategy takes no effect anyways.
- Don't use initializers when loading a model, as it is not needed.
- Distributed training will now automatically search for a local open port if the `master_port` parameter is not provided.
- In training, save model weights before evaluation.
- `allennlp.common.util.peak_memory_mb` renamed to `peak_cpu_memory`, and `allennlp.common.util.gpu_memory_mb` renamed to `peak_gpu_memory`,
  and they both now return the results in bytes as integers. Also, the `peak_gpu_memory` function now utilizes PyTorch functions to find the memory
  usage instead of shelling out to the `nvidia-smi` command. This is more efficient and also more accurate because it only takes
  into account the tensor allocations of the current PyTorch process.
- Make sure weights are first loaded to the cpu when using PretrainedModelInitializer, preventing wasted GPU memory.
- Load dataset readers in `load_archive`.
- Updated `AllenNlpTestCase` docstring to remove reference to `unittest.TestCase`

### Removed

- Removed `common.util.is_master` function.

### Fixed

- Fix CUDA/CPU device mismatch bug during distributed training for categorical accuracy metric.
- Fixed a bug where the reported `batch_loss` metric was incorrect when training with gradient accumulation.
- Class decorators now displayed in API docs.
- Fixed up the documentation for the `allennlp.nn.beam_search` module.
- Ignore `*args` when constructing classes with `FromParams`.
- Ensured some consistency in the types of the values that metrics return.
- Fix a PyTorch warning by explicitly providing the `as_tuple` argument (leaving
  it as its default value of `False`) to `Tensor.nonzero()`.
- Remove temporary directory when extracting model archive in `load_archive`
  at end of function rather than via `atexit`.
- Fixed a bug where using `cached_path()` offline could return a cached resource's lock file instead
  of the cache file.
- Fixed a bug where `cached_path()` would fail if passed a `cache_dir` with the user home shortcut `~/`.
- Fixed a bug in our doc building script where markdown links did not render properly
  if the "href" part of the link (the part inside the `()`) was on a new line.
- Changed how gradients are zeroed out with an optimization. See [this video from NVIDIA](https://www.youtube.com/watch?v=9mS1fIYj1So)
  at around the 9 minute mark.
- Fixed a bug where parameters to a `FromParams` class that are dictionaries wouldn't get logged
  when an instance is instantiated `from_params`.
- Fixed a bug in distributed training where the vocab would be saved from every worker, when it should have been saved by only the local master process.
- Fixed a bug in the calculation of rouge metrics during distributed training where the total sequence count was not being aggregated across GPUs.
- Fixed `allennlp.nn.util.add_sentence_boundary_token_ids()` to use `device` parameter of input tensor.
- Be sure to close the TensorBoard writer even when training doesn't finish.
- Fixed the docstring for `PyTorchSeq2VecWrapper`.
- Fixed a bug in the cnn_encoder where activations involving masked tokens could be picked up by the max
- Fix intra word tokenization for `PretrainedTransformerTokenizer` when disabling fast tokenizer.


## [v1.1.0](https://github.com/allenai/allennlp/releases/tag/v1.1.0) - 2020-09-08

### Fixed

- Fixed handling of some edge cases when constructing classes with `FromParams` where the class
  accepts `**kwargs`.
- Fixed division by zero error when there are zero-length spans in the input to a
  `PretrainedTransformerMismatchedIndexer`.
- Improved robustness of `cached_path` when extracting archives so that the cache won't be corrupted
  if a failure occurs during extraction.
- Fixed a bug with the `average` and `evalb_bracketing_score` metrics in distributed training.

### Added

- `Predictor.capture_model_internals()` now accepts a regex specifying which modules to capture.


## [v1.1.0rc4](https://github.com/allenai/allennlp/releases/tag/v1.1.0rc4) - 2020-08-20

### Added

- Added a workflow to GitHub Actions that will automatically close unassigned stale issues and
  ping the assignees of assigned stale issues.

### Fixed

- Fixed a bug in distributed metrics that caused nan values due to repeated addition of an accumulated variable.

## [v1.1.0rc3](https://github.com/allenai/allennlp/releases/tag/v1.1.0rc3) - 2020-08-12

### Fixed

- Fixed how truncation was handled with `PretrainedTransformerTokenizer`.
  Previously, if `max_length` was set to `None`, the tokenizer would still do truncation if the
  transformer model had a default max length in its config.
  Also, when `max_length` was set to a non-`None` value, several warnings would appear
  for certain transformer models around the use of the `truncation` parameter.
- Fixed evaluation of all metrics when using distributed training.
- Added a `py.typed` marker. Fixed type annotations in `allennlp.training.util`.
- Fixed problem with automatically detecting whether tokenization is necessary.
  This affected primarily the Roberta SST model.
- Improved help text for using the --overrides command line flag.


## [v1.1.0rc2](https://github.com/allenai/allennlp/releases/tag/v1.1.0rc2) - 2020-07-31

### Changed

- Upgraded PyTorch requirement to 1.6.
- Replaced the NVIDIA Apex AMP module with torch's native AMP module. The default trainer (`GradientDescentTrainer`)
  now takes a `use_amp: bool` parameter instead of the old `opt_level: str` parameter.

### Fixed

- Removed unnecessary warning about deadlocks in `DataLoader`.
- Fixed testing models that only return a loss when they are in training mode.
- Fixed a bug in `FromParams` that caused silent failure in case of the parameter type being `Optional[Union[...]]`.
- Fixed a bug where the program crashes if `evaluation_data_loader` is a `AllennlpLazyDataset`.

### Added

- Added the option to specify `requires_grad: false` within an optimizer's parameter groups.
- Added the `file-friendly-logging` flag back to the `train` command. Also added this flag to the `predict`, `evaluate`, and `find-learning-rate` commands.
- Added an `EpochCallback` to track current epoch as a model class member.
- Added the option to enable or disable gradient checkpointing for transformer token embedders via boolean parameter `gradient_checkpointing`.

### Removed

- Removed the `opt_level` parameter to `Model.load` and `load_archive`. In order to use AMP with a loaded
  model now, just run the model's forward pass within torch's [`autocast`](https://pytorch.org/docs/stable/amp.html#torch.cuda.amp.autocast)
  context.

## [v1.1.0rc1](https://github.com/allenai/allennlp/releases/tag/v1.1.0rc1) - 2020-07-14

### Fixed

- Reduced the amount of log messages produced by `allennlp.common.file_utils`.
- Fixed a bug where `PretrainedTransformerEmbedder` parameters appeared to be trainable
  in the log output even when `train_parameters` was set to `False`.
- Fixed a bug with the sharded dataset reader where it would only read a fraction of the instances
  in distributed training.
- Fixed checking equality of `TensorField`s.
- Fixed a bug where `NamespaceSwappingField` did not work correctly with `.empty_field()`.
- Put more sensible defaults on the `huggingface_adamw` optimizer.
- Simplified logging so that all logging output always goes to one file.
- Fixed interaction with the python command line debugger.
- Log the grad norm properly even when we're not clipping it.
- Fixed a bug where `PretrainedModelInitializer` fails to initialize a model with a 0-dim tensor
- Fixed a bug with the layer unfreezing schedule of the `SlantedTriangular` learning rate scheduler.
- Fixed a regression with logging in the distributed setting. Only the main worker should write log output to the terminal.
- Pinned the version of boto3 for package managers (e.g. poetry).
- Fixed issue #4330 by updating the `tokenizers` dependency.
- Fixed a bug in `TextClassificationPredictor` so that it passes tokenized inputs to the `DatasetReader`
  in case it does not have a tokenizer.
- `reg_loss` is only now returned for models that have some regularization penalty configured.
- Fixed a bug that prevented `cached_path` from downloading assets from GitHub releases.
- Fixed a bug that erroneously increased last label's false positive count in calculating fbeta metrics.
- `Tqdm` output now looks much better when the output is being piped or redirected.
- Small improvements to how the API documentation is rendered.
- Only show validation progress bar from main process in distributed training.

### Added

- Adjust beam search to support multi-layer decoder.
- A method to ModelTestCase for running basic model tests when you aren't using config files.
- Added some convenience methods for reading files.
- Added an option to `file_utils.cached_path` to automatically extract archives.
- Added the ability to pass an archive file instead of a local directory to `Vocab.from_files`.
- Added the ability to pass an archive file instead of a glob to `ShardedDatasetReader`.
- Added a new `"linear_with_warmup"` learning rate scheduler.
- Added a check in `ShardedDatasetReader` that ensures the base reader doesn't implement manual
  distributed sharding itself.
- Added an option to `PretrainedTransformerEmbedder` and `PretrainedTransformerMismatchedEmbedder` to use a
  scalar mix of all hidden layers from the transformer model instead of just the last layer. To utilize
  this, just set `last_layer_only` to `False`.
- `cached_path()` can now read files inside of archives.
- Training metrics now include `batch_loss` and `batch_reg_loss` in addition to aggregate loss across number of batches.

### Changed

- Not specifying a `cuda_device` now automatically determines whether to use a GPU or not.
- Discovered plugins are logged so you can see what was loaded.
- `allennlp.data.DataLoader` is now an abstract registrable class. The default implementation
remains the same, but was renamed to `allennlp.data.PyTorchDataLoader`.
- `BertPooler` can now unwrap and re-wrap extra dimensions if necessary.
- New `transformers` dependency. Only version >=3.0 now supported.

## [v1.0.0](https://github.com/allenai/allennlp/releases/tag/v1.0.0) - 2020-06-16

### Fixed

- Lazy dataset readers now work correctly with multi-process data loading.
- Fixed race conditions that could occur when using a dataset cache.

### Added

- A bug where where all datasets would be loaded for vocab creation even if not needed.
- A parameter to the `DatasetReader` class: `manual_multi_process_sharding`. This is similar
  to the `manual_distributed_sharding` parameter, but applies when using a multi-process
  `DataLoader`.

## [v1.0.0rc6](https://github.com/allenai/allennlp/releases/tag/v1.0.0rc6) - 2020-06-11

### Fixed

- A bug where `TextField`s could not be duplicated since some tokenizers cannot be deep-copied.
  See https://github.com/allenai/allennlp/issues/4270.
- Our caching mechanism had the potential to introduce race conditions if multiple processes
  were attempting to cache the same file at once. This was fixed by using a lock file tied to each
  cached file.
- `get_text_field_mask()` now supports padding indices that are not `0`.
- A bug where `predictor.get_gradients()` would return an empty dictionary if an embedding layer had trainable set to false
- Fixes `PretrainedTransformerMismatchedIndexer` in the case where a token consists of zero word pieces.
- Fixes a bug when using a lazy dataset reader that results in a `UserWarning` from PyTorch being printed at
  every iteration during training.
- Predictor names were inconsistently switching between dashes and underscores. Now they all use underscores.
- `Predictor.from_path` now automatically loads plugins (unless you specify `load_plugins=False`) so
  that you don't have to manually import a bunch of modules when instantiating predictors from
  an archive path.
- `allennlp-server` automatically found as a plugin once again.

### Added

- A `duplicate()` method on `Instance`s and `Field`s, to be used instead of `copy.deepcopy()`
- A batch sampler that makes sure each batch contains approximately the same number of tokens (`MaxTokensBatchSampler`)
- Functions to turn a sequence of token indices back into tokens
- The ability to use Huggingface encoder/decoder models as token embedders
- Improvements to beam search
- ROUGE metric
- Polynomial decay learning rate scheduler
- A `BatchCallback` for logging CPU and GPU memory usage to tensorboard. This is mainly for debugging
  because using it can cause a significant slowdown in training.
- Ability to run pretrained transformers as an embedder without training the weights
- Add Optuna Integrated badge to README.md

### Changed

- Similar to our caching mechanism, we introduced a lock file to the vocab to avoid race
  conditions when saving/loading the vocab from/to the same serialization directory in different processes.
- Changed the `Token`, `Instance`, and `Batch` classes along with all `Field` classes to "slots" classes. This dramatically reduces the size in memory of instances.
- SimpleTagger will no longer calculate span-based F1 metric when `calculate_span_f1` is `False`.
- CPU memory for every worker is now reported in the logs and the metrics. Previously this was only reporting the CPU memory of the master process, and so it was only
  correct in the non-distributed setting.
- To be consistent with PyTorch `IterableDataset`, `AllennlpLazyDataset` no longer implements `__len__()`.
  Previously it would always return 1.
- Removed old tutorials, in favor of [the new AllenNLP Guide](https://guide.allennlp.org)
- Changed the vocabulary loading to consider new lines for Windows/Linux and Mac.

## [v1.0.0rc5](https://github.com/allenai/allennlp/releases/tag/v1.0.0rc5) - 2020-05-26

### Fixed

- Fix bug where `PretrainedTransformerTokenizer` crashed with some transformers (#4267)
- Make `cached_path` work offline.
- Tons of docstring inconsistencies resolved.
- Nightly builds no longer run on forks.
- Distributed training now automatically figures out which worker should see which instances
- A race condition bug in distributed training caused from saving the vocab to file from the master process while other processing might be reading those files.
- Unused dependencies in `setup.py` removed.

### Added

- Additional CI checks to ensure docstrings are consistently formatted.
- Ability to train on CPU with multiple processes by setting `cuda_devices` to a list of negative integers in your training config. For example: `"distributed": {"cuda_devices": [-1, -1]}`. This is mainly to make it easier to test and debug distributed training code..
- Documentation for when parameters don't need config file entries.

### Changed

- The `allennlp test-install` command now just ensures the core submodules can
be imported successfully, and prints out some other useful information such as the version, PyTorch version,
and the number of GPU devices available.
- All of the tests moved from `allennlp/tests` to `tests` at the root level, and
`allennlp/tests/fixtures` moved to `test_fixtures` at the root level. The PyPI source and wheel distributions will no longer include tests and fixtures.

## [v1.0.0rc4](https://github.com/allenai/allennlp/releases/tag/v1.0.0rc4) - 2020-05-14

We first introduced this `CHANGELOG` after release `v1.0.0rc4`, so please refer to the GitHub release
notes for this and earlier releases.<|MERGE_RESOLUTION|>--- conflicted
+++ resolved
@@ -38,11 +38,8 @@
 
 ### Fixed
 
-<<<<<<< HEAD
 - Fixed a mispelling: the parameter `contructor_extras` in `Lazy()` is now correctly called `constructor_extras`.
-=======
 - Fixed missing device mapping in the `allennlp.modules.conditional_random_field.py` file.
->>>>>>> 56e1f49d
 - Fixed Broken link in `allennlp.fairness.fairness_metrics.Separation` docs
 - Ensured all `allennlp` submodules are imported with `allennlp.common.plugins.import_plugins()`.
 - Fixed `IndexOutOfBoundsException` in `MultiOptimizer` when checking if optimizer received any parameters.
