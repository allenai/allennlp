--- conflicted
+++ resolved
@@ -29,11 +29,8 @@
 - Added Tango components, to be explored in detail in a later post
 - Added `ScaledDotProductMatrixAttention`, and converted the transformer toolkit to use it
 - Added tests to ensure that all `Attention` and `MatrixAttention` implementations are interchangeable
-<<<<<<< HEAD
+- Added a way for AllenNLP Tango to read and write datasets lazily.
 - Added `from_pretrained_transformer_and_instances` constructor to `Vocabulary`
-=======
-- Added a way for AllenNLP Tango to read and write datasets lazily.
->>>>>>> 5dc80a65
 
 ### Fixed
 
