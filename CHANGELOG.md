--- conflicted
+++ resolved
@@ -7,20 +7,17 @@
 
 ## Unreleased
 
-## Fixed
+### Fixed
 
-<<<<<<< HEAD
 - Lazy dataset readers now work correctly with multi-process data loading.
 - Fixed race conditions that could occur when using a dataset cache.
 
-## Added
+### Added
 
+- A bug where where all datasets would be loaded for vocab creation even if not needed.
 - A parameter to the `DatasetReader` class: `manual_multi_process_sharding`. This is similar
   to the `manual_distributed_sharding` parameter, but applies when using a multi-process
   `DataLoader`.
-=======
-- A bug where where all datasets would be loaded for vocab creation even if not needed.
->>>>>>> 87c23e4a
 
 ## [v1.0.0rc6](https://github.com/allenai/allennlp/releases/tag/v1.0.0rc6) - 2020-06-11
 
