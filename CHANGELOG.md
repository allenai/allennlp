# Changelog

All notable changes to this project will be documented in this file.

The format is based on [Keep a Changelog](https://keepachangelog.com/en/1.0.0/),
and this project adheres to [Semantic Versioning](https://semver.org/spec/v2.0.0.html).

## Unreleased

### Changed

- Use `dist_reduce_sum` in distributed metrics.
- Allow Google Cloud Storage paths in `cached_path` ("gs://...").
- Renamed `nn.util.load_state_dict()` to `read_state_dict` to avoid confusion with `torch.nn.Module.load_state_dict()`.
- `TransformerModule.from_pretrained_module` now only accepts a pretrained model ID (e.g. "bert-base-case") instead of
  an actual `torch.nn.Module`. Other parameters to this method have changed as well.
- Print the first batch to the console by default.
- Renamed `sanity_checks` to `confidence_checks` (`sanity_checks` is deprecated and will be removed in AllenNLP 3.0).

### Added
<<<<<<< HEAD
- Added `HuggingfaceDatasetReader` for using huggingface datasets in AllenNLP
- Added `TaskSuite` base class and command line functionality for running [`checklist`](https://github.com/marcotcr/checklist) test suites, along with implementations for `SentimentAnalysisSuite`, `QuestionAnsweringSuite`, and `TextualEntailmentSuite`. These can be found in the `allennlp.sanity_checks.task_checklists` module.
=======

- Added `TaskSuite` base class and command line functionality for running [`checklist`](https://github.com/marcotcr/checklist) test suites, along with implementations for `SentimentAnalysisSuite`, `QuestionAnsweringSuite`, and `TextualEntailmentSuite`. These can be found in the `allennlp.confidence_checks.task_checklists` module.
>>>>>>> d2840cba
- Added `allennlp diff` command to compute a diff on model checkpoints, analogous to what `git diff` does on two files.
- Meta data defined by the class `allennlp.common.meta.Meta` is now saved in the serialization directory and archive file
  when training models from the command line. This is also now part of the `Archive` named tuple that's returned from `load_archive()`.
- Added `nn.util.distributed_device()` helper function.
- Added `allennlp.nn.util.load_state_dict` helper function.
- Added a way to avoid downloading and loading pretrained weights in modules that wrap transformers
  such as the `PretrainedTransformerEmbedder` and `PretrainedTransformerMismatchedEmbedder`.
  You can do this by setting the parameter `load_weights` to `False`.
  See [PR #5172](https://github.com/allenai/allennlp/pull/5172) for more details.
- Added `SpanExtractorWithSpanWidthEmbedding`, putting specific span embedding computations into the `_embed_spans` method and leaving the common code in `SpanExtractorWithSpanWidthEmbedding` to unify the arguments, and modified `BidirectionalEndpointSpanExtractor`, `EndpointSpanExtractor` and `SelfAttentiveSpanExtractor` accordingly. Now, `SelfAttentiveSpanExtractor` can also embed span widths.
- Added a `min_steps` parameter to `BeamSearch` to set a minimum length for the predicted sequences.
- Added the `FinalSequenceScorer` abstraction to calculate the final scores of the generated sequences in `BeamSearch`. 
- Added `shuffle` argument to `BucketBatchSampler` which allows for disabling shuffling.

### Fixed

- When `PretrainedTransformerIndexer` folds long sequences, it no longer loses the information from token type ids.
- Fixed documentation for `GradientDescentTrainer.cuda_device`.


## [v2.4.0](https://github.com/allenai/allennlp/releases/tag/v2.4.0) - 2021-04-22

### Added

- Added a T5 implementation to `modules.transformers`.

### Changed

- Weights & Biases callback can now work in anonymous mode (i.e. without the `WANDB_API_KEY` environment variable).

### Fixed

- The `GradientDescentTrainer` no longer leaves stray model checkpoints around when it runs out of patience.
- Fixed `cached_path()` for "hf://" files.
- Improved the error message for the `PolynomialDecay` LR scheduler when `num_steps_per_epoch` is missing.


## [v2.3.1](https://github.com/allenai/allennlp/releases/tag/v2.3.1) - 2021-04-20

### Added

- Added support for the HuggingFace Hub as an alternative way to handle loading files. Hub downloads should be made through the `hf://` URL scheme.
- Add new dimension to the `interpret` module: influence functions via the `InfluenceInterpreter` base class, along with a concrete implementation: `SimpleInfluence`.
- Added a `quiet` parameter to the `MultiProcessDataLoading` that disables `Tqdm` progress bars.
- The test for distributed metrics now takes a parameter specifying how often you want to run it.
- Created the fairness module and added four fairness metrics: `Independence`, `Separation`, and `Sufficiency`.
- Added three bias metrics to the fairness module: `WordEmbeddingAssociationTest`, `EmbeddingCoherenceTest`, `NaturalLanguageInference`, and `AssociationWithoutGroundTruth`.
- Added four bias direction methods (`PCABiasDirection`, `PairedPCABiasDirection`, `TwoMeansBiasDirection`, `ClassificationNormalBiasDirection`) and four bias mitigation methods (`LinearBiasMitigator`, `HardBiasMitigator`, `INLPBiasMitigator`, `OSCaRBiasMitigator`).

### Changed

- Updated CONTRIBUTING.md to remind reader to upgrade pip setuptools to avoid spaCy installation issues.

### Fixed

- Fixed a bug with the `ShardedDatasetReader` when used with multi-process data loading (https://github.com/allenai/allennlp/issues/5132).

## [v2.3.0](https://github.com/allenai/allennlp/releases/tag/v2.3.0) - 2021-04-14

### Added

- Ported the following Huggingface `LambdaLR`-based schedulers: `ConstantLearningRateScheduler`, `ConstantWithWarmupLearningRateScheduler`, `CosineWithWarmupLearningRateScheduler`, `CosineHardRestartsWithWarmupLearningRateScheduler`.
- Added new `sub_token_mode` parameter to `pretrained_transformer_mismatched_embedder` class to support first sub-token embedding
- Added a way to run a multi task model with a dataset reader as part of `allennlp predict`.
- Added new `eval_mode` in `PretrainedTransformerEmbedder`. If it is set to `True`, the transformer is _always_ run in evaluation mode, which, e.g., disables dropout and does not update batch normalization statistics.
- Added additional parameters to the W&B callback: `entity`, `group`, `name`, `notes`, and `wandb_kwargs`.

### Changed

- Sanity checks in the `GradientDescentTrainer` can now be turned off by setting the `run_sanity_checks` parameter to `False`.
- Allow the order of examples in the task cards to be specified explicitly
- `histogram_interval` parameter is now deprecated in `TensorboardWriter`, please use `distribution_interval` instead.
- Memory usage is not logged in tensorboard during training now. `ConsoleLoggerCallback` should be used instead.
- If you use the `min_count` parameter of the Vocabulary, but you specify a namespace that does not exist, the vocabulary creation will raise a `ConfigurationError`.
- Documentation updates made to SoftmaxLoss regarding padding and the expected shapes of the input and output tensors of `forward`.
- Moved the data preparation script for coref into allennlp-models.
- If a transformer is not in cache but has override weights, the transformer's pretrained weights are no longer downloaded, that is, only its `config.json` file is downloaded.
- `SanityChecksCallback` now raises `SanityCheckError` instead of `AssertionError` when a check fails.
- `jsonpickle` removed from dependencies.
- Improved the error message from `Registrable.by_name()` when the name passed does not match any registered subclassess.
  The error message will include a suggestion if there is a close match between the name passed and a registered name.

### Fixed

- Fixed a bug where some `Activation` implementations could not be pickled due to involving a lambda function.
- Fixed `__str__()` method on `ModelCardInfo` class.
- Fixed a stall when using distributed training and gradient accumulation at the same time
- Fixed an issue where using the `from_pretrained_transformer` `Vocabulary` constructor in distributed training via the `allennlp train` command
  would result in the data being iterated through unnecessarily.
- Fixed a bug regarding token indexers with the `InterleavingDatasetReader` when used with multi-process data loading.
- Fixed a warning from `transformers` when using `max_length` in the `PretrainedTransformerTokenizer`.

### Removed

- Removed the `stride` parameter to `PretrainedTransformerTokenizer`. This parameter had no effect.


## [v2.2.0](https://github.com/allenai/allennlp/releases/tag/v2.2.0) - 2021-03-26


### Added

- Add new method on `Field` class: `.human_readable_repr() -> Any`
- Add new method on `Instance` class: `.human_readable_dict() -> JsonDict`.
- Added `WandBCallback` class for [Weights & Biases](https://wandb.ai) integration, registered as a callback under
  the name "wandb".
- Added `TensorBoardCallback` to replace the `TensorBoardWriter`. Registered as a callback
  under the name "tensorboard".
- Added `NormalizationBiasVerification` and `SanityChecksCallback` for model sanity checks.
- `SanityChecksCallback` runs by default from the `allennlp train` command.
  It can be turned off by setting `trainer.enable_default_callbacks` to `false` in your config.

### Changed

- Use attributes of `ModelOutputs` object in `PretrainedTransformerEmbedder` instead of indexing.
- Added support for PyTorch version 1.8 and `torchvision` version 0.9 .
- `Model.get_parameters_for_histogram_tensorboard_logging` is deprecated in favor of
  `Model.get_parameters_for_histogram_logging`.


### Fixed

- Makes sure tensors that are stored in `TensorCache` always live on CPUs
- Fixed a bug where `FromParams` objects wrapped in `Lazy()` couldn't be pickled.
- Fixed a bug where the `ROUGE` metric couldn't be picked.
- Fixed a bug reported by https://github.com/allenai/allennlp/issues/5036. We keeps our spacy POS tagger on.

### Removed

- Removed `TensorBoardWriter`. Please use the `TensorBoardCallback` instead.


## [v2.1.0](https://github.com/allenai/allennlp/releases/tag/v2.1.0) - 2021-02-24

### Changed

- `coding_scheme` parameter is now deprecated in `Conll2003DatasetReader`, please use `convert_to_coding_scheme` instead.
- Support spaCy v3

### Added

- Added `ModelUsage` to `ModelCard` class.
- Added a way to specify extra parameters to the predictor in an `allennlp predict` call.
- Added a way to initialize a `Vocabulary` from transformers models.
- Added the ability to use `Predictors` with multitask models through the new `MultiTaskPredictor`.
- Added an example for fields of type `ListField[TextField]` to `apply_token_indexers` API docs.
- Added `text_key` and `label_key` parameters to `TextClassificationJsonReader` class.
- Added `MultiOptimizer`, which allows you to use different optimizers for different parts of your model.
- Added a clarification to `predictions_to_labeled_instances` API docs for attack from json

### Fixed

- `@Registrable.register(...)` decorator no longer masks the decorated class's annotations
- Ensured that `MeanAbsoluteError` always returns a `float` metric value instead of a `Tensor`.
- Learning rate schedulers that rely on metrics from the validation set were broken in v2.0.0. This
  brings that functionality back.
- Fixed a bug where the `MultiProcessDataLoading` would crash when `num_workers > 0`, `start_method = "spawn"`, `max_instances_in_memory not None`, and `batches_per_epoch not None`.
- Fixed documentation and validation checks for `FBetaMultiLabelMetric`.
- Fixed handling of HTTP errors when fetching remote resources with `cached_path()`. Previously the content would be cached even when
  certain errors - like 404s - occurred. Now an `HTTPError` will be raised whenever the HTTP response is not OK.
- Fixed a bug where the `MultiTaskDataLoader` would crash when `num_workers > 0`
- Fixed an import error that happens when PyTorch's distributed framework is unavailable on the system.


## [v2.0.1](https://github.com/allenai/allennlp/releases/tag/v2.0.1) - 2021-01-29

### Added

- Added `tokenizer_kwargs` and `transformer_kwargs` arguments to `PretrainedTransformerBackbone`
- Resize transformers word embeddings layer for `additional_special_tokens`

### Changed

- GradientDescentTrainer makes `serialization_dir` when it's instantiated, if it doesn't exist.

### Fixed

- `common.util.sanitize` now handles sets.


## [v2.0.0](https://github.com/allenai/allennlp/releases/tag/v2.0.0) - 2021-01-27

### Added

- The `TrainerCallback` constructor accepts `serialization_dir` provided by `Trainer`. This can be useful for `Logger` callbacks those need to store files in the run directory.
- The `TrainerCallback.on_start()` is fired at the start of the training.
- The `TrainerCallback` event methods now accept `**kwargs`. This may be useful to maintain backwards-compability of callbacks easier in the future. E.g. we may decide to pass the exception/traceback object in case of failure to `on_end()` and this older callbacks may simply ignore the argument instead of raising a `TypeError`.
- Added a `TensorBoardCallback` which wraps the `TensorBoardWriter`.

### Changed

- The `TrainerCallack.on_epoch()` does not fire with `epoch=-1` at the start of the training.
  Instead, `TrainerCallback.on_start()` should be used for these cases.
- `TensorBoardBatchMemoryUsage` is converted from `BatchCallback` into `TrainerCallback`.
- `TrackEpochCallback` is converted from `EpochCallback` into `TrainerCallback`.
- `Trainer` can accept callbacks simply with name `callbacks` instead of `trainer_callbacks`.
- `TensorboardWriter` renamed to `TensorBoardWriter`, and removed as an argument to the `GradientDescentTrainer`.
  In order to enable TensorBoard logging during training, you should utilize the `TensorBoardCallback` instead.

### Removed

- Removed `EpochCallback`, `BatchCallback` in favour of `TrainerCallback`.
  The metaclass-wrapping implementation is removed as well.
- Removed the `tensorboard_writer` parameter to `GradientDescentTrainer`. You should use the `TensorBoardCallback` now instead.

### Fixed

- Now Trainer always fires `TrainerCallback.on_end()` so all the resources can be cleaned up properly.
- Fixed the misspelling, changed `TensoboardBatchMemoryUsage` to `TensorBoardBatchMemoryUsage`.
- We set a value to `epoch` so in case of firing `TrainerCallback.on_end()` the variable is bound.
  This could have lead to an error in case of trying to recover a run after it was finished training.


## [v2.0.0rc1](https://github.com/allenai/allennlp/releases/tag/v2.0.0rc1) - 2021-01-21

### Added

- Added `TensorCache` class for caching tensors on disk
- Added abstraction and concrete implementation for image loading
- Added abstraction and concrete implementation for `GridEmbedder`
- Added abstraction and demo implementation for an image augmentation module.
- Added abstraction and concrete implementation for region detectors.
- A new high-performance default `DataLoader`: `MultiProcessDataLoading`.
- A `MultiTaskModel` and abstractions to use with it, including `Backbone` and `Head`.  The
  `MultiTaskModel` first runs its inputs through the `Backbone`, then passes the result (and
  whatever other relevant inputs it got) to each `Head` that's in use.
- A `MultiTaskDataLoader`, with a corresponding `MultiTaskDatasetReader`, and a couple of new
  configuration objects: `MultiTaskEpochSampler` (for deciding what proportion to sample from each
  dataset at every epoch) and a `MultiTaskScheduler` (for ordering the instances within an epoch).
- Transformer toolkit to plug and play with modular components of transformer architectures.
- Added a command to count the number of instances we're going to be training with
- Added a `FileLock` class to `common.file_utils`. This is just like the `FileLock` from the `filelock` library, except that
  it adds an optional flag `read_only_ok: bool`, which when set to `True` changes the behavior so that a warning will be emitted
  instead of an exception when lacking write permissions on an existing file lock.
  This makes it possible to use the `FileLock` class on a read-only file system.
- Added a new learning rate scheduler: `CombinedLearningRateScheduler`. This can be used to combine different LR schedulers, using one after the other.
- Added an official CUDA 10.1 Docker image.
- Moving `ModelCard` and `TaskCard` abstractions into the main repository.
- Added a util function `allennlp.nn.util.dist_reduce(...)` for handling distributed reductions.
  This is especially useful when implementing a distributed `Metric`.
- Added a `FileLock` class to `common.file_utils`. This is just like the `FileLock` from the `filelock` library, except that
  it adds an optional flag `read_only_ok: bool`, which when set to `True` changes the behavior so that a warning will be emitted
  instead of an exception when lacking write permissions on an existing file lock.
  This makes it possible to use the `FileLock` class on a read-only file system.
- Added a new learning rate scheduler: `CombinedLearningRateScheduler`. This can be used to combine different LR schedulers, using one after the other.
- Moving `ModelCard` and `TaskCard` abstractions into the main repository.

### Changed

- `DatasetReader`s are now always lazy. This means there is no `lazy` parameter in the base
  class, and the `_read()` method should always be a generator.
- The `DataLoader` now decides whether to load instances lazily or not.
  With the `PyTorchDataLoader` this is controlled with the `lazy` parameter, but with
  the `MultiProcessDataLoading` this is controlled by the `max_instances_in_memory` setting.
- `ArrayField` is now called `TensorField`, and implemented in terms of torch tensors, not numpy.
- Improved `nn.util.move_to_device` function by avoiding an unnecessary recursive check for tensors and
  adding a `non_blocking` optional argument, which is the same argument as in `torch.Tensor.to()`.
- If you are trying to create a heterogeneous batch, you now get a better error message.
- Readers using the new vision features now explicitly log how they are featurizing images.
- `master_addr` and `master_port` renamed to `primary_addr` and `primary_port`, respectively.
- `is_master` parameter for training callbacks renamed to `is_primary`.
- `master` branch renamed to `main`
- Torch version bumped to 1.7.1 in Docker images.
- 'master' branch renamed to 'main'
- Torch version bumped to 1.7.1 in Docker images.

### Removed

- Removed `nn.util.has_tensor`.

### Fixed

- The `build-vocab` command no longer crashes when the resulting vocab file is
  in the current working directory.
- VQA models now use the `vqa_score` metric for early stopping. This results in
  much better scores.
- Fixed typo with `LabelField` string representation: removed trailing apostrophe.
- `Vocabulary.from_files` and `cached_path` will issue a warning, instead of failing, when a lock on an existing resource
  can't be acquired because the file system is read-only.
- `TrackEpochCallback` is now a `EpochCallback`.


## [v1.3.0](https://github.com/allenai/allennlp/releases/tag/v1.3.0) - 2020-12-15

### Added

- Added links to source code in docs.
- Added `get_embedding_layer` and `get_text_field_embedder` to the `Predictor` class; to specify embedding layers for non-AllenNLP models.
- Added [Gaussian Error Linear Unit (GELU)](https://pytorch.org/docs/stable/generated/torch.nn.GELU.html) as an Activation.

### Changed

- Renamed module `allennlp.data.tokenizers.token` to `allennlp.data.tokenizers.token_class` to avoid
  [this bug](https://github.com/allenai/allennlp/issues/4819).
- `transformers` dependency updated to version 4.0.1.
- `BasicClassifier`'s forward method now takes a metadata field.

### Fixed

- Fixed a lot of instances where tensors were first created and then sent to a device
  with `.to(device)`. Instead, these tensors are now created directly on the target device.
- Fixed issue with `GradientDescentTrainer` when constructed with `validation_data_loader=None` and `learning_rate_scheduler!=None`.
- Fixed a bug when removing all handlers in root logger.
- `ShardedDatasetReader` now inherits parameters from `base_reader` when required.
- Fixed an issue in `FromParams` where parameters in the `params` object used to a construct a class
  were not passed to the constructor if the value of the parameter was equal to the default value.
  This caused bugs in some edge cases where a subclass that takes `**kwargs` needs to inspect
  `kwargs` before passing them to its superclass.
- Improved the band-aid solution for segmentation faults and the "ImportError: dlopen: cannot load any more object with static TLS"
  by adding a `transformers` import.
- Added safety checks for extracting tar files
- Turned superfluous warning to info when extending the vocab in the embedding matrix, if no pretrained file was provided


## [v1.2.2](https://github.com/allenai/allennlp/releases/tag/v1.2.2) - 2020-11-17

### Added

- Added Docker builds for other torch-supported versions of CUDA.
- Adds [`allennlp-semparse`](https://github.com/allenai/allennlp-semparse) as an official, default plugin.

### Fixed

- `GumbelSampler` now sorts the beams by their true log prob.


## [v1.2.1](https://github.com/allenai/allennlp/releases/tag/v1.2.1) - 2020-11-10

### Added

- Added an optional `seed` parameter to `ModelTestCase.set_up_model` which sets the random
  seed for `random`, `numpy`, and `torch`.
- Added support for a global plugins file at `~/.allennlp/plugins`.
- Added more documentation about plugins.
- Added sampler class and parameter in beam search for non-deterministic search, with several
  implementations, including `MultinomialSampler`, `TopKSampler`, `TopPSampler`, and
  `GumbelSampler`. Utilizing `GumbelSampler` will give [Stochastic Beam Search](https://api.semanticscholar.org/CorpusID:76662039).

### Changed

- Pass batch metrics to `BatchCallback`.

### Fixed

- Fixed a bug where forward hooks were not cleaned up with saliency interpreters if there
  was an exception.
- Fixed the computation of saliency maps in the Interpret code when using mismatched indexing.
  Previously, we would compute gradients from the top of the transformer, after aggregation from
  wordpieces to tokens, which gives results that are not very informative.  Now, we compute gradients
  with respect to the embedding layer, and aggregate wordpieces to tokens separately.
- Fixed the heuristics for finding embedding layers in the case of RoBERTa. An update in the
  `transformers` library broke our old heuristic.
- Fixed typo with registered name of ROUGE metric. Previously was `rogue`, fixed to `rouge`.
- Fixed default masks that were erroneously created on the CPU even when a GPU is available.
- Fixed pretrained embeddings for transformers that don't use end tokens.
- Fixed the transformer tokenizer cache when the tokenizers are initialized with custom kwargs.


## [v1.2.0](https://github.com/allenai/allennlp/releases/tag/v1.2.0) - 2020-10-29

### Changed

- Enforced stricter typing requirements around the use of `Optional[T]` types.
- Changed the behavior of `Lazy` types in `from_params` methods. Previously, if you defined a `Lazy` parameter like
  `foo: Lazy[Foo] = None` in a custom `from_params` classmethod, then `foo` would actually never be `None`.
  This behavior is now different. If no params were given for `foo`, it will be `None`.
  You can also now set default values for foo like `foo: Lazy[Foo] = Lazy(Foo)`.
  Or, if you want you want a default value but also want to allow for `None` values, you can
  write it like this: `foo: Optional[Lazy[Foo]] = Lazy(Foo)`.
- Added support for PyTorch version 1.7.

### Fixed

- Made it possible to instantiate `TrainerCallback` from config files.
- Fixed the remaining broken internal links in the API docs.
- Fixed a bug where Hotflip would crash with a model that had multiple TokenIndexers and the input
  used rare vocabulary items.
- Fixed a bug where `BeamSearch` would fail if `max_steps` was equal to 1.
- Fixed `BasicTextFieldEmbedder` to not raise ConfigurationError if it has embedders that are empty and not in input


## [v1.2.0rc1](https://github.com/allenai/allennlp/releases/tag/v1.2.0rc1) - 2020-10-22

### Added

- Added a warning when `batches_per_epoch` for the validation data loader is inherited from
  the train data loader.
- Added a `build-vocab` subcommand that can be used to build a vocabulary from a training config file.
- Added `tokenizer_kwargs` argument to `PretrainedTransformerMismatchedIndexer`.
- Added `tokenizer_kwargs` and `transformer_kwargs` arguments to `PretrainedTransformerMismatchedEmbedder`.
- Added official support for Python 3.8.
- Added a script: `scripts/release_notes.py`, which automatically prepares markdown release notes from the
  CHANGELOG and commit history.
- Added a flag `--predictions-output-file` to the `evaluate` command, which tells AllenNLP to write the
  predictions from the given dataset to the file as JSON lines.
- Added the ability to ignore certain missing keys when loading a model from an archive. This is done
  by adding a class-level variable called `authorized_missing_keys` to any PyTorch module that a `Model` uses.
  If defined, `authorized_missing_keys` should be a list of regex string patterns.
- Added `FBetaMultiLabelMeasure`, a multi-label Fbeta metric. This is a subclass of the existing `FBetaMeasure`.
- Added ability to pass additional key word arguments to `cached_transformers.get()`, which will be passed on to `AutoModel.from_pretrained()`.
- Added an `overrides` argument to `Predictor.from_path()`.
- Added a `cached-path` command.
- Added a function `inspect_cache` to `common.file_utils` that prints useful information about the cache. This can also
  be used from the `cached-path` command with `allennlp cached-path --inspect`.
- Added a function `remove_cache_entries` to `common.file_utils` that removes any cache entries matching the given
  glob patterns. This can used from the `cached-path` command with `allennlp cached-path --remove some-files-*`.
- Added logging for the main process when running in distributed mode.
- Added a `TrainerCallback` object to support state sharing between batch and epoch-level training callbacks.
- Added support for .tar.gz in PretrainedModelInitializer.
- Made `BeamSearch` instantiable `from_params`.
- Pass `serialization_dir` to `Model` and `DatasetReader`.
- Added an optional `include_in_archive` parameter to the top-level of configuration files. When specified, `include_in_archive` should be a list of paths relative to the serialization directory which will be bundled up with the final archived model from a training run.

### Changed

- Subcommands that don't require plugins will no longer cause plugins to be loaded or have an `--include-package` flag.
- Allow overrides to be JSON string or `dict`.
- `transformers` dependency updated to version 3.1.0.
- When `cached_path` is called on a local archive with `extract_archive=True`, the archive is now extracted into a unique subdirectory of the cache root instead of a subdirectory of the archive's directory. The extraction directory is also unique to the modification time of the archive, so if the file changes, subsequent calls to `cached_path` will know to re-extract the archive.
- Removed the `truncation_strategy` parameter to `PretrainedTransformerTokenizer`. The way we're calling the tokenizer, the truncation strategy takes no effect anyways.
- Don't use initializers when loading a model, as it is not needed.
- Distributed training will now automatically search for a local open port if the `master_port` parameter is not provided.
- In training, save model weights before evaluation.
- `allennlp.common.util.peak_memory_mb` renamed to `peak_cpu_memory`, and `allennlp.common.util.gpu_memory_mb` renamed to `peak_gpu_memory`,
  and they both now return the results in bytes as integers. Also, the `peak_gpu_memory` function now utilizes PyTorch functions to find the memory
  usage instead of shelling out to the `nvidia-smi` command. This is more efficient and also more accurate because it only takes
  into account the tensor allocations of the current PyTorch process.
- Make sure weights are first loaded to the cpu when using PretrainedModelInitializer, preventing wasted GPU memory.
- Load dataset readers in `load_archive`.
- Updated `AllenNlpTestCase` docstring to remove reference to `unittest.TestCase`

### Removed

- Removed `common.util.is_master` function.

### Fixed

- Fix CUDA/CPU device mismatch bug during distributed training for categorical accuracy metric.
- Fixed a bug where the reported `batch_loss` metric was incorrect when training with gradient accumulation.
- Class decorators now displayed in API docs.
- Fixed up the documentation for the `allennlp.nn.beam_search` module.
- Ignore `*args` when constructing classes with `FromParams`.
- Ensured some consistency in the types of the values that metrics return.
- Fix a PyTorch warning by explicitly providing the `as_tuple` argument (leaving
  it as its default value of `False`) to `Tensor.nonzero()`.
- Remove temporary directory when extracting model archive in `load_archive`
  at end of function rather than via `atexit`.
- Fixed a bug where using `cached_path()` offline could return a cached resource's lock file instead
  of the cache file.
- Fixed a bug where `cached_path()` would fail if passed a `cache_dir` with the user home shortcut `~/`.
- Fixed a bug in our doc building script where markdown links did not render properly
  if the "href" part of the link (the part inside the `()`) was on a new line.
- Changed how gradients are zeroed out with an optimization. See [this video from NVIDIA](https://www.youtube.com/watch?v=9mS1fIYj1So)
  at around the 9 minute mark.
- Fixed a bug where parameters to a `FromParams` class that are dictionaries wouldn't get logged
  when an instance is instantiated `from_params`.
- Fixed a bug in distributed training where the vocab would be saved from every worker, when it should have been saved by only the local master process.
- Fixed a bug in the calculation of rouge metrics during distributed training where the total sequence count was not being aggregated across GPUs.
- Fixed `allennlp.nn.util.add_sentence_boundary_token_ids()` to use `device` parameter of input tensor.
- Be sure to close the TensorBoard writer even when training doesn't finish.
- Fixed the docstring for `PyTorchSeq2VecWrapper`.
- Fixed a bug in the cnn_encoder where activations involving masked tokens could be picked up by the max
- Fix intra word tokenization for `PretrainedTransformerTokenizer` when disabling fast tokenizer.


## [v1.1.0](https://github.com/allenai/allennlp/releases/tag/v1.1.0) - 2020-09-08

### Fixed

- Fixed handling of some edge cases when constructing classes with `FromParams` where the class
  accepts `**kwargs`.
- Fixed division by zero error when there are zero-length spans in the input to a
  `PretrainedTransformerMismatchedIndexer`.
- Improved robustness of `cached_path` when extracting archives so that the cache won't be corrupted
  if a failure occurs during extraction.
- Fixed a bug with the `average` and `evalb_bracketing_score` metrics in distributed training.

### Added

- `Predictor.capture_model_internals()` now accepts a regex specifying which modules to capture.


## [v1.1.0rc4](https://github.com/allenai/allennlp/releases/tag/v1.1.0rc4) - 2020-08-20

### Added

- Added a workflow to GitHub Actions that will automatically close unassigned stale issues and
  ping the assignees of assigned stale issues.

### Fixed

- Fixed a bug in distributed metrics that caused nan values due to repeated addition of an accumulated variable.

## [v1.1.0rc3](https://github.com/allenai/allennlp/releases/tag/v1.1.0rc3) - 2020-08-12

### Fixed

- Fixed how truncation was handled with `PretrainedTransformerTokenizer`.
  Previously, if `max_length` was set to `None`, the tokenizer would still do truncation if the
  transformer model had a default max length in its config.
  Also, when `max_length` was set to a non-`None` value, several warnings would appear
  for certain transformer models around the use of the `truncation` parameter.
- Fixed evaluation of all metrics when using distributed training.
- Added a `py.typed` marker. Fixed type annotations in `allennlp.training.util`.
- Fixed problem with automatically detecting whether tokenization is necessary.
  This affected primarily the Roberta SST model.
- Improved help text for using the --overrides command line flag.


## [v1.1.0rc2](https://github.com/allenai/allennlp/releases/tag/v1.1.0rc2) - 2020-07-31

### Changed

- Upgraded PyTorch requirement to 1.6.
- Replaced the NVIDIA Apex AMP module with torch's native AMP module. The default trainer (`GradientDescentTrainer`)
  now takes a `use_amp: bool` parameter instead of the old `opt_level: str` parameter.

### Fixed

- Removed unnecessary warning about deadlocks in `DataLoader`.
- Fixed testing models that only return a loss when they are in training mode.
- Fixed a bug in `FromParams` that caused silent failure in case of the parameter type being `Optional[Union[...]]`.
- Fixed a bug where the program crashes if `evaluation_data_loader` is a `AllennlpLazyDataset`.

### Added

- Added the option to specify `requires_grad: false` within an optimizer's parameter groups.
- Added the `file-friendly-logging` flag back to the `train` command. Also added this flag to the `predict`, `evaluate`, and `find-learning-rate` commands.
- Added an `EpochCallback` to track current epoch as a model class member.
- Added the option to enable or disable gradient checkpointing for transformer token embedders via boolean parameter `gradient_checkpointing`.

### Removed

- Removed the `opt_level` parameter to `Model.load` and `load_archive`. In order to use AMP with a loaded
  model now, just run the model's forward pass within torch's [`autocast`](https://pytorch.org/docs/stable/amp.html#torch.cuda.amp.autocast)
  context.

## [v1.1.0rc1](https://github.com/allenai/allennlp/releases/tag/v1.1.0rc1) - 2020-07-14

### Fixed

- Reduced the amount of log messages produced by `allennlp.common.file_utils`.
- Fixed a bug where `PretrainedTransformerEmbedder` parameters appeared to be trainable
  in the log output even when `train_parameters` was set to `False`.
- Fixed a bug with the sharded dataset reader where it would only read a fraction of the instances
  in distributed training.
- Fixed checking equality of `TensorField`s.
- Fixed a bug where `NamespaceSwappingField` did not work correctly with `.empty_field()`.
- Put more sensible defaults on the `huggingface_adamw` optimizer.
- Simplified logging so that all logging output always goes to one file.
- Fixed interaction with the python command line debugger.
- Log the grad norm properly even when we're not clipping it.
- Fixed a bug where `PretrainedModelInitializer` fails to initialize a model with a 0-dim tensor
- Fixed a bug with the layer unfreezing schedule of the `SlantedTriangular` learning rate scheduler.
- Fixed a regression with logging in the distributed setting. Only the main worker should write log output to the terminal.
- Pinned the version of boto3 for package managers (e.g. poetry).
- Fixed issue #4330 by updating the `tokenizers` dependency.
- Fixed a bug in `TextClassificationPredictor` so that it passes tokenized inputs to the `DatasetReader`
  in case it does not have a tokenizer.
- `reg_loss` is only now returned for models that have some regularization penalty configured.
- Fixed a bug that prevented `cached_path` from downloading assets from GitHub releases.
- Fixed a bug that erroneously increased last label's false positive count in calculating fbeta metrics.
- `Tqdm` output now looks much better when the output is being piped or redirected.
- Small improvements to how the API documentation is rendered.
- Only show validation progress bar from main process in distributed training.

### Added

- Adjust beam search to support multi-layer decoder.
- A method to ModelTestCase for running basic model tests when you aren't using config files.
- Added some convenience methods for reading files.
- Added an option to `file_utils.cached_path` to automatically extract archives.
- Added the ability to pass an archive file instead of a local directory to `Vocab.from_files`.
- Added the ability to pass an archive file instead of a glob to `ShardedDatasetReader`.
- Added a new `"linear_with_warmup"` learning rate scheduler.
- Added a check in `ShardedDatasetReader` that ensures the base reader doesn't implement manual
  distributed sharding itself.
- Added an option to `PretrainedTransformerEmbedder` and `PretrainedTransformerMismatchedEmbedder` to use a
  scalar mix of all hidden layers from the transformer model instead of just the last layer. To utilize
  this, just set `last_layer_only` to `False`.
- `cached_path()` can now read files inside of archives.
- Training metrics now include `batch_loss` and `batch_reg_loss` in addition to aggregate loss across number of batches.

### Changed

- Not specifying a `cuda_device` now automatically determines whether to use a GPU or not.
- Discovered plugins are logged so you can see what was loaded.
- `allennlp.data.DataLoader` is now an abstract registrable class. The default implementation
remains the same, but was renamed to `allennlp.data.PyTorchDataLoader`.
- `BertPooler` can now unwrap and re-wrap extra dimensions if necessary.
- New `transformers` dependency. Only version >=3.0 now supported.

## [v1.0.0](https://github.com/allenai/allennlp/releases/tag/v1.0.0) - 2020-06-16

### Fixed

- Lazy dataset readers now work correctly with multi-process data loading.
- Fixed race conditions that could occur when using a dataset cache.

### Added

- A bug where where all datasets would be loaded for vocab creation even if not needed.
- A parameter to the `DatasetReader` class: `manual_multi_process_sharding`. This is similar
  to the `manual_distributed_sharding` parameter, but applies when using a multi-process
  `DataLoader`.

## [v1.0.0rc6](https://github.com/allenai/allennlp/releases/tag/v1.0.0rc6) - 2020-06-11

### Fixed

- A bug where `TextField`s could not be duplicated since some tokenizers cannot be deep-copied.
  See https://github.com/allenai/allennlp/issues/4270.
- Our caching mechanism had the potential to introduce race conditions if multiple processes
  were attempting to cache the same file at once. This was fixed by using a lock file tied to each
  cached file.
- `get_text_field_mask()` now supports padding indices that are not `0`.
- A bug where `predictor.get_gradients()` would return an empty dictionary if an embedding layer had trainable set to false
- Fixes `PretrainedTransformerMismatchedIndexer` in the case where a token consists of zero word pieces.
- Fixes a bug when using a lazy dataset reader that results in a `UserWarning` from PyTorch being printed at
  every iteration during training.
- Predictor names were inconsistently switching between dashes and underscores. Now they all use underscores.
- `Predictor.from_path` now automatically loads plugins (unless you specify `load_plugins=False`) so
  that you don't have to manually import a bunch of modules when instantiating predictors from
  an archive path.
- `allennlp-server` automatically found as a plugin once again.

### Added

- A `duplicate()` method on `Instance`s and `Field`s, to be used instead of `copy.deepcopy()`
- A batch sampler that makes sure each batch contains approximately the same number of tokens (`MaxTokensBatchSampler`)
- Functions to turn a sequence of token indices back into tokens
- The ability to use Huggingface encoder/decoder models as token embedders
- Improvements to beam search
- ROUGE metric
- Polynomial decay learning rate scheduler
- A `BatchCallback` for logging CPU and GPU memory usage to tensorboard. This is mainly for debugging
  because using it can cause a significant slowdown in training.
- Ability to run pretrained transformers as an embedder without training the weights
- Add Optuna Integrated badge to README.md

### Changed

- Similar to our caching mechanism, we introduced a lock file to the vocab to avoid race
  conditions when saving/loading the vocab from/to the same serialization directory in different processes.
- Changed the `Token`, `Instance`, and `Batch` classes along with all `Field` classes to "slots" classes. This dramatically reduces the size in memory of instances.
- SimpleTagger will no longer calculate span-based F1 metric when `calculate_span_f1` is `False`.
- CPU memory for every worker is now reported in the logs and the metrics. Previously this was only reporting the CPU memory of the master process, and so it was only
  correct in the non-distributed setting.
- To be consistent with PyTorch `IterableDataset`, `AllennlpLazyDataset` no longer implements `__len__()`.
  Previously it would always return 1.
- Removed old tutorials, in favor of [the new AllenNLP Guide](https://guide.allennlp.org)
- Changed the vocabulary loading to consider new lines for Windows/Linux and Mac.

## [v1.0.0rc5](https://github.com/allenai/allennlp/releases/tag/v1.0.0rc5) - 2020-05-26

### Fixed

- Fix bug where `PretrainedTransformerTokenizer` crashed with some transformers (#4267)
- Make `cached_path` work offline.
- Tons of docstring inconsistencies resolved.
- Nightly builds no longer run on forks.
- Distributed training now automatically figures out which worker should see which instances
- A race condition bug in distributed training caused from saving the vocab to file from the master process while other processing might be reading those files.
- Unused dependencies in `setup.py` removed.

### Added

- Additional CI checks to ensure docstrings are consistently formatted.
- Ability to train on CPU with multiple processes by setting `cuda_devices` to a list of negative integers in your training config. For example: `"distributed": {"cuda_devices": [-1, -1]}`. This is mainly to make it easier to test and debug distributed training code..
- Documentation for when parameters don't need config file entries.

### Changed

- The `allennlp test-install` command now just ensures the core submodules can
be imported successfully, and prints out some other useful information such as the version, PyTorch version,
and the number of GPU devices available.
- All of the tests moved from `allennlp/tests` to `tests` at the root level, and
`allennlp/tests/fixtures` moved to `test_fixtures` at the root level. The PyPI source and wheel distributions will no longer include tests and fixtures.

## [v1.0.0rc4](https://github.com/allenai/allennlp/releases/tag/v1.0.0rc4) - 2020-05-14

We first introduced this `CHANGELOG` after release `v1.0.0rc4`, so please refer to the GitHub release
notes for this and earlier releases.<|MERGE_RESOLUTION|>--- conflicted
+++ resolved
@@ -18,13 +18,8 @@
 - Renamed `sanity_checks` to `confidence_checks` (`sanity_checks` is deprecated and will be removed in AllenNLP 3.0).
 
 ### Added
-<<<<<<< HEAD
 - Added `HuggingfaceDatasetReader` for using huggingface datasets in AllenNLP
-- Added `TaskSuite` base class and command line functionality for running [`checklist`](https://github.com/marcotcr/checklist) test suites, along with implementations for `SentimentAnalysisSuite`, `QuestionAnsweringSuite`, and `TextualEntailmentSuite`. These can be found in the `allennlp.sanity_checks.task_checklists` module.
-=======
-
 - Added `TaskSuite` base class and command line functionality for running [`checklist`](https://github.com/marcotcr/checklist) test suites, along with implementations for `SentimentAnalysisSuite`, `QuestionAnsweringSuite`, and `TextualEntailmentSuite`. These can be found in the `allennlp.confidence_checks.task_checklists` module.
->>>>>>> d2840cba
 - Added `allennlp diff` command to compute a diff on model checkpoints, analogous to what `git diff` does on two files.
 - Meta data defined by the class `allennlp.common.meta.Meta` is now saved in the serialization directory and archive file
   when training models from the command line. This is also now part of the `Archive` named tuple that's returned from `load_archive()`.
