--- conflicted
+++ resolved
@@ -45,12 +45,9 @@
 - `ConfigurationError` is now pickleable.
 - Multitask models now support `TextFieldTensor` in heads, not just in the backbone.
 - Fixed the signature of `ScaledDotProductAttention` to match the other `Attention` classes
-<<<<<<< HEAD
 - `allennlp` commands will now catch `SIGTERM` signals and handle them similar to `SIGINT` (keyboard interrupt).
 - The `MultiProcessDataLoader` will properly shutdown its workers when a `SIGTERM` is received.
-=======
 - Fixed the way names are applied to Tango `Step` instances.
->>>>>>> 27da04cf
 
 ### Changed
 
