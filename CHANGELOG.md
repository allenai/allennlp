# Changelog

All notable changes to this project will be documented in this file.

The format is based on [Keep a Changelog](https://keepachangelog.com/en/1.0.0/),
and this project adheres to [Semantic Versioning](https://semver.org/spec/v2.0.0.html).

## Unreleased

### Added

- Add new dimension to the `interpret` module: influence functions via the `InfluenceInterpreter` base class, along with a concrete implementation: `SimpleInfluence`.
- Added a `quiet` parameter to the `MultiProcessDataLoading` that disables `Tqdm` progress bars.
- The test for distributed metrics now takes a parameter specifying how often you want to run it.

<<<<<<< HEAD
### Fixed

- Fixed a bug with the `ShardedDatasetReader` when used with multi-process data loading (https://github.com/allenai/allennlp/issues/5132).
=======
### Changed

- Updated CONTRIBUTING.md to remind reader to upgrade pip setuptools to avoid spaCy installation issues.
>>>>>>> 2526674f


## [v2.3.0](https://github.com/allenai/allennlp/releases/tag/v2.3.0) - 2021-04-14

### Added

- Ported the following Huggingface `LambdaLR`-based schedulers: `ConstantLearningRateScheduler`, `ConstantWithWarmupLearningRateScheduler`, `CosineWithWarmupLearningRateScheduler`, `CosineHardRestartsWithWarmupLearningRateScheduler`.
- Added new `sub_token_mode` parameter to `pretrained_transformer_mismatched_embedder` class to support first sub-token embedding
- Added a way to run a multi task model with a dataset reader as part of `allennlp predict`.
- Added new `eval_mode` in `PretrainedTransformerEmbedder`. If it is set to `True`, the transformer is _always_ run in evaluation mode, which, e.g., disables dropout and does not update batch normalization statistics.
- Added additional parameters to the W&B callback: `entity`, `group`, `name`, `notes`, and `wandb_kwargs`.

### Changed

- Sanity checks in the `GradientDescentTrainer` can now be turned off by setting the `run_sanity_checks` parameter to `False`.
- Allow the order of examples in the task cards to be specified explicitly
- `histogram_interval` parameter is now deprecated in `TensorboardWriter`, please use `distribution_interval` instead.
- Memory usage is not logged in tensorboard during training now. `ConsoleLoggerCallback` should be used instead.
- If you use the `min_count` parameter of the Vocabulary, but you specify a namespace that does not exist, the vocabulary creation will raise a `ConfigurationError`.
- Documentation updates made to SoftmaxLoss regarding padding and the expected shapes of the input and output tensors of `forward`.
- Moved the data preparation script for coref into allennlp-models.
- If a transformer is not in cache but has override weights, the transformer's pretrained weights are no longer downloaded, that is, only its `config.json` file is downloaded.
- `SanityChecksCallback` now raises `SanityCheckError` instead of `AssertionError` when a check fails.
- `jsonpickle` removed from dependencies.
- Improved the error message from `Registrable.by_name()` when the name passed does not match any registered subclassess.
  The error message will include a suggestion if there is a close match between the name passed and a registered name.

### Fixed

- Fixed a bug where some `Activation` implementations could not be pickled due to involving a lambda function.
- Fixed `__str__()` method on `ModelCardInfo` class.
- Fixed a stall when using distributed training and gradient accumulation at the same time
- Fixed an issue where using the `from_pretrained_transformer` `Vocabulary` constructor in distributed training via the `allennlp train` command
  would result in the data being iterated through unnecessarily.
- Fixed a bug regarding token indexers with the `InterleavingDatasetReader` when used with multi-process data loading.
- Fixed a warning from `transformers` when using `max_length` in the `PretrainedTransformerTokenizer`.

### Removed

- Removed the `stride` parameter to `PretrainedTransformerTokenizer`. This parameter had no effect.


## [v2.2.0](https://github.com/allenai/allennlp/releases/tag/v2.2.0) - 2021-03-26


### Added

- Add new method on `Field` class: `.human_readable_repr() -> Any`
- Add new method on `Instance` class: `.human_readable_dict() -> JsonDict`.
- Added `WandBCallback` class for [Weights & Biases](https://wandb.ai) integration, registered as a callback under
  the name "wandb".
- Added `TensorBoardCallback` to replace the `TensorBoardWriter`. Registered as a callback
  under the name "tensorboard".
- Added `NormalizationBiasVerification` and `SanityChecksCallback` for model sanity checks.
- `SanityChecksCallback` runs by default from the `allennlp train` command.
  It can be turned off by setting `trainer.enable_default_callbacks` to `false` in your config.

### Changed

- Use attributes of `ModelOutputs` object in `PretrainedTransformerEmbedder` instead of indexing.
- Added support for PyTorch version 1.8 and `torchvision` version 0.9 .
- `Model.get_parameters_for_histogram_tensorboard_logging` is deprecated in favor of
  `Model.get_parameters_for_histogram_logging`.

### Fixed

- Makes sure tensors that are stored in `TensorCache` always live on CPUs
- Fixed a bug where `FromParams` objects wrapped in `Lazy()` couldn't be pickled.
- Fixed a bug where the `ROUGE` metric couldn't be picked.
- Fixed a bug reported by https://github.com/allenai/allennlp/issues/5036. We keeps our spacy POS tagger on.

### Removed

- Removed `TensorBoardWriter`. Please use the `TensorBoardCallback` instead.


## [v2.1.0](https://github.com/allenai/allennlp/releases/tag/v2.1.0) - 2021-02-24

### Changed

- `coding_scheme` parameter is now deprecated in `Conll2003DatasetReader`, please use `convert_to_coding_scheme` instead.
- Support spaCy v3

### Added

- Added `ModelUsage` to `ModelCard` class.
- Added a way to specify extra parameters to the predictor in an `allennlp predict` call.
- Added a way to initialize a `Vocabulary` from transformers models.
- Added the ability to use `Predictors` with multitask models through the new `MultiTaskPredictor`.
- Added an example for fields of type `ListField[TextField]` to `apply_token_indexers` API docs.
- Added `text_key` and `label_key` parameters to `TextClassificationJsonReader` class.
- Added `MultiOptimizer`, which allows you to use different optimizers for different parts of your model.
- Added a clarification to `predictions_to_labeled_instances` API docs for attack from json

### Fixed

- `@Registrable.register(...)` decorator no longer masks the decorated class's annotations
- Ensured that `MeanAbsoluteError` always returns a `float` metric value instead of a `Tensor`.
- Learning rate schedulers that rely on metrics from the validation set were broken in v2.0.0. This
  brings that functionality back.
- Fixed a bug where the `MultiProcessDataLoading` would crash when `num_workers > 0`, `start_method = "spawn"`, `max_instances_in_memory not None`, and `batches_per_epoch not None`.
- Fixed documentation and validation checks for `FBetaMultiLabelMetric`.
- Fixed handling of HTTP errors when fetching remote resources with `cached_path()`. Previously the content would be cached even when
  certain errors - like 404s - occurred. Now an `HTTPError` will be raised whenever the HTTP response is not OK.
- Fixed a bug where the `MultiTaskDataLoader` would crash when `num_workers > 0`
- Fixed an import error that happens when PyTorch's distributed framework is unavailable on the system.


## [v2.0.1](https://github.com/allenai/allennlp/releases/tag/v2.0.1) - 2021-01-29

### Added

- Added `tokenizer_kwargs` and `transformer_kwargs` arguments to `PretrainedTransformerBackbone`
- Resize transformers word embeddings layer for `additional_special_tokens`

### Changed

- GradientDescentTrainer makes `serialization_dir` when it's instantiated, if it doesn't exist.

### Fixed

- `common.util.sanitize` now handles sets.


## [v2.0.0](https://github.com/allenai/allennlp/releases/tag/v2.0.0) - 2021-01-27

### Added

- The `TrainerCallback` constructor accepts `serialization_dir` provided by `Trainer`. This can be useful for `Logger` callbacks those need to store files in the run directory.
- The `TrainerCallback.on_start()` is fired at the start of the training.
- The `TrainerCallback` event methods now accept `**kwargs`. This may be useful to maintain backwards-compability of callbacks easier in the future. E.g. we may decide to pass the exception/traceback object in case of failure to `on_end()` and this older callbacks may simply ignore the argument instead of raising a `TypeError`.
- Added a `TensorBoardCallback` which wraps the `TensorBoardWriter`.

### Changed

- The `TrainerCallack.on_epoch()` does not fire with `epoch=-1` at the start of the training.
  Instead, `TrainerCallback.on_start()` should be used for these cases.
- `TensorBoardBatchMemoryUsage` is converted from `BatchCallback` into `TrainerCallback`.
- `TrackEpochCallback` is converted from `EpochCallback` into `TrainerCallback`.
- `Trainer` can accept callbacks simply with name `callbacks` instead of `trainer_callbacks`.
- `TensorboardWriter` renamed to `TensorBoardWriter`, and removed as an argument to the `GradientDescentTrainer`.
  In order to enable TensorBoard logging during training, you should utilize the `TensorBoardCallback` instead.

### Removed

- Removed `EpochCallback`, `BatchCallback` in favour of `TrainerCallback`.
  The metaclass-wrapping implementation is removed as well.
- Removed the `tensorboard_writer` parameter to `GradientDescentTrainer`. You should use the `TensorBoardCallback` now instead.

### Fixed

- Now Trainer always fires `TrainerCallback.on_end()` so all the resources can be cleaned up properly.
- Fixed the misspelling, changed `TensoboardBatchMemoryUsage` to `TensorBoardBatchMemoryUsage`.
- We set a value to `epoch` so in case of firing `TrainerCallback.on_end()` the variable is bound.
  This could have lead to an error in case of trying to recover a run after it was finished training.


## [v2.0.0rc1](https://github.com/allenai/allennlp/releases/tag/v2.0.0rc1) - 2021-01-21

### Added

- Added `TensorCache` class for caching tensors on disk
- Added abstraction and concrete implementation for image loading
- Added abstraction and concrete implementation for `GridEmbedder`
- Added abstraction and demo implementation for an image augmentation module.
- Added abstraction and concrete implementation for region detectors.
- A new high-performance default `DataLoader`: `MultiProcessDataLoading`.
- A `MultiTaskModel` and abstractions to use with it, including `Backbone` and `Head`.  The
  `MultiTaskModel` first runs its inputs through the `Backbone`, then passes the result (and
  whatever other relevant inputs it got) to each `Head` that's in use.
- A `MultiTaskDataLoader`, with a corresponding `MultiTaskDatasetReader`, and a couple of new
  configuration objects: `MultiTaskEpochSampler` (for deciding what proportion to sample from each
  dataset at every epoch) and a `MultiTaskScheduler` (for ordering the instances within an epoch).
- Transformer toolkit to plug and play with modular components of transformer architectures.
- Added a command to count the number of instances we're going to be training with
- Added a `FileLock` class to `common.file_utils`. This is just like the `FileLock` from the `filelock` library, except that
  it adds an optional flag `read_only_ok: bool`, which when set to `True` changes the behavior so that a warning will be emitted
  instead of an exception when lacking write permissions on an existing file lock.
  This makes it possible to use the `FileLock` class on a read-only file system.
- Added a new learning rate scheduler: `CombinedLearningRateScheduler`. This can be used to combine different LR schedulers, using one after the other.
- Added an official CUDA 10.1 Docker image.
- Moving `ModelCard` and `TaskCard` abstractions into the main repository.
- Added a util function `allennlp.nn.util.dist_reduce(...)` for handling distributed reductions.
  This is especially useful when implementing a distributed `Metric`.
- Added a `FileLock` class to `common.file_utils`. This is just like the `FileLock` from the `filelock` library, except that
  it adds an optional flag `read_only_ok: bool`, which when set to `True` changes the behavior so that a warning will be emitted
  instead of an exception when lacking write permissions on an existing file lock.
  This makes it possible to use the `FileLock` class on a read-only file system.
- Added a new learning rate scheduler: `CombinedLearningRateScheduler`. This can be used to combine different LR schedulers, using one after the other.
- Moving `ModelCard` and `TaskCard` abstractions into the main repository.

### Changed

- `DatasetReader`s are now always lazy. This means there is no `lazy` parameter in the base
  class, and the `_read()` method should always be a generator.
- The `DataLoader` now decides whether to load instances lazily or not.
  With the `PyTorchDataLoader` this is controlled with the `lazy` parameter, but with
  the `MultiProcessDataLoading` this is controlled by the `max_instances_in_memory` setting.
- `ArrayField` is now called `TensorField`, and implemented in terms of torch tensors, not numpy.
- Improved `nn.util.move_to_device` function by avoiding an unnecessary recursive check for tensors and
  adding a `non_blocking` optional argument, which is the same argument as in `torch.Tensor.to()`.
- If you are trying to create a heterogeneous batch, you now get a better error message.
- Readers using the new vision features now explicitly log how they are featurizing images.
- `master_addr` and `master_port` renamed to `primary_addr` and `primary_port`, respectively.
- `is_master` parameter for training callbacks renamed to `is_primary`.
- `master` branch renamed to `main`
- Torch version bumped to 1.7.1 in Docker images.
- 'master' branch renamed to 'main'
- Torch version bumped to 1.7.1 in Docker images.

### Removed

- Removed `nn.util.has_tensor`.

### Fixed

- The `build-vocab` command no longer crashes when the resulting vocab file is
  in the current working directory.
- VQA models now use the `vqa_score` metric for early stopping. This results in
  much better scores.
- Fixed typo with `LabelField` string representation: removed trailing apostrophe.
- `Vocabulary.from_files` and `cached_path` will issue a warning, instead of failing, when a lock on an existing resource
  can't be acquired because the file system is read-only.
- `TrackEpochCallback` is now a `EpochCallback`.


## [v1.3.0](https://github.com/allenai/allennlp/releases/tag/v1.3.0) - 2020-12-15

### Added

- Added links to source code in docs.
- Added `get_embedding_layer` and `get_text_field_embedder` to the `Predictor` class; to specify embedding layers for non-AllenNLP models.
- Added [Gaussian Error Linear Unit (GELU)](https://pytorch.org/docs/stable/generated/torch.nn.GELU.html) as an Activation.

### Changed

- Renamed module `allennlp.data.tokenizers.token` to `allennlp.data.tokenizers.token_class` to avoid
  [this bug](https://github.com/allenai/allennlp/issues/4819).
- `transformers` dependency updated to version 4.0.1.
- `BasicClassifier`'s forward method now takes a metadata field.

### Fixed

- Fixed a lot of instances where tensors were first created and then sent to a device
  with `.to(device)`. Instead, these tensors are now created directly on the target device.
- Fixed issue with `GradientDescentTrainer` when constructed with `validation_data_loader=None` and `learning_rate_scheduler!=None`.
- Fixed a bug when removing all handlers in root logger.
- `ShardedDatasetReader` now inherits parameters from `base_reader` when required.
- Fixed an issue in `FromParams` where parameters in the `params` object used to a construct a class
  were not passed to the constructor if the value of the parameter was equal to the default value.
  This caused bugs in some edge cases where a subclass that takes `**kwargs` needs to inspect
  `kwargs` before passing them to its superclass.
- Improved the band-aid solution for segmentation faults and the "ImportError: dlopen: cannot load any more object with static TLS"
  by adding a `transformers` import.
- Added safety checks for extracting tar files
- Turned superfluous warning to info when extending the vocab in the embedding matrix, if no pretrained file was provided


## [v1.2.2](https://github.com/allenai/allennlp/releases/tag/v1.2.2) - 2020-11-17

### Added

- Added Docker builds for other torch-supported versions of CUDA.
- Adds [`allennlp-semparse`](https://github.com/allenai/allennlp-semparse) as an official, default plugin.

### Fixed

- `GumbelSampler` now sorts the beams by their true log prob.


## [v1.2.1](https://github.com/allenai/allennlp/releases/tag/v1.2.1) - 2020-11-10

### Added

- Added an optional `seed` parameter to `ModelTestCase.set_up_model` which sets the random
  seed for `random`, `numpy`, and `torch`.
- Added support for a global plugins file at `~/.allennlp/plugins`.
- Added more documentation about plugins.
- Added sampler class and parameter in beam search for non-deterministic search, with several
  implementations, including `MultinomialSampler`, `TopKSampler`, `TopPSampler`, and
  `GumbelSampler`. Utilizing `GumbelSampler` will give [Stochastic Beam Search](https://api.semanticscholar.org/CorpusID:76662039).

### Changed

- Pass batch metrics to `BatchCallback`.

### Fixed

- Fixed a bug where forward hooks were not cleaned up with saliency interpreters if there
  was an exception.
- Fixed the computation of saliency maps in the Interpret code when using mismatched indexing.
  Previously, we would compute gradients from the top of the transformer, after aggregation from
  wordpieces to tokens, which gives results that are not very informative.  Now, we compute gradients
  with respect to the embedding layer, and aggregate wordpieces to tokens separately.
- Fixed the heuristics for finding embedding layers in the case of RoBERTa. An update in the
  `transformers` library broke our old heuristic.
- Fixed typo with registered name of ROUGE metric. Previously was `rogue`, fixed to `rouge`.
- Fixed default masks that were erroneously created on the CPU even when a GPU is available.
- Fixed pretrained embeddings for transformers that don't use end tokens.
- Fixed the transformer tokenizer cache when the tokenizers are initialized with custom kwargs.


## [v1.2.0](https://github.com/allenai/allennlp/releases/tag/v1.2.0) - 2020-10-29

### Changed

- Enforced stricter typing requirements around the use of `Optional[T]` types.
- Changed the behavior of `Lazy` types in `from_params` methods. Previously, if you defined a `Lazy` parameter like
  `foo: Lazy[Foo] = None` in a custom `from_params` classmethod, then `foo` would actually never be `None`.
  This behavior is now different. If no params were given for `foo`, it will be `None`.
  You can also now set default values for foo like `foo: Lazy[Foo] = Lazy(Foo)`.
  Or, if you want you want a default value but also want to allow for `None` values, you can
  write it like this: `foo: Optional[Lazy[Foo]] = Lazy(Foo)`.
- Added support for PyTorch version 1.7.

### Fixed

- Made it possible to instantiate `TrainerCallback` from config files.
- Fixed the remaining broken internal links in the API docs.
- Fixed a bug where Hotflip would crash with a model that had multiple TokenIndexers and the input
  used rare vocabulary items.
- Fixed a bug where `BeamSearch` would fail if `max_steps` was equal to 1.
- Fixed `BasicTextFieldEmbedder` to not raise ConfigurationError if it has embedders that are empty and not in input


## [v1.2.0rc1](https://github.com/allenai/allennlp/releases/tag/v1.2.0rc1) - 2020-10-22

### Added

- Added a warning when `batches_per_epoch` for the validation data loader is inherited from
  the train data loader.
- Added a `build-vocab` subcommand that can be used to build a vocabulary from a training config file.
- Added `tokenizer_kwargs` argument to `PretrainedTransformerMismatchedIndexer`.
- Added `tokenizer_kwargs` and `transformer_kwargs` arguments to `PretrainedTransformerMismatchedEmbedder`.
- Added official support for Python 3.8.
- Added a script: `scripts/release_notes.py`, which automatically prepares markdown release notes from the
  CHANGELOG and commit history.
- Added a flag `--predictions-output-file` to the `evaluate` command, which tells AllenNLP to write the
  predictions from the given dataset to the file as JSON lines.
- Added the ability to ignore certain missing keys when loading a model from an archive. This is done
  by adding a class-level variable called `authorized_missing_keys` to any PyTorch module that a `Model` uses.
  If defined, `authorized_missing_keys` should be a list of regex string patterns.
- Added `FBetaMultiLabelMeasure`, a multi-label Fbeta metric. This is a subclass of the existing `FBetaMeasure`.
- Added ability to pass additional key word arguments to `cached_transformers.get()`, which will be passed on to `AutoModel.from_pretrained()`.
- Added an `overrides` argument to `Predictor.from_path()`.
- Added a `cached-path` command.
- Added a function `inspect_cache` to `common.file_utils` that prints useful information about the cache. This can also
  be used from the `cached-path` command with `allennlp cached-path --inspect`.
- Added a function `remove_cache_entries` to `common.file_utils` that removes any cache entries matching the given
  glob patterns. This can used from the `cached-path` command with `allennlp cached-path --remove some-files-*`.
- Added logging for the main process when running in distributed mode.
- Added a `TrainerCallback` object to support state sharing between batch and epoch-level training callbacks.
- Added support for .tar.gz in PretrainedModelInitializer.
- Made `BeamSearch` instantiable `from_params`.
- Pass `serialization_dir` to `Model` and `DatasetReader`.
- Added an optional `include_in_archive` parameter to the top-level of configuration files. When specified, `include_in_archive` should be a list of paths relative to the serialization directory which will be bundled up with the final archived model from a training run.

### Changed

- Subcommands that don't require plugins will no longer cause plugins to be loaded or have an `--include-package` flag.
- Allow overrides to be JSON string or `dict`.
- `transformers` dependency updated to version 3.1.0.
- When `cached_path` is called on a local archive with `extract_archive=True`, the archive is now extracted into a unique subdirectory of the cache root instead of a subdirectory of the archive's directory. The extraction directory is also unique to the modification time of the archive, so if the file changes, subsequent calls to `cached_path` will know to re-extract the archive.
- Removed the `truncation_strategy` parameter to `PretrainedTransformerTokenizer`. The way we're calling the tokenizer, the truncation strategy takes no effect anyways.
- Don't use initializers when loading a model, as it is not needed.
- Distributed training will now automatically search for a local open port if the `master_port` parameter is not provided.
- In training, save model weights before evaluation.
- `allennlp.common.util.peak_memory_mb` renamed to `peak_cpu_memory`, and `allennlp.common.util.gpu_memory_mb` renamed to `peak_gpu_memory`,
  and they both now return the results in bytes as integers. Also, the `peak_gpu_memory` function now utilizes PyTorch functions to find the memory
  usage instead of shelling out to the `nvidia-smi` command. This is more efficient and also more accurate because it only takes
  into account the tensor allocations of the current PyTorch process.
- Make sure weights are first loaded to the cpu when using PretrainedModelInitializer, preventing wasted GPU memory.
- Load dataset readers in `load_archive`.
- Updated `AllenNlpTestCase` docstring to remove reference to `unittest.TestCase`

### Removed

- Removed `common.util.is_master` function.

### Fixed

- Fix CUDA/CPU device mismatch bug during distributed training for categorical accuracy metric.
- Fixed a bug where the reported `batch_loss` metric was incorrect when training with gradient accumulation.
- Class decorators now displayed in API docs.
- Fixed up the documentation for the `allennlp.nn.beam_search` module.
- Ignore `*args` when constructing classes with `FromParams`.
- Ensured some consistency in the types of the values that metrics return.
- Fix a PyTorch warning by explicitly providing the `as_tuple` argument (leaving
  it as its default value of `False`) to `Tensor.nonzero()`.
- Remove temporary directory when extracting model archive in `load_archive`
  at end of function rather than via `atexit`.
- Fixed a bug where using `cached_path()` offline could return a cached resource's lock file instead
  of the cache file.
- Fixed a bug where `cached_path()` would fail if passed a `cache_dir` with the user home shortcut `~/`.
- Fixed a bug in our doc building script where markdown links did not render properly
  if the "href" part of the link (the part inside the `()`) was on a new line.
- Changed how gradients are zeroed out with an optimization. See [this video from NVIDIA](https://www.youtube.com/watch?v=9mS1fIYj1So)
  at around the 9 minute mark.
- Fixed a bug where parameters to a `FromParams` class that are dictionaries wouldn't get logged
  when an instance is instantiated `from_params`.
- Fixed a bug in distributed training where the vocab would be saved from every worker, when it should have been saved by only the local master process.
- Fixed a bug in the calculation of rouge metrics during distributed training where the total sequence count was not being aggregated across GPUs.
- Fixed `allennlp.nn.util.add_sentence_boundary_token_ids()` to use `device` parameter of input tensor.
- Be sure to close the TensorBoard writer even when training doesn't finish.
- Fixed the docstring for `PyTorchSeq2VecWrapper`.
- Fixed a bug in the cnn_encoder where activations involving masked tokens could be picked up by the max
- Fix intra word tokenization for `PretrainedTransformerTokenizer` when disabling fast tokenizer.


## [v1.1.0](https://github.com/allenai/allennlp/releases/tag/v1.1.0) - 2020-09-08

### Fixed

- Fixed handling of some edge cases when constructing classes with `FromParams` where the class
  accepts `**kwargs`.
- Fixed division by zero error when there are zero-length spans in the input to a
  `PretrainedTransformerMismatchedIndexer`.
- Improved robustness of `cached_path` when extracting archives so that the cache won't be corrupted
  if a failure occurs during extraction.
- Fixed a bug with the `average` and `evalb_bracketing_score` metrics in distributed training.

### Added

- `Predictor.capture_model_internals()` now accepts a regex specifying which modules to capture.


## [v1.1.0rc4](https://github.com/allenai/allennlp/releases/tag/v1.1.0rc4) - 2020-08-20

### Added

- Added a workflow to GitHub Actions that will automatically close unassigned stale issues and
  ping the assignees of assigned stale issues.

### Fixed

- Fixed a bug in distributed metrics that caused nan values due to repeated addition of an accumulated variable.

## [v1.1.0rc3](https://github.com/allenai/allennlp/releases/tag/v1.1.0rc3) - 2020-08-12

### Fixed

- Fixed how truncation was handled with `PretrainedTransformerTokenizer`.
  Previously, if `max_length` was set to `None`, the tokenizer would still do truncation if the
  transformer model had a default max length in its config.
  Also, when `max_length` was set to a non-`None` value, several warnings would appear
  for certain transformer models around the use of the `truncation` parameter.
- Fixed evaluation of all metrics when using distributed training.
- Added a `py.typed` marker. Fixed type annotations in `allennlp.training.util`.
- Fixed problem with automatically detecting whether tokenization is necessary.
  This affected primarily the Roberta SST model.
- Improved help text for using the --overrides command line flag.


## [v1.1.0rc2](https://github.com/allenai/allennlp/releases/tag/v1.1.0rc2) - 2020-07-31

### Changed

- Upgraded PyTorch requirement to 1.6.
- Replaced the NVIDIA Apex AMP module with torch's native AMP module. The default trainer (`GradientDescentTrainer`)
  now takes a `use_amp: bool` parameter instead of the old `opt_level: str` parameter.

### Fixed

- Removed unnecessary warning about deadlocks in `DataLoader`.
- Fixed testing models that only return a loss when they are in training mode.
- Fixed a bug in `FromParams` that caused silent failure in case of the parameter type being `Optional[Union[...]]`.
- Fixed a bug where the program crashes if `evaluation_data_loader` is a `AllennlpLazyDataset`.

### Added

- Added the option to specify `requires_grad: false` within an optimizer's parameter groups.
- Added the `file-friendly-logging` flag back to the `train` command. Also added this flag to the `predict`, `evaluate`, and `find-learning-rate` commands.
- Added an `EpochCallback` to track current epoch as a model class member.
- Added the option to enable or disable gradient checkpointing for transformer token embedders via boolean parameter `gradient_checkpointing`.

### Removed

- Removed the `opt_level` parameter to `Model.load` and `load_archive`. In order to use AMP with a loaded
  model now, just run the model's forward pass within torch's [`autocast`](https://pytorch.org/docs/stable/amp.html#torch.cuda.amp.autocast)
  context.

## [v1.1.0rc1](https://github.com/allenai/allennlp/releases/tag/v1.1.0rc1) - 2020-07-14

### Fixed

- Reduced the amount of log messages produced by `allennlp.common.file_utils`.
- Fixed a bug where `PretrainedTransformerEmbedder` parameters appeared to be trainable
  in the log output even when `train_parameters` was set to `False`.
- Fixed a bug with the sharded dataset reader where it would only read a fraction of the instances
  in distributed training.
- Fixed checking equality of `TensorField`s.
- Fixed a bug where `NamespaceSwappingField` did not work correctly with `.empty_field()`.
- Put more sensible defaults on the `huggingface_adamw` optimizer.
- Simplified logging so that all logging output always goes to one file.
- Fixed interaction with the python command line debugger.
- Log the grad norm properly even when we're not clipping it.
- Fixed a bug where `PretrainedModelInitializer` fails to initialize a model with a 0-dim tensor
- Fixed a bug with the layer unfreezing schedule of the `SlantedTriangular` learning rate scheduler.
- Fixed a regression with logging in the distributed setting. Only the main worker should write log output to the terminal.
- Pinned the version of boto3 for package managers (e.g. poetry).
- Fixed issue #4330 by updating the `tokenizers` dependency.
- Fixed a bug in `TextClassificationPredictor` so that it passes tokenized inputs to the `DatasetReader`
  in case it does not have a tokenizer.
- `reg_loss` is only now returned for models that have some regularization penalty configured.
- Fixed a bug that prevented `cached_path` from downloading assets from GitHub releases.
- Fixed a bug that erroneously increased last label's false positive count in calculating fbeta metrics.
- `Tqdm` output now looks much better when the output is being piped or redirected.
- Small improvements to how the API documentation is rendered.
- Only show validation progress bar from main process in distributed training.

### Added

- Adjust beam search to support multi-layer decoder.
- A method to ModelTestCase for running basic model tests when you aren't using config files.
- Added some convenience methods for reading files.
- Added an option to `file_utils.cached_path` to automatically extract archives.
- Added the ability to pass an archive file instead of a local directory to `Vocab.from_files`.
- Added the ability to pass an archive file instead of a glob to `ShardedDatasetReader`.
- Added a new `"linear_with_warmup"` learning rate scheduler.
- Added a check in `ShardedDatasetReader` that ensures the base reader doesn't implement manual
  distributed sharding itself.
- Added an option to `PretrainedTransformerEmbedder` and `PretrainedTransformerMismatchedEmbedder` to use a
  scalar mix of all hidden layers from the transformer model instead of just the last layer. To utilize
  this, just set `last_layer_only` to `False`.
- `cached_path()` can now read files inside of archives.
- Training metrics now include `batch_loss` and `batch_reg_loss` in addition to aggregate loss across number of batches.

### Changed

- Not specifying a `cuda_device` now automatically determines whether to use a GPU or not.
- Discovered plugins are logged so you can see what was loaded.
- `allennlp.data.DataLoader` is now an abstract registrable class. The default implementation
remains the same, but was renamed to `allennlp.data.PyTorchDataLoader`.
- `BertPooler` can now unwrap and re-wrap extra dimensions if necessary.
- New `transformers` dependency. Only version >=3.0 now supported.

## [v1.0.0](https://github.com/allenai/allennlp/releases/tag/v1.0.0) - 2020-06-16

### Fixed

- Lazy dataset readers now work correctly with multi-process data loading.
- Fixed race conditions that could occur when using a dataset cache.

### Added

- A bug where where all datasets would be loaded for vocab creation even if not needed.
- A parameter to the `DatasetReader` class: `manual_multi_process_sharding`. This is similar
  to the `manual_distributed_sharding` parameter, but applies when using a multi-process
  `DataLoader`.

## [v1.0.0rc6](https://github.com/allenai/allennlp/releases/tag/v1.0.0rc6) - 2020-06-11

### Fixed

- A bug where `TextField`s could not be duplicated since some tokenizers cannot be deep-copied.
  See https://github.com/allenai/allennlp/issues/4270.
- Our caching mechanism had the potential to introduce race conditions if multiple processes
  were attempting to cache the same file at once. This was fixed by using a lock file tied to each
  cached file.
- `get_text_field_mask()` now supports padding indices that are not `0`.
- A bug where `predictor.get_gradients()` would return an empty dictionary if an embedding layer had trainable set to false
- Fixes `PretrainedTransformerMismatchedIndexer` in the case where a token consists of zero word pieces.
- Fixes a bug when using a lazy dataset reader that results in a `UserWarning` from PyTorch being printed at
  every iteration during training.
- Predictor names were inconsistently switching between dashes and underscores. Now they all use underscores.
- `Predictor.from_path` now automatically loads plugins (unless you specify `load_plugins=False`) so
  that you don't have to manually import a bunch of modules when instantiating predictors from
  an archive path.
- `allennlp-server` automatically found as a plugin once again.

### Added

- A `duplicate()` method on `Instance`s and `Field`s, to be used instead of `copy.deepcopy()`
- A batch sampler that makes sure each batch contains approximately the same number of tokens (`MaxTokensBatchSampler`)
- Functions to turn a sequence of token indices back into tokens
- The ability to use Huggingface encoder/decoder models as token embedders
- Improvements to beam search
- ROUGE metric
- Polynomial decay learning rate scheduler
- A `BatchCallback` for logging CPU and GPU memory usage to tensorboard. This is mainly for debugging
  because using it can cause a significant slowdown in training.
- Ability to run pretrained transformers as an embedder without training the weights
- Add Optuna Integrated badge to README.md

### Changed

- Similar to our caching mechanism, we introduced a lock file to the vocab to avoid race
  conditions when saving/loading the vocab from/to the same serialization directory in different processes.
- Changed the `Token`, `Instance`, and `Batch` classes along with all `Field` classes to "slots" classes. This dramatically reduces the size in memory of instances.
- SimpleTagger will no longer calculate span-based F1 metric when `calculate_span_f1` is `False`.
- CPU memory for every worker is now reported in the logs and the metrics. Previously this was only reporting the CPU memory of the master process, and so it was only
  correct in the non-distributed setting.
- To be consistent with PyTorch `IterableDataset`, `AllennlpLazyDataset` no longer implements `__len__()`.
  Previously it would always return 1.
- Removed old tutorials, in favor of [the new AllenNLP Guide](https://guide.allennlp.org)
- Changed the vocabulary loading to consider new lines for Windows/Linux and Mac.

## [v1.0.0rc5](https://github.com/allenai/allennlp/releases/tag/v1.0.0rc5) - 2020-05-26

### Fixed

- Fix bug where `PretrainedTransformerTokenizer` crashed with some transformers (#4267)
- Make `cached_path` work offline.
- Tons of docstring inconsistencies resolved.
- Nightly builds no longer run on forks.
- Distributed training now automatically figures out which worker should see which instances
- A race condition bug in distributed training caused from saving the vocab to file from the master process while other processing might be reading those files.
- Unused dependencies in `setup.py` removed.

### Added

- Additional CI checks to ensure docstrings are consistently formatted.
- Ability to train on CPU with multiple processes by setting `cuda_devices` to a list of negative integers in your training config. For example: `"distributed": {"cuda_devices": [-1, -1]}`. This is mainly to make it easier to test and debug distributed training code..
- Documentation for when parameters don't need config file entries.

### Changed

- The `allennlp test-install` command now just ensures the core submodules can
be imported successfully, and prints out some other useful information such as the version, PyTorch version,
and the number of GPU devices available.
- All of the tests moved from `allennlp/tests` to `tests` at the root level, and
`allennlp/tests/fixtures` moved to `test_fixtures` at the root level. The PyPI source and wheel distributions will no longer include tests and fixtures.

## [v1.0.0rc4](https://github.com/allenai/allennlp/releases/tag/v1.0.0rc4) - 2020-05-14

We first introduced this `CHANGELOG` after release `v1.0.0rc4`, so please refer to the GitHub release
notes for this and earlier releases.<|MERGE_RESOLUTION|>--- conflicted
+++ resolved
@@ -13,15 +13,13 @@
 - Added a `quiet` parameter to the `MultiProcessDataLoading` that disables `Tqdm` progress bars.
 - The test for distributed metrics now takes a parameter specifying how often you want to run it.
 
-<<<<<<< HEAD
+### Changed
+
+- Updated CONTRIBUTING.md to remind reader to upgrade pip setuptools to avoid spaCy installation issues.
+
 ### Fixed
 
 - Fixed a bug with the `ShardedDatasetReader` when used with multi-process data loading (https://github.com/allenai/allennlp/issues/5132).
-=======
-### Changed
-
-- Updated CONTRIBUTING.md to remind reader to upgrade pip setuptools to avoid spaCy installation issues.
->>>>>>> 2526674f
 
 
 ## [v2.3.0](https://github.com/allenai/allennlp/releases/tag/v2.3.0) - 2021-04-14
