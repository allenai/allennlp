--- conflicted
+++ resolved
@@ -26,12 +26,8 @@
 - Added an option to `file_utils.cached_path` to automatically extract archives.
 - Added the ability to pass an archive file instead of a local directory to `Vocab.from_files`.
 - Added the ability to pass an archive file instead of a glob to `ShardedDatasetReader`.
-<<<<<<< HEAD
+- Not specifying a `cuda_device` now automatically determines whether to use a GPU or not.
 - Discovered plugins are logged so you can see what was loaded.
-=======
-- Not specifying a `cuda_device` now automatically determines whether to use a GPU or not.
->>>>>>> 54c41fcc
-
 
 ## [v1.0.0](https://github.com/allenai/allennlp/releases/tag/v1.0.0) - 2020-06-16
 
