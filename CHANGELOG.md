# Changelog

All notable changes to this project will be documented in this file.

The format is based on [Keep a Changelog](https://keepachangelog.com/en/1.0.0/),
and this project adheres to [Semantic Versioning](https://semver.org/spec/v2.0.0.html).


## Unreleased

### Added

- Added links to source code in docs.
<<<<<<< HEAD
- Fixed issue with GradientDescentTrainer when constructed with validation_data_loader==None and learning_rate_scheduler!=None.
- Added [Gaussian Error Linear Unit (GELU)](https://pytorch.org/docs/stable/generated/torch.nn.GELU.html) as an Activation.
=======

### Fixed

- Fixed issue with `GradientDescentTrainer` when constructed with `validation_data_loader=None` and `learning_rate_scheduler!=None`.
- Fixed a bug when removing all handlers in root logger.
- `ShardedDatasetReader` now inherits parameters from `base_reader` when required.
>>>>>>> 3e623658

## [v1.2.2](https://github.com/allenai/allennlp/releases/tag/v1.2.2) - 2020-11-17

### Added

- Added Docker builds for other torch-supported versions of CUDA.
- Adds [`allennlp-semparse`](https://github.com/allenai/allennlp-semparse) as an official, default plugin.

### Fixed

- `GumbelSampler` now sorts the beams by their true log prob.


## [v1.2.1](https://github.com/allenai/allennlp/releases/tag/v1.2.1) - 2020-11-10

### Added

- Added an optional `seed` parameter to `ModelTestCase.set_up_model` which sets the random
  seed for `random`, `numpy`, and `torch`.
- Added support for a global plugins file at `~/.allennlp/plugins`.
- Added more documentation about plugins.
- Added sampler class and parameter in beam search for non-deterministic search, with several
  implementations, including `MultinomialSampler`, `TopKSampler`, `TopPSampler`, and
  `GumbelSampler`. Utilizing `GumbelSampler` will give [Stochastic Beam Search](https://api.semanticscholar.org/CorpusID:76662039).

### Changed

- Pass batch metrics to `BatchCallback`.

### Fixed

- Fixed a bug where forward hooks were not cleaned up with saliency interpreters if there
  was an exception.
- Fixed the computation of saliency maps in the Interpret code when using mismatched indexing.
  Previously, we would compute gradients from the top of the transformer, after aggregation from
  wordpieces to tokens, which gives results that are not very informative.  Now, we compute gradients
  with respect to the embedding layer, and aggregate wordpieces to tokens separately.
- Fixed the heuristics for finding embedding layers in the case of RoBERTa. An update in the
  `transformers` library broke our old heuristic.
- Fixed typo with registered name of ROUGE metric. Previously was `rogue`, fixed to `rouge`.
- Fixed default masks that were erroneously created on the CPU even when a GPU is available.
- Fixed pretrained embeddings for transformers that don't use end tokens.
- Fixed the transformer tokenizer cache when the tokenizers are initialized with custom kwargs.


## [v1.2.0](https://github.com/allenai/allennlp/releases/tag/v1.2.0) - 2020-10-29

### Changed

- Enforced stricter typing requirements around the use of `Optional[T]` types.
- Changed the behavior of `Lazy` types in `from_params` methods. Previously, if you defined a `Lazy` parameter like
  `foo: Lazy[Foo] = None` in a custom `from_params` classmethod, then `foo` would actually never be `None`.
  This behavior is now different. If no params were given for `foo`, it will be `None`.
  You can also now set default values for foo like `foo: Lazy[Foo] = Lazy(Foo)`.
  Or, if you want you want a default value but also want to allow for `None` values, you can
  write it like this: `foo: Optional[Lazy[Foo]] = Lazy(Foo)`.
- Added support for PyTorch version 1.7.

### Fixed

- Made it possible to instantiate `TrainerCallback` from config files.
- Fixed the remaining broken internal links in the API docs.
- Fixed a bug where Hotflip would crash with a model that had multiple TokenIndexers and the input
  used rare vocabulary items.
- Fixed a bug where `BeamSearch` would fail if `max_steps` was equal to 1.
- Fixed `BasicTextFieldEmbedder` to not raise ConfigurationError if it has embedders that are empty and not in input


## [v1.2.0rc1](https://github.com/allenai/allennlp/releases/tag/v1.2.0rc1) - 2020-10-22

### Added

- Added a warning when `batches_per_epoch` for the validation data loader is inherited from
  the train data loader.
- Added a `build-vocab` subcommand that can be used to build a vocabulary from a training config file.
- Added `tokenizer_kwargs` argument to `PretrainedTransformerMismatchedIndexer`.
- Added `tokenizer_kwargs` and `transformer_kwargs` arguments to `PretrainedTransformerMismatchedEmbedder`.
- Added official support for Python 3.8.
- Added a script: `scripts/release_notes.py`, which automatically prepares markdown release notes from the
  CHANGELOG and commit history.
- Added a flag `--predictions-output-file` to the `evaluate` command, which tells AllenNLP to write the
  predictions from the given dataset to the file as JSON lines.
- Added the ability to ignore certain missing keys when loading a model from an archive. This is done
  by adding a class-level variable called `authorized_missing_keys` to any PyTorch module that a `Model` uses.
  If defined, `authorized_missing_keys` should be a list of regex string patterns.
- Added `FBetaMultiLabelMeasure`, a multi-label Fbeta metric. This is a subclass of the existing `FBetaMeasure`.
- Added ability to pass additional key word arguments to `cached_transformers.get()`, which will be passed on to `AutoModel.from_pretrained()`.
- Added an `overrides` argument to `Predictor.from_path()`.
- Added a `cached-path` command.
- Added a function `inspect_cache` to `common.file_utils` that prints useful information about the cache. This can also
  be used from the `cached-path` command with `allennlp cached-path --inspect`.
- Added a function `remove_cache_entries` to `common.file_utils` that removes any cache entries matching the given
  glob patterns. This can used from the `cached-path` command with `allennlp cached-path --remove some-files-*`.
- Added logging for the main process when running in distributed mode.
- Added a `TrainerCallback` object to support state sharing between batch and epoch-level training callbacks.
- Added support for .tar.gz in PretrainedModelInitializer.
- Made `BeamSearch` instantiable `from_params`.
- Pass `serialization_dir` to `Model` and `DatasetReader`.
- Added an optional `include_in_archive` parameter to the top-level of configuration files. When specified, `include_in_archive` should be a list of paths relative to the serialization directory which will be bundled up with the final archived model from a training run.

### Changed

- Subcommands that don't require plugins will no longer cause plugins to be loaded or have an `--include-package` flag.
- Allow overrides to be JSON string or `dict`.
- `transformers` dependency updated to version 3.1.0.
- When `cached_path` is called on a local archive with `extract_archive=True`, the archive is now extracted into a unique subdirectory of the cache root instead of a subdirectory of the archive's directory. The extraction directory is also unique to the modification time of the archive, so if the file changes, subsequent calls to `cached_path` will know to re-extract the archive.
- Removed the `truncation_strategy` parameter to `PretrainedTransformerTokenizer`. The way we're calling the tokenizer, the truncation strategy takes no effect anyways.
- Don't use initializers when loading a model, as it is not needed.
- Distributed training will now automatically search for a local open port if the `master_port` parameter is not provided.
- In training, save model weights before evaluation.
- `allennlp.common.util.peak_memory_mb` renamed to `peak_cpu_memory`, and `allennlp.common.util.gpu_memory_mb` renamed to `peak_gpu_memory`,
  and they both now return the results in bytes as integers. Also, the `peak_gpu_memory` function now utilizes PyTorch functions to find the memory
  usage instead of shelling out to the `nvidia-smi` command. This is more efficient and also more accurate because it only takes
  into account the tensor allocations of the current PyTorch process.
- Make sure weights are first loaded to the cpu when using PretrainedModelInitializer, preventing wasted GPU memory.
- Load dataset readers in `load_archive`.
- Updated `AllenNlpTestCase` docstring to remove reference to `unittest.TestCase`

### Removed

- Removed `common.util.is_master` function.

### Fixed

- Fix CUDA/CPU device mismatch bug during distributed training for categorical accuracy metric.
- Fixed a bug where the reported `batch_loss` metric was incorrect when training with gradient accumulation.
- Class decorators now displayed in API docs.
- Fixed up the documentation for the `allennlp.nn.beam_search` module.
- Ignore `*args` when constructing classes with `FromParams`.
- Ensured some consistency in the types of the values that metrics return.
- Fix a PyTorch warning by explicitly providing the `as_tuple` argument (leaving
  it as its default value of `False`) to `Tensor.nonzero()`.
- Remove temporary directory when extracting model archive in `load_archive`
  at end of function rather than via `atexit`.
- Fixed a bug where using `cached_path()` offline could return a cached resource's lock file instead
  of the cache file.
- Fixed a bug where `cached_path()` would fail if passed a `cache_dir` with the user home shortcut `~/`.
- Fixed a bug in our doc building script where markdown links did not render properly
  if the "href" part of the link (the part inside the `()`) was on a new line.
- Changed how gradients are zeroed out with an optimization. See [this video from NVIDIA](https://www.youtube.com/watch?v=9mS1fIYj1So)
  at around the 9 minute mark.
- Fixed a bug where parameters to a `FromParams` class that are dictionaries wouldn't get logged
  when an instance is instantiated `from_params`.
- Fixed a bug in distributed training where the vocab would be saved from every worker, when it should have been saved by only the local master process.
- Fixed a bug in the calculation of rouge metrics during distributed training where the total sequence count was not being aggregated across GPUs.
- Fixed `allennlp.nn.util.add_sentence_boundary_token_ids()` to use `device` parameter of input tensor.
- Be sure to close the TensorBoard writer even when training doesn't finish.
- Fixed the docstring for `PyTorchSeq2VecWrapper`.
- Fixed a bug in the cnn_encoder where activations involving masked tokens could be picked up by the max
- Fix intra word tokenization for `PretrainedTransformerTokenizer` when disabling fast tokenizer.

## [v1.1.0](https://github.com/allenai/allennlp/releases/tag/v1.1.0) - 2020-09-08

### Fixed

- Fixed handling of some edge cases when constructing classes with `FromParams` where the class
  accepts `**kwargs`.
- Fixed division by zero error when there are zero-length spans in the input to a
  `PretrainedTransformerMismatchedIndexer`.
- Improved robustness of `cached_path` when extracting archives so that the cache won't be corrupted
  if a failure occurs during extraction.
- Fixed a bug with the `average` and `evalb_bracketing_score` metrics in distributed training.

### Added

- `Predictor.capture_model_internals()` now accepts a regex specifying
  which modules to capture


## [v1.1.0rc4](https://github.com/allenai/allennlp/releases/tag/v1.1.0rc4) - 2020-08-20

### Added

- Added a workflow to GitHub Actions that will automatically close unassigned stale issues and
  ping the assignees of assigned stale issues.

### Fixed

- Fixed a bug in distributed metrics that caused nan values due to repeated addition of an accumulated variable.

## [v1.1.0rc3](https://github.com/allenai/allennlp/releases/tag/v1.1.0rc3) - 2020-08-12

### Fixed

- Fixed how truncation was handled with `PretrainedTransformerTokenizer`.
  Previously, if `max_length` was set to `None`, the tokenizer would still do truncation if the
  transformer model had a default max length in its config.
  Also, when `max_length` was set to a non-`None` value, several warnings would appear
  for certain transformer models around the use of the `truncation` parameter.
- Fixed evaluation of all metrics when using distributed training.
- Added a `py.typed` marker. Fixed type annotations in `allennlp.training.util`.
- Fixed problem with automatically detecting whether tokenization is necessary.
  This affected primarily the Roberta SST model.
- Improved help text for using the --overrides command line flag.


## [v1.1.0rc2](https://github.com/allenai/allennlp/releases/tag/v1.1.0rc2) - 2020-07-31

### Changed

- Upgraded PyTorch requirement to 1.6.
- Replaced the NVIDIA Apex AMP module with torch's native AMP module. The default trainer (`GradientDescentTrainer`)
  now takes a `use_amp: bool` parameter instead of the old `opt_level: str` parameter.

### Fixed

- Removed unnecessary warning about deadlocks in `DataLoader`.
- Fixed testing models that only return a loss when they are in training mode.
- Fixed a bug in `FromParams` that caused silent failure in case of the parameter type being `Optional[Union[...]]`.
- Fixed a bug where the program crashes if `evaluation_data_loader` is a `AllennlpLazyDataset`.

### Added

- Added the option to specify `requires_grad: false` within an optimizer's parameter groups.
- Added the `file-friendly-logging` flag back to the `train` command. Also added this flag to the `predict`, `evaluate`, and `find-learning-rate` commands.
- Added an `EpochCallback` to track current epoch as a model class member.
- Added the option to enable or disable gradient checkpointing for transformer token embedders via boolean parameter `gradient_checkpointing`.

### Removed

- Removed the `opt_level` parameter to `Model.load` and `load_archive`. In order to use AMP with a loaded
  model now, just run the model's forward pass within torch's [`autocast`](https://pytorch.org/docs/stable/amp.html#torch.cuda.amp.autocast)
  context.

## [v1.1.0rc1](https://github.com/allenai/allennlp/releases/tag/v1.1.0rc1) - 2020-07-14

### Fixed

- Reduced the amount of log messages produced by `allennlp.common.file_utils`.
- Fixed a bug where `PretrainedTransformerEmbedder` parameters appeared to be trainable
  in the log output even when `train_parameters` was set to `False`.
- Fixed a bug with the sharded dataset reader where it would only read a fraction of the instances
  in distributed training.
- Fixed checking equality of `ArrayField`s.
- Fixed a bug where `NamespaceSwappingField` did not work correctly with `.empty_field()`.
- Put more sensible defaults on the `huggingface_adamw` optimizer.
- Simplified logging so that all logging output always goes to one file.
- Fixed interaction with the python command line debugger.
- Log the grad norm properly even when we're not clipping it.
- Fixed a bug where `PretrainedModelInitializer` fails to initialize a model with a 0-dim tensor
- Fixed a bug with the layer unfreezing schedule of the `SlantedTriangular` learning rate scheduler.
- Fixed a regression with logging in the distributed setting. Only the main worker should write log output to the terminal.
- Pinned the version of boto3 for package managers (e.g. poetry).
- Fixed issue #4330 by updating the `tokenizers` dependency.
- Fixed a bug in `TextClassificationPredictor` so that it passes tokenized inputs to the `DatasetReader`
  in case it does not have a tokenizer.
- `reg_loss` is only now returned for models that have some regularization penalty configured.
- Fixed a bug that prevented `cached_path` from downloading assets from GitHub releases.
- Fixed a bug that erroneously increased last label's false positive count in calculating fbeta metrics.
- `Tqdm` output now looks much better when the output is being piped or redirected.
- Small improvements to how the API documentation is rendered.
- Only show validation progress bar from main process in distributed training.

### Added

- Adjust beam search to support multi-layer decoder.
- A method to ModelTestCase for running basic model tests when you aren't using config files.
- Added some convenience methods for reading files.
- Added an option to `file_utils.cached_path` to automatically extract archives.
- Added the ability to pass an archive file instead of a local directory to `Vocab.from_files`.
- Added the ability to pass an archive file instead of a glob to `ShardedDatasetReader`.
- Added a new `"linear_with_warmup"` learning rate scheduler.
- Added a check in `ShardedDatasetReader` that ensures the base reader doesn't implement manual
  distributed sharding itself.
- Added an option to `PretrainedTransformerEmbedder` and `PretrainedTransformerMismatchedEmbedder` to use a
  scalar mix of all hidden layers from the transformer model instead of just the last layer. To utilize
  this, just set `last_layer_only` to `False`.
- `cached_path()` can now read files inside of archives.
- Training metrics now include `batch_loss` and `batch_reg_loss` in addition to aggregate loss across number of batches.

### Changed

- Not specifying a `cuda_device` now automatically determines whether to use a GPU or not.
- Discovered plugins are logged so you can see what was loaded.
- `allennlp.data.DataLoader` is now an abstract registrable class. The default implementation
remains the same, but was renamed to `allennlp.data.PyTorchDataLoader`.
- `BertPooler` can now unwrap and re-wrap extra dimensions if necessary.
- New `transformers` dependency. Only version >=3.0 now supported.

## [v1.0.0](https://github.com/allenai/allennlp/releases/tag/v1.0.0) - 2020-06-16

### Fixed

- Lazy dataset readers now work correctly with multi-process data loading.
- Fixed race conditions that could occur when using a dataset cache.

### Added

- A bug where where all datasets would be loaded for vocab creation even if not needed.
- A parameter to the `DatasetReader` class: `manual_multi_process_sharding`. This is similar
  to the `manual_distributed_sharding` parameter, but applies when using a multi-process
  `DataLoader`.

## [v1.0.0rc6](https://github.com/allenai/allennlp/releases/tag/v1.0.0rc6) - 2020-06-11

### Fixed

- A bug where `TextField`s could not be duplicated since some tokenizers cannot be deep-copied.
  See https://github.com/allenai/allennlp/issues/4270.
- Our caching mechanism had the potential to introduce race conditions if multiple processes
  were attempting to cache the same file at once. This was fixed by using a lock file tied to each
  cached file.
- `get_text_field_mask()` now supports padding indices that are not `0`.
- A bug where `predictor.get_gradients()` would return an empty dictionary if an embedding layer had trainable set to false
- Fixes `PretrainedTransformerMismatchedIndexer` in the case where a token consists of zero word pieces.
- Fixes a bug when using a lazy dataset reader that results in a `UserWarning` from PyTorch being printed at
  every iteration during training.
- Predictor names were inconsistently switching between dashes and underscores. Now they all use underscores.
- `Predictor.from_path` now automatically loads plugins (unless you specify `load_plugins=False`) so
  that you don't have to manually import a bunch of modules when instantiating predictors from
  an archive path.
- `allennlp-server` automatically found as a plugin once again.

### Added

- A `duplicate()` method on `Instance`s and `Field`s, to be used instead of `copy.deepcopy()`
- A batch sampler that makes sure each batch contains approximately the same number of tokens (`MaxTokensBatchSampler`)
- Functions to turn a sequence of token indices back into tokens
- The ability to use Huggingface encoder/decoder models as token embedders
- Improvements to beam search
- ROUGE metric
- Polynomial decay learning rate scheduler
- A `BatchCallback` for logging CPU and GPU memory usage to tensorboard. This is mainly for debugging
  because using it can cause a significant slowdown in training.
- Ability to run pretrained transformers as an embedder without training the weights
- Add Optuna Integrated badge to README.md

### Changed

- Similar to our caching mechanism, we introduced a lock file to the vocab to avoid race
  conditions when saving/loading the vocab from/to the same serialization directory in different processes.
- Changed the `Token`, `Instance`, and `Batch` classes along with all `Field` classes to "slots" classes. This dramatically reduces the size in memory of instances.
- SimpleTagger will no longer calculate span-based F1 metric when `calculate_span_f1` is `False`.
- CPU memory for every worker is now reported in the logs and the metrics. Previously this was only reporting the CPU memory of the master process, and so it was only
  correct in the non-distributed setting.
- To be consistent with PyTorch `IterableDataset`, `AllennlpLazyDataset` no longer implements `__len__()`.
  Previously it would always return 1.
- Removed old tutorials, in favor of [the new AllenNLP Guide](https://guide.allennlp.org)
- Changed the vocabulary loading to consider new lines for Windows/Linux and Mac.

## [v1.0.0rc5](https://github.com/allenai/allennlp/releases/tag/v1.0.0rc5) - 2020-05-26

### Fixed

- Fix bug where `PretrainedTransformerTokenizer` crashed with some transformers (#4267)
- Make `cached_path` work offline.
- Tons of docstring inconsistencies resolved.
- Nightly builds no longer run on forks.
- Distributed training now automatically figures out which worker should see which instances
- A race condition bug in distributed training caused from saving the vocab to file from the master process while other processing might be reading those files.
- Unused dependencies in `setup.py` removed.

### Added

- Additional CI checks to ensure docstrings are consistently formatted.
- Ability to train on CPU with multiple processes by setting `cuda_devices` to a list of negative integers in your training config. For example: `"distributed": {"cuda_devices": [-1, -1]}`. This is mainly to make it easier to test and debug distributed training code..
- Documentation for when parameters don't need config file entries.

### Changed

- The `allennlp test-install` command now just ensures the core submodules can
be imported successfully, and prints out some other useful information such as the version, PyTorch version,
and the number of GPU devices available.
- All of the tests moved from `allennlp/tests` to `tests` at the root level, and
`allennlp/tests/fixtures` moved to `test_fixtures` at the root level. The PyPI source and wheel distributions will no longer include tests and fixtures.

## [v1.0.0rc4](https://github.com/allenai/allennlp/releases/tag/v1.0.0rc4) - 2020-05-14

We first introduced this `CHANGELOG` after release `v1.0.0rc4`, so please refer to the GitHub release
notes for this and earlier releases.<|MERGE_RESOLUTION|>--- conflicted
+++ resolved
@@ -11,17 +11,14 @@
 ### Added
 
 - Added links to source code in docs.
-<<<<<<< HEAD
-- Fixed issue with GradientDescentTrainer when constructed with validation_data_loader==None and learning_rate_scheduler!=None.
 - Added [Gaussian Error Linear Unit (GELU)](https://pytorch.org/docs/stable/generated/torch.nn.GELU.html) as an Activation.
-=======
 
 ### Fixed
 
 - Fixed issue with `GradientDescentTrainer` when constructed with `validation_data_loader=None` and `learning_rate_scheduler!=None`.
 - Fixed a bug when removing all handlers in root logger.
 - `ShardedDatasetReader` now inherits parameters from `base_reader` when required.
->>>>>>> 3e623658
+
 
 ## [v1.2.2](https://github.com/allenai/allennlp/releases/tag/v1.2.2) - 2020-11-17
 
