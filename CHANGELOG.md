# Changelog

All notable changes to this project will be documented in this file.

The format is based on [Keep a Changelog](https://keepachangelog.com/en/1.0.0/),
and this project adheres to [Semantic Versioning](https://semver.org/spec/v2.0.0.html).


## Unreleased

### Added

- Added an optional `seed` parameter to `ModelTestCase.set_up_model` which sets the random
  seed for `random`, `numpy`, and `torch`.
<<<<<<< HEAD
- Added support for a global plugins file at `~/.allennlp/plugins`.
- Added more documentation about plugins.
=======
- Added sampler class and parameter in beam search for non-deterministic search, with several
  implementations, including `MultinomialSampler`, `TopKSampler`, `TopPSampler`, and
  `GumbelMaxSampler`. Utilizing `GumbelMaxSampler` will give [Stochastic Beam Search](https://api.semanticscholar.org/CorpusID:76662039).
>>>>>>> 9f7cc248

### Changed

- Pass batch metrics to `BatchCallback`.

### Fixed

- Fixed a bug where forward hooks were not cleaned up with saliency interpreters if there
  was an exception.
- Fixed the computation of saliency maps in the Interpret code when using mismatched indexing.
  Previously, we would compute gradients from the top of the transformer, after aggregation from
  wordpieces to tokens, which gives results that are not very informative.  Now, we compute gradients
  with respect to the embedding layer, and aggregate wordpieces to tokens separately.
- Fixed the heuristics for finding embedding layers in the case of RoBERTa. An update in the
  `transformers` library broke our old heuristic.
- Fixed typo with registered name of ROUGE metric. Previously was `rogue`, fixed to `rouge`.
- Fixed default masks that were erroneously created on the CPU even when a GPU is available.


## [v1.2.0](https://github.com/allenai/allennlp/releases/tag/v1.2.0) - 2020-10-29

### Changed

- Enforced stricter typing requirements around the use of `Optional[T]` types.
- Changed the behavior of `Lazy` types in `from_params` methods. Previously, if you defined a `Lazy` parameter like
  `foo: Lazy[Foo] = None` in a custom `from_params` classmethod, then `foo` would actually never be `None`.
  This behavior is now different. If no params were given for `foo`, it will be `None`.
  You can also now set default values for foo like `foo: Lazy[Foo] = Lazy(Foo)`.
  Or, if you want you want a default value but also want to allow for `None` values, you can
  write it like this: `foo: Optional[Lazy[Foo]] = Lazy(Foo)`.
- Added support for PyTorch version 1.7.

### Fixed

- Made it possible to instantiate `TrainerCallback` from config files.
- Fixed the remaining broken internal links in the API docs.
- Fixed a bug where Hotflip would crash with a model that had multiple TokenIndexers and the input
  used rare vocabulary items.
- Fixed a bug where `BeamSearch` would fail if `max_steps` was equal to 1.
- Fixed `BasicTextFieldEmbedder` to not raise ConfigurationError if it has embedders that are empty and not in input


## [v1.2.0rc1](https://github.com/allenai/allennlp/releases/tag/v1.2.0rc1) - 2020-10-22

### Added

- Added a warning when `batches_per_epoch` for the validation data loader is inherited from
  the train data loader.
- Added a `build-vocab` subcommand that can be used to build a vocabulary from a training config file.
- Added `tokenizer_kwargs` argument to `PretrainedTransformerMismatchedIndexer`.
- Added `tokenizer_kwargs` and `transformer_kwargs` arguments to `PretrainedTransformerMismatchedEmbedder`.
- Added official support for Python 3.8.
- Added a script: `scripts/release_notes.py`, which automatically prepares markdown release notes from the
  CHANGELOG and commit history.
- Added a flag `--predictions-output-file` to the `evaluate` command, which tells AllenNLP to write the
  predictions from the given dataset to the file as JSON lines.
- Added the ability to ignore certain missing keys when loading a model from an archive. This is done
  by adding a class-level variable called `authorized_missing_keys` to any PyTorch module that a `Model` uses.
  If defined, `authorized_missing_keys` should be a list of regex string patterns.
- Added `FBetaMultiLabelMeasure`, a multi-label Fbeta metric. This is a subclass of the existing `FBetaMeasure`.
- Added ability to pass additional key word arguments to `cached_transformers.get()`, which will be passed on to `AutoModel.from_pretrained()`.
- Added an `overrides` argument to `Predictor.from_path()`.
- Added a `cached-path` command.
- Added a function `inspect_cache` to `common.file_utils` that prints useful information about the cache. This can also 
  be used from the `cached-path` command with `allennlp cached-path --inspect`.
- Added a function `remove_cache_entries` to `common.file_utils` that removes any cache entries matching the given
  glob patterns. This can used from the `cached-path` command with `allennlp cached-path --remove some-files-*`.
- Added logging for the main process when running in distributed mode.
- Added a `TrainerCallback` object to support state sharing between batch and epoch-level training callbacks.
- Added support for .tar.gz in PretrainedModelInitializer.
- Made `BeamSearch` instantiable `from_params`.
- Pass `serialization_dir` to `Model` and `DatasetReader`.
- Added an optional `include_in_archive` parameter to the top-level of configuration files. When specified, `include_in_archive` should be a list of paths relative to the serialization directory which will be bundled up with the final archived model from a training run.

### Changed

- Subcommands that don't require plugins will no longer cause plugins to be loaded or have an `--include-package` flag.
- Allow overrides to be JSON string or `dict`.
- `transformers` dependency updated to version 3.1.0.
- When `cached_path` is called on a local archive with `extract_archive=True`, the archive is now extracted into a unique subdirectory of the cache root instead of a subdirectory of the archive's directory. The extraction directory is also unique to the modification time of the archive, so if the file changes, subsequent calls to `cached_path` will know to re-extract the archive.
- Removed the `truncation_strategy` parameter to `PretrainedTransformerTokenizer`. The way we're calling the tokenizer, the truncation strategy takes no effect anyways.
- Don't use initializers when loading a model, as it is not needed.
- Distributed training will now automatically search for a local open port if the `master_port` parameter is not provided.
- In training, save model weights before evaluation.
- `allennlp.common.util.peak_memory_mb` renamed to `peak_cpu_memory`, and `allennlp.common.util.gpu_memory_mb` renamed to `peak_gpu_memory`,
  and they both now return the results in bytes as integers. Also, the `peak_gpu_memory` function now utilizes PyTorch functions to find the memory
  usage instead of shelling out to the `nvidia-smi` command. This is more efficient and also more accurate because it only takes
  into account the tensor allocations of the current PyTorch process.
- Make sure weights are first loaded to the cpu when using PretrainedModelInitializer, preventing wasted GPU memory.
- Load dataset readers in `load_archive`.
- Updated `AllenNlpTestCase` docstring to remove reference to `unittest.TestCase`

### Removed

- Removed `common.util.is_master` function.

### Fixed

- Fix CUDA/CPU device mismatch bug during distributed training for categorical accuracy metric.
- Fixed a bug where the reported `batch_loss` metric was incorrect when training with gradient accumulation.
- Class decorators now displayed in API docs.
- Fixed up the documentation for the `allennlp.nn.beam_search` module.
- Ignore `*args` when constructing classes with `FromParams`.
- Ensured some consistency in the types of the values that metrics return.
- Fix a PyTorch warning by explicitly providing the `as_tuple` argument (leaving
  it as its default value of `False`) to `Tensor.nonzero()`.
- Remove temporary directory when extracting model archive in `load_archive`
  at end of function rather than via `atexit`.
- Fixed a bug where using `cached_path()` offline could return a cached resource's lock file instead
  of the cache file.
- Fixed a bug where `cached_path()` would fail if passed a `cache_dir` with the user home shortcut `~/`.
- Fixed a bug in our doc building script where markdown links did not render properly
  if the "href" part of the link (the part inside the `()`) was on a new line.
- Changed how gradients are zeroed out with an optimization. See [this video from NVIDIA](https://www.youtube.com/watch?v=9mS1fIYj1So)
  at around the 9 minute mark.
- Fixed a bug where parameters to a `FromParams` class that are dictionaries wouldn't get logged
  when an instance is instantiated `from_params`.
- Fixed a bug in distributed training where the vocab would be saved from every worker, when it should have been saved by only the local master process.
- Fixed a bug in the calculation of rouge metrics during distributed training where the total sequence count was not being aggregated across GPUs.
- Fixed `allennlp.nn.util.add_sentence_boundary_token_ids()` to use `device` parameter of input tensor.
- Be sure to close the TensorBoard writer even when training doesn't finish.
- Fixed the docstring for `PyTorchSeq2VecWrapper`.
- Fixed a bug in the cnn_encoder where activations involving masked tokens could be picked up by the max
- Fix intra word tokenization for `PretrainedTransformerTokenizer` when disabling fast tokenizer.

## [v1.1.0](https://github.com/allenai/allennlp/releases/tag/v1.1.0) - 2020-09-08

### Fixed

- Fixed handling of some edge cases when constructing classes with `FromParams` where the class
  accepts `**kwargs`.
- Fixed division by zero error when there are zero-length spans in the input to a
  `PretrainedTransformerMismatchedIndexer`.
- Improved robustness of `cached_path` when extracting archives so that the cache won't be corrupted
  if a failure occurs during extraction.
- Fixed a bug with the `average` and `evalb_bracketing_score` metrics in distributed training.

### Added

- `Predictor.capture_model_internals()` now accepts a regex specifying
  which modules to capture


## [v1.1.0rc4](https://github.com/allenai/allennlp/releases/tag/v1.1.0rc4) - 2020-08-20

### Added

- Added a workflow to GitHub Actions that will automatically close unassigned stale issues and
  ping the assignees of assigned stale issues.

### Fixed

- Fixed a bug in distributed metrics that caused nan values due to repeated addition of an accumulated variable.

## [v1.1.0rc3](https://github.com/allenai/allennlp/releases/tag/v1.1.0rc3) - 2020-08-12

### Fixed

- Fixed how truncation was handled with `PretrainedTransformerTokenizer`.
  Previously, if `max_length` was set to `None`, the tokenizer would still do truncation if the
  transformer model had a default max length in its config.
  Also, when `max_length` was set to a non-`None` value, several warnings would appear
  for certain transformer models around the use of the `truncation` parameter.
- Fixed evaluation of all metrics when using distributed training.
- Added a `py.typed` marker. Fixed type annotations in `allennlp.training.util`.
- Fixed problem with automatically detecting whether tokenization is necessary.
  This affected primarily the Roberta SST model.
- Improved help text for using the --overrides command line flag.


## [v1.1.0rc2](https://github.com/allenai/allennlp/releases/tag/v1.1.0rc2) - 2020-07-31

### Changed

- Upgraded PyTorch requirement to 1.6.
- Replaced the NVIDIA Apex AMP module with torch's native AMP module. The default trainer (`GradientDescentTrainer`)
  now takes a `use_amp: bool` parameter instead of the old `opt_level: str` parameter.

### Fixed

- Removed unnecessary warning about deadlocks in `DataLoader`.
- Fixed testing models that only return a loss when they are in training mode.
- Fixed a bug in `FromParams` that caused silent failure in case of the parameter type being `Optional[Union[...]]`.
- Fixed a bug where the program crashes if `evaluation_data_loader` is a `AllennlpLazyDataset`.

### Added

- Added the option to specify `requires_grad: false` within an optimizer's parameter groups.
- Added the `file-friendly-logging` flag back to the `train` command. Also added this flag to the `predict`, `evaluate`, and `find-learning-rate` commands.
- Added an `EpochCallback` to track current epoch as a model class member.
- Added the option to enable or disable gradient checkpointing for transformer token embedders via boolean parameter `gradient_checkpointing`.

### Removed

- Removed the `opt_level` parameter to `Model.load` and `load_archive`. In order to use AMP with a loaded
  model now, just run the model's forward pass within torch's [`autocast`](https://pytorch.org/docs/stable/amp.html#torch.cuda.amp.autocast)
  context.

## [v1.1.0rc1](https://github.com/allenai/allennlp/releases/tag/v1.1.0rc1) - 2020-07-14

### Fixed

- Reduced the amount of log messages produced by `allennlp.common.file_utils`.
- Fixed a bug where `PretrainedTransformerEmbedder` parameters appeared to be trainable
  in the log output even when `train_parameters` was set to `False`.
- Fixed a bug with the sharded dataset reader where it would only read a fraction of the instances
  in distributed training.
- Fixed checking equality of `ArrayField`s.
- Fixed a bug where `NamespaceSwappingField` did not work correctly with `.empty_field()`.
- Put more sensible defaults on the `huggingface_adamw` optimizer.
- Simplified logging so that all logging output always goes to one file.
- Fixed interaction with the python command line debugger.
- Log the grad norm properly even when we're not clipping it.
- Fixed a bug where `PretrainedModelInitializer` fails to initialize a model with a 0-dim tensor
- Fixed a bug with the layer unfreezing schedule of the `SlantedTriangular` learning rate scheduler.
- Fixed a regression with logging in the distributed setting. Only the main worker should write log output to the terminal.
- Pinned the version of boto3 for package managers (e.g. poetry).
- Fixed issue #4330 by updating the `tokenizers` dependency.
- Fixed a bug in `TextClassificationPredictor` so that it passes tokenized inputs to the `DatasetReader`
  in case it does not have a tokenizer.
- `reg_loss` is only now returned for models that have some regularization penalty configured.
- Fixed a bug that prevented `cached_path` from downloading assets from GitHub releases.
- Fixed a bug that erroneously increased last label's false positive count in calculating fbeta metrics.
- `Tqdm` output now looks much better when the output is being piped or redirected.
- Small improvements to how the API documentation is rendered.
- Only show validation progress bar from main process in distributed training.

### Added

- Adjust beam search to support multi-layer decoder.
- A method to ModelTestCase for running basic model tests when you aren't using config files.
- Added some convenience methods for reading files.
- Added an option to `file_utils.cached_path` to automatically extract archives.
- Added the ability to pass an archive file instead of a local directory to `Vocab.from_files`.
- Added the ability to pass an archive file instead of a glob to `ShardedDatasetReader`.
- Added a new `"linear_with_warmup"` learning rate scheduler.
- Added a check in `ShardedDatasetReader` that ensures the base reader doesn't implement manual
  distributed sharding itself.
- Added an option to `PretrainedTransformerEmbedder` and `PretrainedTransformerMismatchedEmbedder` to use a
  scalar mix of all hidden layers from the transformer model instead of just the last layer. To utilize
  this, just set `last_layer_only` to `False`.
- `cached_path()` can now read files inside of archives.
- Training metrics now include `batch_loss` and `batch_reg_loss` in addition to aggregate loss across number of batches.

### Changed

- Not specifying a `cuda_device` now automatically determines whether to use a GPU or not.
- Discovered plugins are logged so you can see what was loaded.
- `allennlp.data.DataLoader` is now an abstract registrable class. The default implementation
remains the same, but was renamed to `allennlp.data.PyTorchDataLoader`.
- `BertPooler` can now unwrap and re-wrap extra dimensions if necessary.
- New `transformers` dependency. Only version >=3.0 now supported.

## [v1.0.0](https://github.com/allenai/allennlp/releases/tag/v1.0.0) - 2020-06-16

### Fixed

- Lazy dataset readers now work correctly with multi-process data loading.
- Fixed race conditions that could occur when using a dataset cache.

### Added

- A bug where where all datasets would be loaded for vocab creation even if not needed.
- A parameter to the `DatasetReader` class: `manual_multi_process_sharding`. This is similar
  to the `manual_distributed_sharding` parameter, but applies when using a multi-process
  `DataLoader`.

## [v1.0.0rc6](https://github.com/allenai/allennlp/releases/tag/v1.0.0rc6) - 2020-06-11

### Fixed

- A bug where `TextField`s could not be duplicated since some tokenizers cannot be deep-copied.
  See https://github.com/allenai/allennlp/issues/4270.
- Our caching mechanism had the potential to introduce race conditions if multiple processes
  were attempting to cache the same file at once. This was fixed by using a lock file tied to each
  cached file.
- `get_text_field_mask()` now supports padding indices that are not `0`.
- A bug where `predictor.get_gradients()` would return an empty dictionary if an embedding layer had trainable set to false
- Fixes `PretrainedTransformerMismatchedIndexer` in the case where a token consists of zero word pieces.
- Fixes a bug when using a lazy dataset reader that results in a `UserWarning` from PyTorch being printed at
  every iteration during training.
- Predictor names were inconsistently switching between dashes and underscores. Now they all use underscores.
- `Predictor.from_path` now automatically loads plugins (unless you specify `load_plugins=False`) so
  that you don't have to manually import a bunch of modules when instantiating predictors from
  an archive path.
- `allennlp-server` automatically found as a plugin once again.

### Added

- A `duplicate()` method on `Instance`s and `Field`s, to be used instead of `copy.deepcopy()`
- A batch sampler that makes sure each batch contains approximately the same number of tokens (`MaxTokensBatchSampler`)
- Functions to turn a sequence of token indices back into tokens
- The ability to use Huggingface encoder/decoder models as token embedders
- Improvements to beam search
- ROUGE metric
- Polynomial decay learning rate scheduler
- A `BatchCallback` for logging CPU and GPU memory usage to tensorboard. This is mainly for debugging
  because using it can cause a significant slowdown in training.
- Ability to run pretrained transformers as an embedder without training the weights
- Add Optuna Integrated badge to README.md

### Changed

- Similar to our caching mechanism, we introduced a lock file to the vocab to avoid race
  conditions when saving/loading the vocab from/to the same serialization directory in different processes.
- Changed the `Token`, `Instance`, and `Batch` classes along with all `Field` classes to "slots" classes. This dramatically reduces the size in memory of instances.
- SimpleTagger will no longer calculate span-based F1 metric when `calculate_span_f1` is `False`.
- CPU memory for every worker is now reported in the logs and the metrics. Previously this was only reporting the CPU memory of the master process, and so it was only
  correct in the non-distributed setting.
- To be consistent with PyTorch `IterableDataset`, `AllennlpLazyDataset` no longer implements `__len__()`.
  Previously it would always return 1.
- Removed old tutorials, in favor of [the new AllenNLP Guide](https://guide.allennlp.org)
- Changed the vocabulary loading to consider new lines for Windows/Linux and Mac.

## [v1.0.0rc5](https://github.com/allenai/allennlp/releases/tag/v1.0.0rc5) - 2020-05-26

### Fixed

- Fix bug where `PretrainedTransformerTokenizer` crashed with some transformers (#4267)
- Make `cached_path` work offline.
- Tons of docstring inconsistencies resolved.
- Nightly builds no longer run on forks.
- Distributed training now automatically figures out which worker should see which instances
- A race condition bug in distributed training caused from saving the vocab to file from the master process while other processing might be reading those files.
- Unused dependencies in `setup.py` removed.

### Added

- Additional CI checks to ensure docstrings are consistently formatted.
- Ability to train on CPU with multiple processes by setting `cuda_devices` to a list of negative integers in your training config. For example: `"distributed": {"cuda_devices": [-1, -1]}`. This is mainly to make it easier to test and debug distributed training code..
- Documentation for when parameters don't need config file entries.

### Changed

- The `allennlp test-install` command now just ensures the core submodules can
be imported successfully, and prints out some other useful information such as the version, PyTorch version,
and the number of GPU devices available.
- All of the tests moved from `allennlp/tests` to `tests` at the root level, and
`allennlp/tests/fixtures` moved to `test_fixtures` at the root level. The PyPI source and wheel distributions will no longer include tests and fixtures.

## [v1.0.0rc4](https://github.com/allenai/allennlp/releases/tag/v1.0.0rc4) - 2020-05-14

We first introduced this `CHANGELOG` after release `v1.0.0rc4`, so please refer to the GitHub release
notes for this and earlier releases.<|MERGE_RESOLUTION|>--- conflicted
+++ resolved
@@ -12,14 +12,11 @@
 
 - Added an optional `seed` parameter to `ModelTestCase.set_up_model` which sets the random
   seed for `random`, `numpy`, and `torch`.
-<<<<<<< HEAD
 - Added support for a global plugins file at `~/.allennlp/plugins`.
 - Added more documentation about plugins.
-=======
 - Added sampler class and parameter in beam search for non-deterministic search, with several
   implementations, including `MultinomialSampler`, `TopKSampler`, `TopPSampler`, and
   `GumbelMaxSampler`. Utilizing `GumbelMaxSampler` will give [Stochastic Beam Search](https://api.semanticscholar.org/CorpusID:76662039).
->>>>>>> 9f7cc248
 
 ### Changed
 
