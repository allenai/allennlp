# Changelog

All notable changes to this project will be documented in this file.

The format is based on [Keep a Changelog](https://keepachangelog.com/en/1.0.0/),
and this project adheres to [Semantic Versioning](https://semver.org/spec/v2.0.0.html).

## Unreleased

### Added

- Added support to push models directly to the [Hugging Face Hub](https://huggingface.co/) with the command `allennlp push-to-hf`.

### Changed

- The behavior of `--overrides` has changed. Previously the final configuration params were simply taken as the union over the original params and the `--overrides` params.
  But now you can use `--overrides` to completely replace any part of the original config. For example, passing `--overrides '{"model":{"type":"foo"}}'` will completely
  replace the "model" part of the original config. However, when you just want to change a single field in the JSON structure without removing / replacing adjacent fields,
  you can still use the "dot" syntax. For example, `--overrides '{"model.num_layers":3}'` will only change the `num_layers` parameter to the "model" part of the config, leaving
  everything else unchanged.

### Fixed

- Fixed the implementation of `PairedPCABiasDirection` in `allennlp.fairness.bias_direction`, where the difference vectors should not be centered when performing the PCA.

## [v2.7.0](https://github.com/allenai/allennlp/releases/tag/v2.7.0) - 2021-09-01

### Added

<<<<<<< HEAD
- Updated the docs for `PytorchSeq2VecWrapper` to specify that `mask` is required rather than sequence lengths for clarity.
=======
- Added in a default behavior to the `_to_params` method of `Registrable` so that in the case it is not implemented by the child class, it will still produce _a parameter dictionary_.   
- Added in `_to_params` implementations to all tokenizers.
>>>>>>> 362349b5
- Added support to evaluate mutiple datasets and produce corresponding output files in the `evaluate` command.
- Added more documentation to the learning rate schedulers to include a sample config object for how to use it.
- Moved the pytorch learning rate schedulers wrappers to their own file called `pytorch_lr_schedulers.py` so that they will have their own documentation page.
- Added a module `allennlp.nn.parallel` with a new base class, `DdpAccelerator`, which generalizes
  PyTorch's `DistributedDataParallel` wrapper to support other implementations. Two implementations of
  this class are provided. The default is `TorchDdpAccelerator` (registered at "torch"), which is just a thin wrapper around
  `DistributedDataParallel`. The other is `FairScaleFsdpAccelerator`, which wraps FairScale's
  [`FullyShardedDataParallel`](https://fairscale.readthedocs.io/en/latest/api/nn/fsdp.html).
  You can specify the `DdpAccelerator` in the "distributed" section of a configuration file under the key "ddp_accelerator".
- Added a module `allennlp.nn.checkpoint` with a new base class, `CheckpointWrapper`, for implementations
  of activation/gradient checkpointing. Two implentations are provided. The default implementation is `TorchCheckpointWrapper` (registered as "torch"),
  which exposes [PyTorch's checkpoint functionality](https://pytorch.org/docs/stable/checkpoint.html).
  The other is `FairScaleCheckpointWrapper` which exposes the more flexible
  [checkpointing funtionality from FairScale](https://fairscale.readthedocs.io/en/latest/api/nn/checkpoint/checkpoint_activations.html).
- The `Model` base class now takes a `ddp_accelerator` parameter (an instance of `DdpAccelerator`) which will be available as
  `self.ddp_accelerator` during distributed training. This is useful when, for example, instantiating submodules in your
  model's `__init__()` method by wrapping them with `self.ddp_accelerator.wrap_module()`. See the `allennlp.modules.transformer.t5`
  for an example.
- We now log batch metrics to tensorboard and wandb.
- Added Tango components, to be explored in detail in a later post
- Added `ScaledDotProductMatrixAttention`, and converted the transformer toolkit to use it
- Added tests to ensure that all `Attention` and `MatrixAttention` implementations are interchangeable
- Added a way for AllenNLP Tango to read and write datasets lazily.
- Added a way to remix datasets flexibly
- Added `from_pretrained_transformer_and_instances` constructor to `Vocabulary`
- `TransformerTextField` now supports `__len__`.

### Fixed

- Fixed a bug in `ConditionalRandomField`: `transitions` and `tag_sequence` tensors were not initialized on the desired device causing high CPU usage (see https://github.com/allenai/allennlp/issues/2884)
- Fixed a mispelling: the parameter `contructor_extras` in `Lazy()` is now correctly called `constructor_extras`.
- Fixed broken links in `allennlp.nn.initializers` docs.
- Fixed bug in `BeamSearch` where `last_backpointers` was not being passed to any `Constraint`s.
- `TransformerTextField` can now take tensors of shape `(1, n)` like the tensors produced from a HuggingFace tokenizer.
- `tqdm` lock is now set inside `MultiProcessDataLoading` when new workers are spawned to avoid contention when writing output.
- `ConfigurationError` is now pickleable.
- Checkpointer cleaning was fixed to work on Windows Paths
- Multitask models now support `TextFieldTensor` in heads, not just in the backbone.
- Fixed the signature of `ScaledDotProductAttention` to match the other `Attention` classes
- `allennlp` commands will now catch `SIGTERM` signals and handle them similar to `SIGINT` (keyboard interrupt).
- The `MultiProcessDataLoader` will properly shutdown its workers when a `SIGTERM` is received.
- Fixed the way names are applied to Tango `Step` instances.
- Fixed a bug in calculating loss in the distributed setting.
- Fixed a bug when extending a sparse sequence by 0 items.

### Changed

- The type of the `grad_norm` parameter of `GradientDescentTrainer` is now `Union[float, bool]`,
  with a default value of `False`. `False` means gradients are not rescaled and the gradient
  norm is never even calculated. `True` means the gradients are still not rescaled but the gradient
  norm is calculated and passed on to callbacks. A `float` value means gradients are rescaled.
- `TensorCache` now supports more concurrent readers and writers.
- We no longer log parameter statistics to tensorboard or wandb by default.

## [v2.6.0](https://github.com/allenai/allennlp/releases/tag/v2.6.0) - 2021-07-19

### Added

- Added `on_backward` training callback which allows for control over backpropagation and gradient manipulation.
- Added `AdversarialBiasMitigator`, a Model wrapper to adversarially mitigate biases in predictions produced by a pretrained model for a downstream task.
- Added `which_loss` parameter to `ensure_model_can_train_save_and_load` in `ModelTestCase` to specify which loss to test.
- Added `**kwargs` to `Predictor.from_path()`. These key-word argument will be passed on to the `Predictor`'s constructor.
- The activation layer in the transformer toolkit now can be queried for its output dimension.
- `TransformerEmbeddings` now takes, but ignores, a parameter for the attention mask. This is needed for compatibility with some other modules that get called the same way and use the mask.
- `TransformerPooler` can now be instantiated from a pretrained transformer module, just like the other modules in the transformer toolkit.
- `TransformerTextField`, for cases where you don't care about AllenNLP's advanced text handling capabilities.
- Added `TransformerModule._post_load_pretrained_state_dict_hook()` method. Can be used to modify `missing_keys` and `unexpected_keys` after
  loading a pretrained state dictionary. This is useful when tying weights, for example.
- Added an end-to-end test for the Transformer Toolkit.
- Added `vocab` argument to `BeamSearch`, which is passed to each contraint in `constraints` (if provided).

### Fixed

- Fixed missing device mapping in the `allennlp.modules.conditional_random_field.py` file.
- Fixed Broken link in `allennlp.fairness.fairness_metrics.Separation` docs
- Ensured all `allennlp` submodules are imported with `allennlp.common.plugins.import_plugins()`.
- Fixed `IndexOutOfBoundsException` in `MultiOptimizer` when checking if optimizer received any parameters.
- Removed confusing zero mask from VilBERT.
- Ensured `ensure_model_can_train_save_and_load` is consistently random.
- Fixed weight tying logic in `T5` transformer module. Previously input/output embeddings were always tied. Now this is optional,
  and the default behavior is taken from the `config.tie_word_embeddings` value when instantiating `from_pretrained_module()`.
- Implemented slightly faster label smoothing.
- Fixed the docs for `PytorchTransformerWrapper`
- Fixed recovering training jobs with models that expect `get_metrics()` to not be called until they have seen at least one batch.
- Made the Transformer Toolkit compatible with transformers that don't start their positional embeddings at 0.
- Weights & Biases training callback ("wandb") now works when resuming training jobs.

### Changed

- Changed behavior of `MultiOptimizer` so that while a default optimizer is still required, an error is not thrown if the default optimizer receives no parameters.
- Made the epsilon parameter for the layer normalization in token embeddings configurable.

### Removed

- Removed `TransformerModule._tied_weights`. Weights should now just be tied directly in the `__init__()` method.
  You can also override `TransformerModule._post_load_pretrained_state_dict_hook()` to remove keys associated with tied weights from `missing_keys`
  after loading a pretrained state dictionary.

## [v2.5.0](https://github.com/allenai/allennlp/releases/tag/v2.5.0) - 2021-06-03

### Added

- Added `TaskSuite` base class and command line functionality for running [`checklist`](https://github.com/marcotcr/checklist) test suites, along with implementations for `SentimentAnalysisSuite`, `QuestionAnsweringSuite`, and `TextualEntailmentSuite`. These can be found in the `allennlp.confidence_checks.task_checklists` module.
- Added `BiasMitigatorApplicator`, which wraps any Model and mitigates biases by finetuning
  on a downstream task.
- Added `allennlp diff` command to compute a diff on model checkpoints, analogous to what `git diff` does on two files.
- Meta data defined by the class `allennlp.common.meta.Meta` is now saved in the serialization directory and archive file
  when training models from the command line. This is also now part of the `Archive` named tuple that's returned from `load_archive()`.
- Added `nn.util.distributed_device()` helper function.
- Added `allennlp.nn.util.load_state_dict` helper function.
- Added a way to avoid downloading and loading pretrained weights in modules that wrap transformers
  such as the `PretrainedTransformerEmbedder` and `PretrainedTransformerMismatchedEmbedder`.
  You can do this by setting the parameter `load_weights` to `False`.
  See [PR #5172](https://github.com/allenai/allennlp/pull/5172) for more details.
- Added `SpanExtractorWithSpanWidthEmbedding`, putting specific span embedding computations into the `_embed_spans` method and leaving the common code in `SpanExtractorWithSpanWidthEmbedding` to unify the arguments, and modified `BidirectionalEndpointSpanExtractor`, `EndpointSpanExtractor` and `SelfAttentiveSpanExtractor` accordingly. Now, `SelfAttentiveSpanExtractor` can also embed span widths.
- Added a `min_steps` parameter to `BeamSearch` to set a minimum length for the predicted sequences.
- Added the `FinalSequenceScorer` abstraction to calculate the final scores of the generated sequences in `BeamSearch`.
- Added `shuffle` argument to `BucketBatchSampler` which allows for disabling shuffling.
- Added `allennlp.modules.transformer.attention_module` which contains a generalized `AttentionModule`. `SelfAttention` and `T5Attention` both inherit from this.
- Added a `Constraint` abstract class to `BeamSearch`, which allows for incorporating constraints on the predictions found by `BeamSearch`,
  along with a `RepeatedNGramBlockingConstraint` constraint implementation, which allows for preventing repeated n-grams in the output from `BeamSearch`.
- Added `DataCollator` for dynamic operations for each batch.

### Changed

- Use `dist_reduce_sum` in distributed metrics.
- Allow Google Cloud Storage paths in `cached_path` ("gs://...").
- Renamed `nn.util.load_state_dict()` to `read_state_dict` to avoid confusion with `torch.nn.Module.load_state_dict()`.
- `TransformerModule.from_pretrained_module` now only accepts a pretrained model ID (e.g. "bert-base-case") instead of
  an actual `torch.nn.Module`. Other parameters to this method have changed as well.
- Print the first batch to the console by default.
- Renamed `sanity_checks` to `confidence_checks` (`sanity_checks` is deprecated and will be removed in AllenNLP 3.0).
- Trainer callbacks can now store and restore state in case a training run gets interrupted.
- VilBERT backbone now rolls and unrolls extra dimensions to handle input with > 3 dimensions.
- `BeamSearch` is now a `Registrable` class.

### Fixed

- When `PretrainedTransformerIndexer` folds long sequences, it no longer loses the information from token type ids.
- Fixed documentation for `GradientDescentTrainer.cuda_device`.
- Re-starting a training run from a checkpoint in the middle of an epoch now works correctly.
- When using the "moving average" weights smoothing feature of the trainer, training checkpoints would also get smoothed, with strange results for resuming a training job. This has been fixed.
- When re-starting an interrupted training job, the trainer will now read out the data loader even for epochs and batches that can be skipped. We do this to try to get any random number generators used by the reader or data loader into the same state as they were the first time the training job ran.
- Fixed the potential for a race condition with `cached_path()` when extracting archives. Although the race condition
  is still possible if used with `force_extract=True`.
- Fixed `wandb` callback to work in distributed training.
- Fixed `tqdm` logging into multiple files with `allennlp-optuna`.

## [v2.4.0](https://github.com/allenai/allennlp/releases/tag/v2.4.0) - 2021-04-22

### Added

- Added a T5 implementation to `modules.transformers`.

### Changed

- Weights & Biases callback can now work in anonymous mode (i.e. without the `WANDB_API_KEY` environment variable).

### Fixed

- The `GradientDescentTrainer` no longer leaves stray model checkpoints around when it runs out of patience.
- Fixed `cached_path()` for "hf://" files.
- Improved the error message for the `PolynomialDecay` LR scheduler when `num_steps_per_epoch` is missing.

## [v2.3.1](https://github.com/allenai/allennlp/releases/tag/v2.3.1) - 2021-04-20

### Added

- Added support for the HuggingFace Hub as an alternative way to handle loading files. Hub downloads should be made through the `hf://` URL scheme.
- Add new dimension to the `interpret` module: influence functions via the `InfluenceInterpreter` base class, along with a concrete implementation: `SimpleInfluence`.
- Added a `quiet` parameter to the `MultiProcessDataLoading` that disables `Tqdm` progress bars.
- The test for distributed metrics now takes a parameter specifying how often you want to run it.
- Created the fairness module and added three fairness metrics: `Independence`, `Separation`, and `Sufficiency`.
- Added four bias metrics to the fairness module: `WordEmbeddingAssociationTest`, `EmbeddingCoherenceTest`, `NaturalLanguageInference`, and `AssociationWithoutGroundTruth`.
- Added four bias direction methods (`PCABiasDirection`, `PairedPCABiasDirection`, `TwoMeansBiasDirection`, `ClassificationNormalBiasDirection`) and four bias mitigation methods (`LinearBiasMitigator`, `HardBiasMitigator`, `INLPBiasMitigator`, `OSCaRBiasMitigator`).

### Changed

- Updated CONTRIBUTING.md to remind reader to upgrade pip setuptools to avoid spaCy installation issues.

### Fixed

- Fixed a bug with the `ShardedDatasetReader` when used with multi-process data loading (https://github.com/allenai/allennlp/issues/5132).

## [v2.3.0](https://github.com/allenai/allennlp/releases/tag/v2.3.0) - 2021-04-14

### Added

- Ported the following Huggingface `LambdaLR`-based schedulers: `ConstantLearningRateScheduler`, `ConstantWithWarmupLearningRateScheduler`, `CosineWithWarmupLearningRateScheduler`, `CosineHardRestartsWithWarmupLearningRateScheduler`.
- Added new `sub_token_mode` parameter to `pretrained_transformer_mismatched_embedder` class to support first sub-token embedding
- Added a way to run a multi task model with a dataset reader as part of `allennlp predict`.
- Added new `eval_mode` in `PretrainedTransformerEmbedder`. If it is set to `True`, the transformer is _always_ run in evaluation mode, which, e.g., disables dropout and does not update batch normalization statistics.
- Added additional parameters to the W&B callback: `entity`, `group`, `name`, `notes`, and `wandb_kwargs`.

### Changed

- Sanity checks in the `GradientDescentTrainer` can now be turned off by setting the `run_sanity_checks` parameter to `False`.
- Allow the order of examples in the task cards to be specified explicitly
- `histogram_interval` parameter is now deprecated in `TensorboardWriter`, please use `distribution_interval` instead.
- Memory usage is not logged in tensorboard during training now. `ConsoleLoggerCallback` should be used instead.
- If you use the `min_count` parameter of the Vocabulary, but you specify a namespace that does not exist, the vocabulary creation will raise a `ConfigurationError`.
- Documentation updates made to SoftmaxLoss regarding padding and the expected shapes of the input and output tensors of `forward`.
- Moved the data preparation script for coref into allennlp-models.
- If a transformer is not in cache but has override weights, the transformer's pretrained weights are no longer downloaded, that is, only its `config.json` file is downloaded.
- `SanityChecksCallback` now raises `SanityCheckError` instead of `AssertionError` when a check fails.
- `jsonpickle` removed from dependencies.
- Improved the error message from `Registrable.by_name()` when the name passed does not match any registered subclassess.
  The error message will include a suggestion if there is a close match between the name passed and a registered name.

### Fixed

- Fixed a bug where some `Activation` implementations could not be pickled due to involving a lambda function.
- Fixed `__str__()` method on `ModelCardInfo` class.
- Fixed a stall when using distributed training and gradient accumulation at the same time
- Fixed an issue where using the `from_pretrained_transformer` `Vocabulary` constructor in distributed training via the `allennlp train` command
  would result in the data being iterated through unnecessarily.
- Fixed a bug regarding token indexers with the `InterleavingDatasetReader` when used with multi-process data loading.
- Fixed a warning from `transformers` when using `max_length` in the `PretrainedTransformerTokenizer`.

### Removed

- Removed the `stride` parameter to `PretrainedTransformerTokenizer`. This parameter had no effect.

## [v2.2.0](https://github.com/allenai/allennlp/releases/tag/v2.2.0) - 2021-03-26

### Added

- Add new method on `Field` class: `.human_readable_repr() -> Any`
- Add new method on `Instance` class: `.human_readable_dict() -> JsonDict`.
- Added `WandBCallback` class for [Weights & Biases](https://wandb.ai) integration, registered as a callback under
  the name "wandb".
- Added `TensorBoardCallback` to replace the `TensorBoardWriter`. Registered as a callback
  under the name "tensorboard".
- Added `NormalizationBiasVerification` and `SanityChecksCallback` for model sanity checks.
- `SanityChecksCallback` runs by default from the `allennlp train` command.
  It can be turned off by setting `trainer.enable_default_callbacks` to `false` in your config.

### Changed

- Use attributes of `ModelOutputs` object in `PretrainedTransformerEmbedder` instead of indexing.
- Added support for PyTorch version 1.8 and `torchvision` version 0.9 .
- `Model.get_parameters_for_histogram_tensorboard_logging` is deprecated in favor of
  `Model.get_parameters_for_histogram_logging`.

### Fixed

- Makes sure tensors that are stored in `TensorCache` always live on CPUs
- Fixed a bug where `FromParams` objects wrapped in `Lazy()` couldn't be pickled.
- Fixed a bug where the `ROUGE` metric couldn't be picked.
- Fixed a bug reported by https://github.com/allenai/allennlp/issues/5036. We keeps our spacy POS tagger on.

### Removed

- Removed `TensorBoardWriter`. Please use the `TensorBoardCallback` instead.

## [v2.1.0](https://github.com/allenai/allennlp/releases/tag/v2.1.0) - 2021-02-24

### Changed

- `coding_scheme` parameter is now deprecated in `Conll2003DatasetReader`, please use `convert_to_coding_scheme` instead.
- Support spaCy v3

### Added

- Added `ModelUsage` to `ModelCard` class.
- Added a way to specify extra parameters to the predictor in an `allennlp predict` call.
- Added a way to initialize a `Vocabulary` from transformers models.
- Added the ability to use `Predictors` with multitask models through the new `MultiTaskPredictor`.
- Added an example for fields of type `ListField[TextField]` to `apply_token_indexers` API docs.
- Added `text_key` and `label_key` parameters to `TextClassificationJsonReader` class.
- Added `MultiOptimizer`, which allows you to use different optimizers for different parts of your model.
- Added a clarification to `predictions_to_labeled_instances` API docs for attack from json

### Fixed

- `@Registrable.register(...)` decorator no longer masks the decorated class's annotations
- Ensured that `MeanAbsoluteError` always returns a `float` metric value instead of a `Tensor`.
- Learning rate schedulers that rely on metrics from the validation set were broken in v2.0.0. This
  brings that functionality back.
- Fixed a bug where the `MultiProcessDataLoading` would crash when `num_workers > 0`, `start_method = "spawn"`, `max_instances_in_memory not None`, and `batches_per_epoch not None`.
- Fixed documentation and validation checks for `FBetaMultiLabelMetric`.
- Fixed handling of HTTP errors when fetching remote resources with `cached_path()`. Previously the content would be cached even when
  certain errors - like 404s - occurred. Now an `HTTPError` will be raised whenever the HTTP response is not OK.
- Fixed a bug where the `MultiTaskDataLoader` would crash when `num_workers > 0`
- Fixed an import error that happens when PyTorch's distributed framework is unavailable on the system.

## [v2.0.1](https://github.com/allenai/allennlp/releases/tag/v2.0.1) - 2021-01-29

### Added

- Added `tokenizer_kwargs` and `transformer_kwargs` arguments to `PretrainedTransformerBackbone`
- Resize transformers word embeddings layer for `additional_special_tokens`

### Changed

- GradientDescentTrainer makes `serialization_dir` when it's instantiated, if it doesn't exist.

### Fixed

- `common.util.sanitize` now handles sets.

## [v2.0.0](https://github.com/allenai/allennlp/releases/tag/v2.0.0) - 2021-01-27

### Added

- The `TrainerCallback` constructor accepts `serialization_dir` provided by `Trainer`. This can be useful for `Logger` callbacks those need to store files in the run directory.
- The `TrainerCallback.on_start()` is fired at the start of the training.
- The `TrainerCallback` event methods now accept `**kwargs`. This may be useful to maintain backwards-compability of callbacks easier in the future. E.g. we may decide to pass the exception/traceback object in case of failure to `on_end()` and this older callbacks may simply ignore the argument instead of raising a `TypeError`.
- Added a `TensorBoardCallback` which wraps the `TensorBoardWriter`.

### Changed

- The `TrainerCallack.on_epoch()` does not fire with `epoch=-1` at the start of the training.
  Instead, `TrainerCallback.on_start()` should be used for these cases.
- `TensorBoardBatchMemoryUsage` is converted from `BatchCallback` into `TrainerCallback`.
- `TrackEpochCallback` is converted from `EpochCallback` into `TrainerCallback`.
- `Trainer` can accept callbacks simply with name `callbacks` instead of `trainer_callbacks`.
- `TensorboardWriter` renamed to `TensorBoardWriter`, and removed as an argument to the `GradientDescentTrainer`.
  In order to enable TensorBoard logging during training, you should utilize the `TensorBoardCallback` instead.

### Removed

- Removed `EpochCallback`, `BatchCallback` in favour of `TrainerCallback`.
  The metaclass-wrapping implementation is removed as well.
- Removed the `tensorboard_writer` parameter to `GradientDescentTrainer`. You should use the `TensorBoardCallback` now instead.

### Fixed

- Now Trainer always fires `TrainerCallback.on_end()` so all the resources can be cleaned up properly.
- Fixed the misspelling, changed `TensoboardBatchMemoryUsage` to `TensorBoardBatchMemoryUsage`.
- We set a value to `epoch` so in case of firing `TrainerCallback.on_end()` the variable is bound.
  This could have lead to an error in case of trying to recover a run after it was finished training.

## [v2.0.0rc1](https://github.com/allenai/allennlp/releases/tag/v2.0.0rc1) - 2021-01-21

### Added

- Added `TensorCache` class for caching tensors on disk
- Added abstraction and concrete implementation for image loading
- Added abstraction and concrete implementation for `GridEmbedder`
- Added abstraction and demo implementation for an image augmentation module.
- Added abstraction and concrete implementation for region detectors.
- A new high-performance default `DataLoader`: `MultiProcessDataLoading`.
- A `MultiTaskModel` and abstractions to use with it, including `Backbone` and `Head`. The
  `MultiTaskModel` first runs its inputs through the `Backbone`, then passes the result (and
  whatever other relevant inputs it got) to each `Head` that's in use.
- A `MultiTaskDataLoader`, with a corresponding `MultiTaskDatasetReader`, and a couple of new
  configuration objects: `MultiTaskEpochSampler` (for deciding what proportion to sample from each
  dataset at every epoch) and a `MultiTaskScheduler` (for ordering the instances within an epoch).
- Transformer toolkit to plug and play with modular components of transformer architectures.
- Added a command to count the number of instances we're going to be training with
- Added a `FileLock` class to `common.file_utils`. This is just like the `FileLock` from the `filelock` library, except that
  it adds an optional flag `read_only_ok: bool`, which when set to `True` changes the behavior so that a warning will be emitted
  instead of an exception when lacking write permissions on an existing file lock.
  This makes it possible to use the `FileLock` class on a read-only file system.
- Added a new learning rate scheduler: `CombinedLearningRateScheduler`. This can be used to combine different LR schedulers, using one after the other.
- Added an official CUDA 10.1 Docker image.
- Moving `ModelCard` and `TaskCard` abstractions into the main repository.
- Added a util function `allennlp.nn.util.dist_reduce(...)` for handling distributed reductions.
  This is especially useful when implementing a distributed `Metric`.
- Added a `FileLock` class to `common.file_utils`. This is just like the `FileLock` from the `filelock` library, except that
  it adds an optional flag `read_only_ok: bool`, which when set to `True` changes the behavior so that a warning will be emitted
  instead of an exception when lacking write permissions on an existing file lock.
  This makes it possible to use the `FileLock` class on a read-only file system.
- Added a new learning rate scheduler: `CombinedLearningRateScheduler`. This can be used to combine different LR schedulers, using one after the other.
- Moving `ModelCard` and `TaskCard` abstractions into the main repository.

### Changed

- `DatasetReader`s are now always lazy. This means there is no `lazy` parameter in the base
  class, and the `_read()` method should always be a generator.
- The `DataLoader` now decides whether to load instances lazily or not.
  With the `PyTorchDataLoader` this is controlled with the `lazy` parameter, but with
  the `MultiProcessDataLoading` this is controlled by the `max_instances_in_memory` setting.
- `ArrayField` is now called `TensorField`, and implemented in terms of torch tensors, not numpy.
- Improved `nn.util.move_to_device` function by avoiding an unnecessary recursive check for tensors and
  adding a `non_blocking` optional argument, which is the same argument as in `torch.Tensor.to()`.
- If you are trying to create a heterogeneous batch, you now get a better error message.
- Readers using the new vision features now explicitly log how they are featurizing images.
- `master_addr` and `master_port` renamed to `primary_addr` and `primary_port`, respectively.
- `is_master` parameter for training callbacks renamed to `is_primary`.
- `master` branch renamed to `main`
- Torch version bumped to 1.7.1 in Docker images.
- 'master' branch renamed to 'main'
- Torch version bumped to 1.7.1 in Docker images.

### Removed

- Removed `nn.util.has_tensor`.

### Fixed

- The `build-vocab` command no longer crashes when the resulting vocab file is
  in the current working directory.
- VQA models now use the `vqa_score` metric for early stopping. This results in
  much better scores.
- Fixed typo with `LabelField` string representation: removed trailing apostrophe.
- `Vocabulary.from_files` and `cached_path` will issue a warning, instead of failing, when a lock on an existing resource
  can't be acquired because the file system is read-only.
- `TrackEpochCallback` is now a `EpochCallback`.

## [v1.3.0](https://github.com/allenai/allennlp/releases/tag/v1.3.0) - 2020-12-15

### Added

- Added links to source code in docs.
- Added `get_embedding_layer` and `get_text_field_embedder` to the `Predictor` class; to specify embedding layers for non-AllenNLP models.
- Added [Gaussian Error Linear Unit (GELU)](https://pytorch.org/docs/stable/generated/torch.nn.GELU.html) as an Activation.

### Changed

- Renamed module `allennlp.data.tokenizers.token` to `allennlp.data.tokenizers.token_class` to avoid
  [this bug](https://github.com/allenai/allennlp/issues/4819).
- `transformers` dependency updated to version 4.0.1.
- `BasicClassifier`'s forward method now takes a metadata field.

### Fixed

- Fixed a lot of instances where tensors were first created and then sent to a device
  with `.to(device)`. Instead, these tensors are now created directly on the target device.
- Fixed issue with `GradientDescentTrainer` when constructed with `validation_data_loader=None` and `learning_rate_scheduler!=None`.
- Fixed a bug when removing all handlers in root logger.
- `ShardedDatasetReader` now inherits parameters from `base_reader` when required.
- Fixed an issue in `FromParams` where parameters in the `params` object used to a construct a class
  were not passed to the constructor if the value of the parameter was equal to the default value.
  This caused bugs in some edge cases where a subclass that takes `**kwargs` needs to inspect
  `kwargs` before passing them to its superclass.
- Improved the band-aid solution for segmentation faults and the "ImportError: dlopen: cannot load any more object with static TLS"
  by adding a `transformers` import.
- Added safety checks for extracting tar files
- Turned superfluous warning to info when extending the vocab in the embedding matrix, if no pretrained file was provided

## [v1.2.2](https://github.com/allenai/allennlp/releases/tag/v1.2.2) - 2020-11-17

### Added

- Added Docker builds for other torch-supported versions of CUDA.
- Adds [`allennlp-semparse`](https://github.com/allenai/allennlp-semparse) as an official, default plugin.

### Fixed

- `GumbelSampler` now sorts the beams by their true log prob.

## [v1.2.1](https://github.com/allenai/allennlp/releases/tag/v1.2.1) - 2020-11-10

### Added

- Added an optional `seed` parameter to `ModelTestCase.set_up_model` which sets the random
  seed for `random`, `numpy`, and `torch`.
- Added support for a global plugins file at `~/.allennlp/plugins`.
- Added more documentation about plugins.
- Added sampler class and parameter in beam search for non-deterministic search, with several
  implementations, including `MultinomialSampler`, `TopKSampler`, `TopPSampler`, and
  `GumbelSampler`. Utilizing `GumbelSampler` will give [Stochastic Beam Search](https://api.semanticscholar.org/CorpusID:76662039).

### Changed

- Pass batch metrics to `BatchCallback`.

### Fixed

- Fixed a bug where forward hooks were not cleaned up with saliency interpreters if there
  was an exception.
- Fixed the computation of saliency maps in the Interpret code when using mismatched indexing.
  Previously, we would compute gradients from the top of the transformer, after aggregation from
  wordpieces to tokens, which gives results that are not very informative. Now, we compute gradients
  with respect to the embedding layer, and aggregate wordpieces to tokens separately.
- Fixed the heuristics for finding embedding layers in the case of RoBERTa. An update in the
  `transformers` library broke our old heuristic.
- Fixed typo with registered name of ROUGE metric. Previously was `rogue`, fixed to `rouge`.
- Fixed default masks that were erroneously created on the CPU even when a GPU is available.
- Fixed pretrained embeddings for transformers that don't use end tokens.
- Fixed the transformer tokenizer cache when the tokenizers are initialized with custom kwargs.

## [v1.2.0](https://github.com/allenai/allennlp/releases/tag/v1.2.0) - 2020-10-29

### Changed

- Enforced stricter typing requirements around the use of `Optional[T]` types.
- Changed the behavior of `Lazy` types in `from_params` methods. Previously, if you defined a `Lazy` parameter like
  `foo: Lazy[Foo] = None` in a custom `from_params` classmethod, then `foo` would actually never be `None`.
  This behavior is now different. If no params were given for `foo`, it will be `None`.
  You can also now set default values for foo like `foo: Lazy[Foo] = Lazy(Foo)`.
  Or, if you want you want a default value but also want to allow for `None` values, you can
  write it like this: `foo: Optional[Lazy[Foo]] = Lazy(Foo)`.
- Added support for PyTorch version 1.7.

### Fixed

- Made it possible to instantiate `TrainerCallback` from config files.
- Fixed the remaining broken internal links in the API docs.
- Fixed a bug where Hotflip would crash with a model that had multiple TokenIndexers and the input
  used rare vocabulary items.
- Fixed a bug where `BeamSearch` would fail if `max_steps` was equal to 1.
- Fixed `BasicTextFieldEmbedder` to not raise ConfigurationError if it has embedders that are empty and not in input

## [v1.2.0rc1](https://github.com/allenai/allennlp/releases/tag/v1.2.0rc1) - 2020-10-22

### Added

- Added a warning when `batches_per_epoch` for the validation data loader is inherited from
  the train data loader.
- Added a `build-vocab` subcommand that can be used to build a vocabulary from a training config file.
- Added `tokenizer_kwargs` argument to `PretrainedTransformerMismatchedIndexer`.
- Added `tokenizer_kwargs` and `transformer_kwargs` arguments to `PretrainedTransformerMismatchedEmbedder`.
- Added official support for Python 3.8.
- Added a script: `scripts/release_notes.py`, which automatically prepares markdown release notes from the
  CHANGELOG and commit history.
- Added a flag `--predictions-output-file` to the `evaluate` command, which tells AllenNLP to write the
  predictions from the given dataset to the file as JSON lines.
- Added the ability to ignore certain missing keys when loading a model from an archive. This is done
  by adding a class-level variable called `authorized_missing_keys` to any PyTorch module that a `Model` uses.
  If defined, `authorized_missing_keys` should be a list of regex string patterns.
- Added `FBetaMultiLabelMeasure`, a multi-label Fbeta metric. This is a subclass of the existing `FBetaMeasure`.
- Added ability to pass additional key word arguments to `cached_transformers.get()`, which will be passed on to `AutoModel.from_pretrained()`.
- Added an `overrides` argument to `Predictor.from_path()`.
- Added a `cached-path` command.
- Added a function `inspect_cache` to `common.file_utils` that prints useful information about the cache. This can also
  be used from the `cached-path` command with `allennlp cached-path --inspect`.
- Added a function `remove_cache_entries` to `common.file_utils` that removes any cache entries matching the given
  glob patterns. This can used from the `cached-path` command with `allennlp cached-path --remove some-files-*`.
- Added logging for the main process when running in distributed mode.
- Added a `TrainerCallback` object to support state sharing between batch and epoch-level training callbacks.
- Added support for .tar.gz in PretrainedModelInitializer.
- Made `BeamSearch` instantiable `from_params`.
- Pass `serialization_dir` to `Model` and `DatasetReader`.
- Added an optional `include_in_archive` parameter to the top-level of configuration files. When specified, `include_in_archive` should be a list of paths relative to the serialization directory which will be bundled up with the final archived model from a training run.

### Changed

- Subcommands that don't require plugins will no longer cause plugins to be loaded or have an `--include-package` flag.
- Allow overrides to be JSON string or `dict`.
- `transformers` dependency updated to version 3.1.0.
- When `cached_path` is called on a local archive with `extract_archive=True`, the archive is now extracted into a unique subdirectory of the cache root instead of a subdirectory of the archive's directory. The extraction directory is also unique to the modification time of the archive, so if the file changes, subsequent calls to `cached_path` will know to re-extract the archive.
- Removed the `truncation_strategy` parameter to `PretrainedTransformerTokenizer`. The way we're calling the tokenizer, the truncation strategy takes no effect anyways.
- Don't use initializers when loading a model, as it is not needed.
- Distributed training will now automatically search for a local open port if the `master_port` parameter is not provided.
- In training, save model weights before evaluation.
- `allennlp.common.util.peak_memory_mb` renamed to `peak_cpu_memory`, and `allennlp.common.util.gpu_memory_mb` renamed to `peak_gpu_memory`,
  and they both now return the results in bytes as integers. Also, the `peak_gpu_memory` function now utilizes PyTorch functions to find the memory
  usage instead of shelling out to the `nvidia-smi` command. This is more efficient and also more accurate because it only takes
  into account the tensor allocations of the current PyTorch process.
- Make sure weights are first loaded to the cpu when using PretrainedModelInitializer, preventing wasted GPU memory.
- Load dataset readers in `load_archive`.
- Updated `AllenNlpTestCase` docstring to remove reference to `unittest.TestCase`

### Removed

- Removed `common.util.is_master` function.

### Fixed

- Fix CUDA/CPU device mismatch bug during distributed training for categorical accuracy metric.
- Fixed a bug where the reported `batch_loss` metric was incorrect when training with gradient accumulation.
- Class decorators now displayed in API docs.
- Fixed up the documentation for the `allennlp.nn.beam_search` module.
- Ignore `*args` when constructing classes with `FromParams`.
- Ensured some consistency in the types of the values that metrics return.
- Fix a PyTorch warning by explicitly providing the `as_tuple` argument (leaving
  it as its default value of `False`) to `Tensor.nonzero()`.
- Remove temporary directory when extracting model archive in `load_archive`
  at end of function rather than via `atexit`.
- Fixed a bug where using `cached_path()` offline could return a cached resource's lock file instead
  of the cache file.
- Fixed a bug where `cached_path()` would fail if passed a `cache_dir` with the user home shortcut `~/`.
- Fixed a bug in our doc building script where markdown links did not render properly
  if the "href" part of the link (the part inside the `()`) was on a new line.
- Changed how gradients are zeroed out with an optimization. See [this video from NVIDIA](https://www.youtube.com/watch?v=9mS1fIYj1So)
  at around the 9 minute mark.
- Fixed a bug where parameters to a `FromParams` class that are dictionaries wouldn't get logged
  when an instance is instantiated `from_params`.
- Fixed a bug in distributed training where the vocab would be saved from every worker, when it should have been saved by only the local master process.
- Fixed a bug in the calculation of rouge metrics during distributed training where the total sequence count was not being aggregated across GPUs.
- Fixed `allennlp.nn.util.add_sentence_boundary_token_ids()` to use `device` parameter of input tensor.
- Be sure to close the TensorBoard writer even when training doesn't finish.
- Fixed the docstring for `PyTorchSeq2VecWrapper`.
- Fixed a bug in the cnn_encoder where activations involving masked tokens could be picked up by the max
- Fix intra word tokenization for `PretrainedTransformerTokenizer` when disabling fast tokenizer.

## [v1.1.0](https://github.com/allenai/allennlp/releases/tag/v1.1.0) - 2020-09-08

### Fixed

- Fixed handling of some edge cases when constructing classes with `FromParams` where the class
  accepts `**kwargs`.
- Fixed division by zero error when there are zero-length spans in the input to a
  `PretrainedTransformerMismatchedIndexer`.
- Improved robustness of `cached_path` when extracting archives so that the cache won't be corrupted
  if a failure occurs during extraction.
- Fixed a bug with the `average` and `evalb_bracketing_score` metrics in distributed training.

### Added

- `Predictor.capture_model_internals()` now accepts a regex specifying which modules to capture.

## [v1.1.0rc4](https://github.com/allenai/allennlp/releases/tag/v1.1.0rc4) - 2020-08-20

### Added

- Added a workflow to GitHub Actions that will automatically close unassigned stale issues and
  ping the assignees of assigned stale issues.

### Fixed

- Fixed a bug in distributed metrics that caused nan values due to repeated addition of an accumulated variable.

## [v1.1.0rc3](https://github.com/allenai/allennlp/releases/tag/v1.1.0rc3) - 2020-08-12

### Fixed

- Fixed how truncation was handled with `PretrainedTransformerTokenizer`.
  Previously, if `max_length` was set to `None`, the tokenizer would still do truncation if the
  transformer model had a default max length in its config.
  Also, when `max_length` was set to a non-`None` value, several warnings would appear
  for certain transformer models around the use of the `truncation` parameter.
- Fixed evaluation of all metrics when using distributed training.
- Added a `py.typed` marker. Fixed type annotations in `allennlp.training.util`.
- Fixed problem with automatically detecting whether tokenization is necessary.
  This affected primarily the Roberta SST model.
- Improved help text for using the --overrides command line flag.

## [v1.1.0rc2](https://github.com/allenai/allennlp/releases/tag/v1.1.0rc2) - 2020-07-31

### Changed

- Upgraded PyTorch requirement to 1.6.
- Replaced the NVIDIA Apex AMP module with torch's native AMP module. The default trainer (`GradientDescentTrainer`)
  now takes a `use_amp: bool` parameter instead of the old `opt_level: str` parameter.

### Fixed

- Removed unnecessary warning about deadlocks in `DataLoader`.
- Fixed testing models that only return a loss when they are in training mode.
- Fixed a bug in `FromParams` that caused silent failure in case of the parameter type being `Optional[Union[...]]`.
- Fixed a bug where the program crashes if `evaluation_data_loader` is a `AllennlpLazyDataset`.

### Added

- Added the option to specify `requires_grad: false` within an optimizer's parameter groups.
- Added the `file-friendly-logging` flag back to the `train` command. Also added this flag to the `predict`, `evaluate`, and `find-learning-rate` commands.
- Added an `EpochCallback` to track current epoch as a model class member.
- Added the option to enable or disable gradient checkpointing for transformer token embedders via boolean parameter `gradient_checkpointing`.

### Removed

- Removed the `opt_level` parameter to `Model.load` and `load_archive`. In order to use AMP with a loaded
  model now, just run the model's forward pass within torch's [`autocast`](https://pytorch.org/docs/stable/amp.html#torch.cuda.amp.autocast)
  context.

## [v1.1.0rc1](https://github.com/allenai/allennlp/releases/tag/v1.1.0rc1) - 2020-07-14

### Fixed

- Reduced the amount of log messages produced by `allennlp.common.file_utils`.
- Fixed a bug where `PretrainedTransformerEmbedder` parameters appeared to be trainable
  in the log output even when `train_parameters` was set to `False`.
- Fixed a bug with the sharded dataset reader where it would only read a fraction of the instances
  in distributed training.
- Fixed checking equality of `TensorField`s.
- Fixed a bug where `NamespaceSwappingField` did not work correctly with `.empty_field()`.
- Put more sensible defaults on the `huggingface_adamw` optimizer.
- Simplified logging so that all logging output always goes to one file.
- Fixed interaction with the python command line debugger.
- Log the grad norm properly even when we're not clipping it.
- Fixed a bug where `PretrainedModelInitializer` fails to initialize a model with a 0-dim tensor
- Fixed a bug with the layer unfreezing schedule of the `SlantedTriangular` learning rate scheduler.
- Fixed a regression with logging in the distributed setting. Only the main worker should write log output to the terminal.
- Pinned the version of boto3 for package managers (e.g. poetry).
- Fixed issue #4330 by updating the `tokenizers` dependency.
- Fixed a bug in `TextClassificationPredictor` so that it passes tokenized inputs to the `DatasetReader`
  in case it does not have a tokenizer.
- `reg_loss` is only now returned for models that have some regularization penalty configured.
- Fixed a bug that prevented `cached_path` from downloading assets from GitHub releases.
- Fixed a bug that erroneously increased last label's false positive count in calculating fbeta metrics.
- `Tqdm` output now looks much better when the output is being piped or redirected.
- Small improvements to how the API documentation is rendered.
- Only show validation progress bar from main process in distributed training.

### Added

- Adjust beam search to support multi-layer decoder.
- A method to ModelTestCase for running basic model tests when you aren't using config files.
- Added some convenience methods for reading files.
- Added an option to `file_utils.cached_path` to automatically extract archives.
- Added the ability to pass an archive file instead of a local directory to `Vocab.from_files`.
- Added the ability to pass an archive file instead of a glob to `ShardedDatasetReader`.
- Added a new `"linear_with_warmup"` learning rate scheduler.
- Added a check in `ShardedDatasetReader` that ensures the base reader doesn't implement manual
  distributed sharding itself.
- Added an option to `PretrainedTransformerEmbedder` and `PretrainedTransformerMismatchedEmbedder` to use a
  scalar mix of all hidden layers from the transformer model instead of just the last layer. To utilize
  this, just set `last_layer_only` to `False`.
- `cached_path()` can now read files inside of archives.
- Training metrics now include `batch_loss` and `batch_reg_loss` in addition to aggregate loss across number of batches.

### Changed

- Not specifying a `cuda_device` now automatically determines whether to use a GPU or not.
- Discovered plugins are logged so you can see what was loaded.
- `allennlp.data.DataLoader` is now an abstract registrable class. The default implementation
  remains the same, but was renamed to `allennlp.data.PyTorchDataLoader`.
- `BertPooler` can now unwrap and re-wrap extra dimensions if necessary.
- New `transformers` dependency. Only version >=3.0 now supported.

## [v1.0.0](https://github.com/allenai/allennlp/releases/tag/v1.0.0) - 2020-06-16

### Fixed

- Lazy dataset readers now work correctly with multi-process data loading.
- Fixed race conditions that could occur when using a dataset cache.

### Added

- A bug where where all datasets would be loaded for vocab creation even if not needed.
- A parameter to the `DatasetReader` class: `manual_multi_process_sharding`. This is similar
  to the `manual_distributed_sharding` parameter, but applies when using a multi-process
  `DataLoader`.

## [v1.0.0rc6](https://github.com/allenai/allennlp/releases/tag/v1.0.0rc6) - 2020-06-11

### Fixed

- A bug where `TextField`s could not be duplicated since some tokenizers cannot be deep-copied.
  See https://github.com/allenai/allennlp/issues/4270.
- Our caching mechanism had the potential to introduce race conditions if multiple processes
  were attempting to cache the same file at once. This was fixed by using a lock file tied to each
  cached file.
- `get_text_field_mask()` now supports padding indices that are not `0`.
- A bug where `predictor.get_gradients()` would return an empty dictionary if an embedding layer had trainable set to false
- Fixes `PretrainedTransformerMismatchedIndexer` in the case where a token consists of zero word pieces.
- Fixes a bug when using a lazy dataset reader that results in a `UserWarning` from PyTorch being printed at
  every iteration during training.
- Predictor names were inconsistently switching between dashes and underscores. Now they all use underscores.
- `Predictor.from_path` now automatically loads plugins (unless you specify `load_plugins=False`) so
  that you don't have to manually import a bunch of modules when instantiating predictors from
  an archive path.
- `allennlp-server` automatically found as a plugin once again.

### Added

- A `duplicate()` method on `Instance`s and `Field`s, to be used instead of `copy.deepcopy()`
- A batch sampler that makes sure each batch contains approximately the same number of tokens (`MaxTokensBatchSampler`)
- Functions to turn a sequence of token indices back into tokens
- The ability to use Huggingface encoder/decoder models as token embedders
- Improvements to beam search
- ROUGE metric
- Polynomial decay learning rate scheduler
- A `BatchCallback` for logging CPU and GPU memory usage to tensorboard. This is mainly for debugging
  because using it can cause a significant slowdown in training.
- Ability to run pretrained transformers as an embedder without training the weights
- Add Optuna Integrated badge to README.md

### Changed

- Similar to our caching mechanism, we introduced a lock file to the vocab to avoid race
  conditions when saving/loading the vocab from/to the same serialization directory in different processes.
- Changed the `Token`, `Instance`, and `Batch` classes along with all `Field` classes to "slots" classes. This dramatically reduces the size in memory of instances.
- SimpleTagger will no longer calculate span-based F1 metric when `calculate_span_f1` is `False`.
- CPU memory for every worker is now reported in the logs and the metrics. Previously this was only reporting the CPU memory of the master process, and so it was only
  correct in the non-distributed setting.
- To be consistent with PyTorch `IterableDataset`, `AllennlpLazyDataset` no longer implements `__len__()`.
  Previously it would always return 1.
- Removed old tutorials, in favor of [the new AllenNLP Guide](https://guide.allennlp.org)
- Changed the vocabulary loading to consider new lines for Windows/Linux and Mac.

## [v1.0.0rc5](https://github.com/allenai/allennlp/releases/tag/v1.0.0rc5) - 2020-05-26

### Fixed

- Fix bug where `PretrainedTransformerTokenizer` crashed with some transformers (#4267)
- Make `cached_path` work offline.
- Tons of docstring inconsistencies resolved.
- Nightly builds no longer run on forks.
- Distributed training now automatically figures out which worker should see which instances
- A race condition bug in distributed training caused from saving the vocab to file from the master process while other processing might be reading those files.
- Unused dependencies in `setup.py` removed.

### Added

- Additional CI checks to ensure docstrings are consistently formatted.
- Ability to train on CPU with multiple processes by setting `cuda_devices` to a list of negative integers in your training config. For example: `"distributed": {"cuda_devices": [-1, -1]}`. This is mainly to make it easier to test and debug distributed training code..
- Documentation for when parameters don't need config file entries.

### Changed

- The `allennlp test-install` command now just ensures the core submodules can
  be imported successfully, and prints out some other useful information such as the version, PyTorch version,
  and the number of GPU devices available.
- All of the tests moved from `allennlp/tests` to `tests` at the root level, and
  `allennlp/tests/fixtures` moved to `test_fixtures` at the root level. The PyPI source and wheel distributions will no longer include tests and fixtures.

## [v1.0.0rc4](https://github.com/allenai/allennlp/releases/tag/v1.0.0rc4) - 2020-05-14

We first introduced this `CHANGELOG` after release `v1.0.0rc4`, so please refer to the GitHub release
notes for this and earlier releases.<|MERGE_RESOLUTION|>--- conflicted
+++ resolved
@@ -27,12 +27,10 @@
 
 ### Added
 
-<<<<<<< HEAD
+
 - Updated the docs for `PytorchSeq2VecWrapper` to specify that `mask` is required rather than sequence lengths for clarity.
-=======
 - Added in a default behavior to the `_to_params` method of `Registrable` so that in the case it is not implemented by the child class, it will still produce _a parameter dictionary_.   
 - Added in `_to_params` implementations to all tokenizers.
->>>>>>> 362349b5
 - Added support to evaluate mutiple datasets and produce corresponding output files in the `evaluate` command.
 - Added more documentation to the learning rate schedulers to include a sample config object for how to use it.
 - Moved the pytorch learning rate schedulers wrappers to their own file called `pytorch_lr_schedulers.py` so that they will have their own documentation page.
