# Changelog

All notable changes to this project will be documented in this file.

The format is based on [Keep a Changelog](https://keepachangelog.com/en/1.0.0/),
and this project adheres to [Semantic Versioning](https://semver.org/spec/v2.0.0.html).

## Unreleased (2.0 branch)

### Added

- A new high-performance default `DataLoader`: `MultiProcessDataLoading`.
- A `MultiTaskModel` and abstractions to use with it, including `Backbone` and `Head`.  The
  `MultiTaskModel` first runs its inputs through the `Backbone`, then passes the result (and
whatever other relevant inputs it got) to each `Head` that's in use.  This is intended for
multi-task learning, but so far it is incomplete, as there are no corresponding dataset readers or
data loaders.  Those are coming soon.

### Changed

- `DatasetReader`s are now always lazy. This means there is no `lazy` parameter in the base
  class, and the `_read()` method should always be a generator.
- The `DataLoader` now decides whether to load instances lazily or not.
  With the `PyTorchDataLoader` this is controlled with the `lazy` parameter, but with
  the `MultiProcessDataLoading` this is controlled by the `max_instances_in_memory` setting.


## Unreleased (1.x branch)

### Added

- Added the ability to ignore certain missing keys when loading a model from an archive. This is done
  by adding a class-level variable called `authorized_missing_keys` to any PyTorch module that a `Model` uses.
  If defined, `authorized_missing_keys` should be a list of regex string patterns.
- Added `FBetaMultiLabelMeasure`, a multi-label Fbeta metric. This is a subclass of the existing `FBetaMeasure`.

### Changed

- `transformers` dependency updated to version 3.1.0.

### Fixed

- Ignore *args when constructing classes with `FromParams`.
- Ensured some consistency in the types of the values that metrics return

## [v1.1.0](https://github.com/allenai/allennlp/releases/tag/v1.1.0) - 2020-09-08

### Fixed

- Fixed handling of some edge cases when constructing classes with `FromParams` where the class
  accepts `**kwargs`.
- Fixed division by zero error when there are zero-length spans in the input to a
  `PretrainedTransformerMismatchedIndexer`.
- Improved robustness of `cached_path` when extracting archives so that the cache won't be corrupted
  if a failure occurs during extraction.
- Fixed a bug with the `average` and `evalb_bracketing_score` metrics in distributed training.

### Added

- `Predictor.capture_model_internals()` now accepts a regex specifying which modules to capture
<<<<<<< HEAD
- A new high-performance default `DataLoader`: `MultiProcessDataLoading`.
- Transformer toolkit to plug and play with modular components of transformer architectures.

### Changed

- `DatasetReader`s are now always lazy. This means there is no `lazy` parameter in the base
  class, and the `_read()` method should always be a generator.
- The `DataLoader` now decides whether to load instances lazily or not.
  With the `PyTorchDataLoader` this is controlled with the `lazy` parameter, but with
  the `MultiProcessDataLoading` this is controlled by the `max_instances_in_memory` setting.

=======
>>>>>>> f1e46fdc


## [v1.1.0rc4](https://github.com/allenai/allennlp/releases/tag/v1.1.0rc4) - 2020-08-20

### Added

- Added a workflow to GitHub Actions that will automatically close unassigned stale issues and
  ping the assignees of assigned stale issues.

### Fixed

- Fixed a bug in distributed metrics that caused nan values due to repeated addition of an accumulated variable.

## [v1.1.0rc3](https://github.com/allenai/allennlp/releases/tag/v1.1.0rc3) - 2020-08-12

### Fixed

- Fixed how truncation was handled with `PretrainedTransformerTokenizer`.
  Previously, if `max_length` was set to `None`, the tokenizer would still do truncation if the
  transformer model had a default max length in its config.
  Also, when `max_length` was set to a non-`None` value, several warnings would appear
  for certain transformer models around the use of the `truncation` parameter.
- Fixed evaluation of all metrics when using distributed training.
- Added a `py.typed` marker. Fixed type annotations in `allennlp.training.util`.
- Fixed problem with automatically detecting whether tokenization is necessary.
  This affected primarily the Roberta SST model.
- Improved help text for using the --overrides command line flag.


## [v1.1.0rc2](https://github.com/allenai/allennlp/releases/tag/v1.1.0rc2) - 2020-07-31

### Changed

- Upgraded PyTorch requirement to 1.6.
- Replaced the NVIDIA Apex AMP module with torch's native AMP module. The default trainer (`GradientDescentTrainer`)
  now takes a `use_amp: bool` parameter instead of the old `opt_level: str` parameter.

### Fixed

- Removed unnecessary warning about deadlocks in `DataLoader`.
- Fixed testing models that only return a loss when they are in training mode.
- Fixed a bug in `FromParams` that caused silent failure in case of the parameter type being `Optional[Union[...]]`.
- Fixed a bug where the program crashes if `evaluation_data_loader` is a `AllennlpLazyDataset`.

### Added

- Added the option to specify `requires_grad: false` within an optimizer's parameter groups.
- Added the `file-friendly-logging` flag back to the `train` command. Also added this flag to the `predict`, `evaluate`, and `find-learning-rate` commands.
- Added an `EpochCallback` to track current epoch as a model class member.
- Added the option to enable or disable gradient checkpointing for transformer token embedders via boolean parameter `gradient_checkpointing`.

### Removed

- Removed the `opt_level` parameter to `Model.load` and `load_archive`. In order to use AMP with a loaded
  model now, just run the model's forward pass within torch's [`autocast`](https://pytorch.org/docs/stable/amp.html#torch.cuda.amp.autocast)
  context.

## [v1.1.0rc1](https://github.com/allenai/allennlp/releases/tag/v1.1.0rc1) - 2020-07-14

### Fixed

- Reduced the amount of log messages produced by `allennlp.common.file_utils`.
- Fixed a bug where `PretrainedTransformerEmbedder` parameters appeared to be trainable
  in the log output even when `train_parameters` was set to `False`.
- Fixed a bug with the sharded dataset reader where it would only read a fraction of the instances
  in distributed training.
- Fixed checking equality of `ArrayField`s.
- Fixed a bug where `NamespaceSwappingField` did not work correctly with `.empty_field()`.
- Put more sensible defaults on the `huggingface_adamw` optimizer.
- Simplified logging so that all logging output always goes to one file.
- Fixed interaction with the python command line debugger.
- Log the grad norm properly even when we're not clipping it.
- Fixed a bug where `PretrainedModelInitializer` fails to initialize a model with a 0-dim tensor
- Fixed a bug with the layer unfreezing schedule of the `SlantedTriangular` learning rate scheduler.
- Fixed a regression with logging in the distributed setting. Only the main worker should write log output to the terminal.
- Pinned the version of boto3 for package managers (e.g. poetry).
- Fixed issue #4330 by updating the `tokenizers` dependency.
- Fixed a bug in `TextClassificationPredictor` so that it passes tokenized inputs to the `DatasetReader`
  in case it does not have a tokenizer.
- `reg_loss` is only now returned for models that have some regularization penalty configured.
- Fixed a bug that prevented `cached_path` from downloading assets from GitHub releases.
- Fixed a bug that erroneously increased last label's false positive count in calculating fbeta metrics.
- `Tqdm` output now looks much better when the output is being piped or redirected.
- Small improvements to how the API documentation is rendered.
- Only show validation progress bar from main process in distributed training.

### Added

- Adjust beam search to support multi-layer decoder.
- A method to ModelTestCase for running basic model tests when you aren't using config files.
- Added some convenience methods for reading files.
- Added an option to `file_utils.cached_path` to automatically extract archives.
- Added the ability to pass an archive file instead of a local directory to `Vocab.from_files`.
- Added the ability to pass an archive file instead of a glob to `ShardedDatasetReader`.
- Added a new `"linear_with_warmup"` learning rate scheduler.
- Added a check in `ShardedDatasetReader` that ensures the base reader doesn't implement manual
  distributed sharding itself.
- Added an option to `PretrainedTransformerEmbedder` and `PretrainedTransformerMismatchedEmbedder` to use a
  scalar mix of all hidden layers from the transformer model instead of just the last layer. To utilize
  this, just set `last_layer_only` to `False`.
- `cached_path()` can now read files inside of archives.
- Training metrics now include `batch_loss` and `batch_reg_loss` in addition to aggregate loss across number of batches.

### Changed

- Not specifying a `cuda_device` now automatically determines whether to use a GPU or not.
- Discovered plugins are logged so you can see what was loaded.
- `allennlp.data.DataLoader` is now an abstract registrable class. The default implementation
remains the same, but was renamed to `allennlp.data.PyTorchDataLoader`.
- `BertPooler` can now unwrap and re-wrap extra dimensions if necessary.
- New `transformers` dependency. Only version >=3.0 now supported.

## [v1.0.0](https://github.com/allenai/allennlp/releases/tag/v1.0.0) - 2020-06-16

### Fixed

- Lazy dataset readers now work correctly with multi-process data loading.
- Fixed race conditions that could occur when using a dataset cache.

### Added

- A bug where where all datasets would be loaded for vocab creation even if not needed.
- A parameter to the `DatasetReader` class: `manual_multi_process_sharding`. This is similar
  to the `manual_distributed_sharding` parameter, but applies when using a multi-process
  `DataLoader`.

## [v1.0.0rc6](https://github.com/allenai/allennlp/releases/tag/v1.0.0rc6) - 2020-06-11

### Fixed

- A bug where `TextField`s could not be duplicated since some tokenizers cannot be deep-copied.
  See https://github.com/allenai/allennlp/issues/4270.
- Our caching mechanism had the potential to introduce race conditions if multiple processes
  were attempting to cache the same file at once. This was fixed by using a lock file tied to each
  cached file.
- `get_text_field_mask()` now supports padding indices that are not `0`.
- A bug where `predictor.get_gradients()` would return an empty dictionary if an embedding layer had trainable set to false
- Fixes `PretrainedTransformerMismatchedIndexer` in the case where a token consists of zero word pieces.
- Fixes a bug when using a lazy dataset reader that results in a `UserWarning` from PyTorch being printed at
  every iteration during training.
- Predictor names were inconsistently switching between dashes and underscores. Now they all use underscores.
- `Predictor.from_path` now automatically loads plugins (unless you specify `load_plugins=False`) so
  that you don't have to manually import a bunch of modules when instantiating predictors from
  an archive path.
- `allennlp-server` automatically found as a plugin once again.

### Added

- A `duplicate()` method on `Instance`s and `Field`s, to be used instead of `copy.deepcopy()`
- A batch sampler that makes sure each batch contains approximately the same number of tokens (`MaxTokensBatchSampler`)
- Functions to turn a sequence of token indices back into tokens
- The ability to use Huggingface encoder/decoder models as token embedders
- Improvements to beam search
- ROUGE metric
- Polynomial decay learning rate scheduler
- A `BatchCallback` for logging CPU and GPU memory usage to tensorboard. This is mainly for debugging
  because using it can cause a significant slowdown in training.
- Ability to run pretrained transformers as an embedder without training the weights
- Add Optuna Integrated badge to README.md

### Changed

- Similar to our caching mechanism, we introduced a lock file to the vocab to avoid race
  conditions when saving/loading the vocab from/to the same serialization directory in different processes.
- Changed the `Token`, `Instance`, and `Batch` classes along with all `Field` classes to "slots" classes. This dramatically reduces the size in memory of instances.
- SimpleTagger will no longer calculate span-based F1 metric when `calculate_span_f1` is `False`.
- CPU memory for every worker is now reported in the logs and the metrics. Previously this was only reporting the CPU memory of the master process, and so it was only
  correct in the non-distributed setting.
- To be consistent with PyTorch `IterableDataset`, `AllennlpLazyDataset` no longer implements `__len__()`.
  Previously it would always return 1.
- Removed old tutorials, in favor of [the new AllenNLP Guide](https://guide.allennlp.org)
- Changed the vocabulary loading to consider new lines for Windows/Linux and Mac.

## [v1.0.0rc5](https://github.com/allenai/allennlp/releases/tag/v1.0.0rc5) - 2020-05-26

### Fixed

- Fix bug where `PretrainedTransformerTokenizer` crashed with some transformers (#4267)
- Make `cached_path` work offline.
- Tons of docstring inconsistencies resolved.
- Nightly builds no longer run on forks.
- Distributed training now automatically figures out which worker should see which instances
- A race condition bug in distributed training caused from saving the vocab to file from the master process while other processing might be reading those files.
- Unused dependencies in `setup.py` removed.

### Added

- Additional CI checks to ensure docstrings are consistently formatted.
- Ability to train on CPU with multiple processes by setting `cuda_devices` to a list of negative integers in your training config. For example: `"distributed": {"cuda_devices": [-1, -1]}`. This is mainly to make it easier to test and debug distributed training code..
- Documentation for when parameters don't need config file entries.

### Changed

- The `allennlp test-install` command now just ensures the core submodules can
be imported successfully, and prints out some other useful information such as the version, PyTorch version,
and the number of GPU devices available.
- All of the tests moved from `allennlp/tests` to `tests` at the root level, and
`allennlp/tests/fixtures` moved to `test_fixtures` at the root level. The PyPI source and wheel distributions will no longer include tests and fixtures.

## [v1.0.0rc4](https://github.com/allenai/allennlp/releases/tag/v1.0.0rc4) - 2020-05-14

We first introduced this `CHANGELOG` after release `v1.0.0rc4`, so please refer to the GitHub release
notes for this and earlier releases.<|MERGE_RESOLUTION|>--- conflicted
+++ resolved
@@ -15,6 +15,7 @@
 whatever other relevant inputs it got) to each `Head` that's in use.  This is intended for
 multi-task learning, but so far it is incomplete, as there are no corresponding dataset readers or
 data loaders.  Those are coming soon.
+- Transformer toolkit to plug and play with modular components of transformer architectures.
 
 ### Changed
 
@@ -57,21 +58,7 @@
 
 ### Added
 
-- `Predictor.capture_model_internals()` now accepts a regex specifying which modules to capture
-<<<<<<< HEAD
-- A new high-performance default `DataLoader`: `MultiProcessDataLoading`.
-- Transformer toolkit to plug and play with modular components of transformer architectures.
-
-### Changed
-
-- `DatasetReader`s are now always lazy. This means there is no `lazy` parameter in the base
-  class, and the `_read()` method should always be a generator.
-- The `DataLoader` now decides whether to load instances lazily or not.
-  With the `PyTorchDataLoader` this is controlled with the `lazy` parameter, but with
-  the `MultiProcessDataLoading` this is controlled by the `max_instances_in_memory` setting.
-
-=======
->>>>>>> f1e46fdc
+- `Predictor.capture_model_internals()` now accepts a regex specifying which modules to capture.
 
 
 ## [v1.1.0rc4](https://github.com/allenai/allennlp/releases/tag/v1.1.0rc4) - 2020-08-20
