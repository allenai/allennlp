# Changelog

All notable changes to this project will be documented in this file.

The format is based on [Keep a Changelog](https://keepachangelog.com/en/1.0.0/),
and this project adheres to [Semantic Versioning](https://semver.org/spec/v2.0.0.html).

## Unreleased

### Added

- Added a `build-vocab` subcommand that can be used to build a vocabulary from a training config file.
- Added `tokenizer_kwargs` argument to `PretrainedTransformerMismatchedIndexer`.
- Added `tokenizer_kwargs` and `transformer_kwargs` arguments to `PretrainedTransformerMismatchedEmbedder`.
- Added official support for Python 3.8.
- Added a script: `scripts/release_notes.py`, which automatically prepares markdown release notes from the
  CHANGELOG and commit history.
- Added a flag `--predictions-output-file` to the `evaluate` command, which tells AllenNLP to write the
  predictions from the given dataset to the file as JSON lines.
- Added the ability to ignore certain missing keys when loading a model from an archive. This is done
  by adding a class-level variable called `authorized_missing_keys` to any PyTorch module that a `Model` uses.
  If defined, `authorized_missing_keys` should be a list of regex string patterns.
- Added `FBetaMultiLabelMeasure`, a multi-label Fbeta metric. This is a subclass of the existing `FBetaMeasure`.
- Added ability to pass additional key word arguments to `cached_transformers.get()`, which will be passed on to `AutoModel.from_pretrained()`.
- Added an `overrides` argument to `Predictor.from_path()`.
- Added a `cached-path` command.
- Added a function `inspect_cache` to `common.file_utils` that prints useful information about the cache. This can also 
  be used from the `cached-path` command with `allennlp cached-path --inspect`.
- Added a function `remove_cache_entries` to `common.file_utils` that removes any cache entries matching the given
  glob patterns. This can used from the `cached-path` command with `allennlp cached-path --remove some-files-*`.
- Added logging for the main process when running in distributed mode.
- Added a `TrainerCallback` object to support state sharing between batch and epoch-level training callbacks.
- Added support for .tar.gz in PretrainedModelInitializer.
- Added classes: `nn/samplers/samplers.py` with `MultinomialSampler`, `TopKSampler`, and `TopPSampler` for 
  sampling indices from log probabilities
- Made `BeamSearch` registrable.
- Added `top_k_sampling` and `type_p_sampling` `BeamSearch` implementations.

### Changed

- Subcommands that don't require plugins will no longer cause plugins to be loaded or have an `--include-package` flag.
- Allow overrides to be JSON string or `dict`.
- `transformers` dependency updated to version 3.1.0.
- When `cached_path` is called on a local archive with `extract_archive=True`, the archive is now extracted into a unique subdirectory of the cache root instead of a subdirectory of the archive's directory. The extraction directory is also unique to the modification time of the archive, so if the file changes, subsequent calls to `cached_path` will know to re-extract the archive.
- Removed the `truncation_strategy` parameter to `PretrainedTransformerTokenizer`. The way we're calling the tokenizer, the truncation strategy takes no effect anyways.
- Don't use initializers when loading a model, as it is not needed.
- Distributed training will now automatically search for a local open port if the `master_port` parameter is not provided.
- In training, save model weights before evaluation.
- `allennlp.common.util.peak_memory_mb` renamed to `peak_cpu_memory`, and `allennlp.common.util.gpu_memory_mb` renamed to `peak_gpu_memory`,
  and they both now return the results in bytes as integers. Also, the `peak_gpu_memory` function now utilizes PyTorch functions to find the memory
  usage instead of shelling out to the `nvidia-smi` command. This is more efficient and also more accurate because it only takes
  into account the tensor allocations of the current PyTorch process.
- Make sure weights are first loaded to the cpu when using PretrainedModelInitializer, preventing wasted GPU memory.
- Load dataset readers in `load_archive`.
- Updated `AllenNlpTestCase` docstring to remove reference to `unittest.TestCase`

### Removed

- Removed `common.util.is_master` function.

### Fixed

- Fixed a bug where the reported `batch_loss` metric was incorrect when training with gradient accumulation.
- Class decorators now displayed in API docs.
- Fixed up the documentation for the `allennlp.nn.beam_search` module.
- Ignore `*args` when constructing classes with `FromParams`.
- Ensured some consistency in the types of the values that metrics return.
- Fix a PyTorch warning by explicitly providing the `as_tuple` argument (leaving
  it as its default value of `False`) to `Tensor.nonzero()`.
- Remove temporary directory when extracting model archive in `load_archive`
  at end of function rather than via `atexit`.
- Fixed a bug where using `cached_path()` offline could return a cached resource's lock file instead
  of the cache file.
- Fixed a bug where `cached_path()` would fail if passed a `cache_dir` with the user home shortcut `~/`.
- Fixed a bug in our doc building script where markdown links did not render properly
  if the "href" part of the link (the part inside the `()`) was on a new line.
- Changed how gradients are zeroed out with an optimization. See [this video from NVIDIA](https://www.youtube.com/watch?v=9mS1fIYj1So)
  at around the 9 minute mark.
- Fixed a bug where parameters to a `FromParams` class that are dictionaries wouldn't get logged
  when an instance is instantiated `from_params`.
- Fixed a bug in distributed training where the vocab would be saved from every worker, when it should have been saved by only the local master process.
- Fixed a bug in the calculation of rouge metrics during distributed training where the total sequence count was not being aggregated across GPUs.
- Fixed `allennlp.nn.util.add_sentence_boundary_token_ids()` to use `device` parameter of input tensor.
<<<<<<< HEAD
- Fixed the computation of saliency maps in the Interpret code when using mismatched indexing.
  Previously, we would compute gradients from the top of the transformer, after aggregation from
wordpieces to tokens, which gives results that are not very informative.  Now, we compute gradients
with respect to the embedding layer, and aggregate wordpieces to tokens separately.
=======
- Fixed the docstring for `PyTorchSeq2VecWrapper`.
>>>>>>> 0e64b4d3

## [v1.1.0](https://github.com/allenai/allennlp/releases/tag/v1.1.0) - 2020-09-08

### Fixed

- Fixed handling of some edge cases when constructing classes with `FromParams` where the class
  accepts `**kwargs`.
- Fixed division by zero error when there are zero-length spans in the input to a
  `PretrainedTransformerMismatchedIndexer`.
- Improved robustness of `cached_path` when extracting archives so that the cache won't be corrupted
  if a failure occurs during extraction.
- Fixed a bug with the `average` and `evalb_bracketing_score` metrics in distributed training.

### Added

- `Predictor.capture_model_internals()` now accepts a regex specifying
  which modules to capture


## [v1.1.0rc4](https://github.com/allenai/allennlp/releases/tag/v1.1.0rc4) - 2020-08-20

### Added

- Added a workflow to GitHub Actions that will automatically close unassigned stale issues and
  ping the assignees of assigned stale issues.

### Fixed

- Fixed a bug in distributed metrics that caused nan values due to repeated addition of an accumulated variable.

## [v1.1.0rc3](https://github.com/allenai/allennlp/releases/tag/v1.1.0rc3) - 2020-08-12

### Fixed

- Fixed how truncation was handled with `PretrainedTransformerTokenizer`.
  Previously, if `max_length` was set to `None`, the tokenizer would still do truncation if the
  transformer model had a default max length in its config.
  Also, when `max_length` was set to a non-`None` value, several warnings would appear
  for certain transformer models around the use of the `truncation` parameter.
- Fixed evaluation of all metrics when using distributed training.
- Added a `py.typed` marker. Fixed type annotations in `allennlp.training.util`.
- Fixed problem with automatically detecting whether tokenization is necessary.
  This affected primarily the Roberta SST model.
- Improved help text for using the --overrides command line flag.


## [v1.1.0rc2](https://github.com/allenai/allennlp/releases/tag/v1.1.0rc2) - 2020-07-31

### Changed

- Upgraded PyTorch requirement to 1.6.
- Replaced the NVIDIA Apex AMP module with torch's native AMP module. The default trainer (`GradientDescentTrainer`)
  now takes a `use_amp: bool` parameter instead of the old `opt_level: str` parameter.

### Fixed

- Removed unnecessary warning about deadlocks in `DataLoader`.
- Fixed testing models that only return a loss when they are in training mode.
- Fixed a bug in `FromParams` that caused silent failure in case of the parameter type being `Optional[Union[...]]`.
- Fixed a bug where the program crashes if `evaluation_data_loader` is a `AllennlpLazyDataset`.

### Added

- Added the option to specify `requires_grad: false` within an optimizer's parameter groups.
- Added the `file-friendly-logging` flag back to the `train` command. Also added this flag to the `predict`, `evaluate`, and `find-learning-rate` commands.
- Added an `EpochCallback` to track current epoch as a model class member.
- Added the option to enable or disable gradient checkpointing for transformer token embedders via boolean parameter `gradient_checkpointing`.

### Removed

- Removed the `opt_level` parameter to `Model.load` and `load_archive`. In order to use AMP with a loaded
  model now, just run the model's forward pass within torch's [`autocast`](https://pytorch.org/docs/stable/amp.html#torch.cuda.amp.autocast)
  context.

## [v1.1.0rc1](https://github.com/allenai/allennlp/releases/tag/v1.1.0rc1) - 2020-07-14

### Fixed

- Reduced the amount of log messages produced by `allennlp.common.file_utils`.
- Fixed a bug where `PretrainedTransformerEmbedder` parameters appeared to be trainable
  in the log output even when `train_parameters` was set to `False`.
- Fixed a bug with the sharded dataset reader where it would only read a fraction of the instances
  in distributed training.
- Fixed checking equality of `ArrayField`s.
- Fixed a bug where `NamespaceSwappingField` did not work correctly with `.empty_field()`.
- Put more sensible defaults on the `huggingface_adamw` optimizer.
- Simplified logging so that all logging output always goes to one file.
- Fixed interaction with the python command line debugger.
- Log the grad norm properly even when we're not clipping it.
- Fixed a bug where `PretrainedModelInitializer` fails to initialize a model with a 0-dim tensor
- Fixed a bug with the layer unfreezing schedule of the `SlantedTriangular` learning rate scheduler.
- Fixed a regression with logging in the distributed setting. Only the main worker should write log output to the terminal.
- Pinned the version of boto3 for package managers (e.g. poetry).
- Fixed issue #4330 by updating the `tokenizers` dependency.
- Fixed a bug in `TextClassificationPredictor` so that it passes tokenized inputs to the `DatasetReader`
  in case it does not have a tokenizer.
- `reg_loss` is only now returned for models that have some regularization penalty configured.
- Fixed a bug that prevented `cached_path` from downloading assets from GitHub releases.
- Fixed a bug that erroneously increased last label's false positive count in calculating fbeta metrics.
- `Tqdm` output now looks much better when the output is being piped or redirected.
- Small improvements to how the API documentation is rendered.
- Only show validation progress bar from main process in distributed training.

### Added

- Adjust beam search to support multi-layer decoder.
- A method to ModelTestCase for running basic model tests when you aren't using config files.
- Added some convenience methods for reading files.
- Added an option to `file_utils.cached_path` to automatically extract archives.
- Added the ability to pass an archive file instead of a local directory to `Vocab.from_files`.
- Added the ability to pass an archive file instead of a glob to `ShardedDatasetReader`.
- Added a new `"linear_with_warmup"` learning rate scheduler.
- Added a check in `ShardedDatasetReader` that ensures the base reader doesn't implement manual
  distributed sharding itself.
- Added an option to `PretrainedTransformerEmbedder` and `PretrainedTransformerMismatchedEmbedder` to use a
  scalar mix of all hidden layers from the transformer model instead of just the last layer. To utilize
  this, just set `last_layer_only` to `False`.
- `cached_path()` can now read files inside of archives.
- Training metrics now include `batch_loss` and `batch_reg_loss` in addition to aggregate loss across number of batches.

### Changed

- Not specifying a `cuda_device` now automatically determines whether to use a GPU or not.
- Discovered plugins are logged so you can see what was loaded.
- `allennlp.data.DataLoader` is now an abstract registrable class. The default implementation
remains the same, but was renamed to `allennlp.data.PyTorchDataLoader`.
- `BertPooler` can now unwrap and re-wrap extra dimensions if necessary.
- New `transformers` dependency. Only version >=3.0 now supported.

## [v1.0.0](https://github.com/allenai/allennlp/releases/tag/v1.0.0) - 2020-06-16

### Fixed

- Lazy dataset readers now work correctly with multi-process data loading.
- Fixed race conditions that could occur when using a dataset cache.

### Added

- A bug where where all datasets would be loaded for vocab creation even if not needed.
- A parameter to the `DatasetReader` class: `manual_multi_process_sharding`. This is similar
  to the `manual_distributed_sharding` parameter, but applies when using a multi-process
  `DataLoader`.

## [v1.0.0rc6](https://github.com/allenai/allennlp/releases/tag/v1.0.0rc6) - 2020-06-11

### Fixed

- A bug where `TextField`s could not be duplicated since some tokenizers cannot be deep-copied.
  See https://github.com/allenai/allennlp/issues/4270.
- Our caching mechanism had the potential to introduce race conditions if multiple processes
  were attempting to cache the same file at once. This was fixed by using a lock file tied to each
  cached file.
- `get_text_field_mask()` now supports padding indices that are not `0`.
- A bug where `predictor.get_gradients()` would return an empty dictionary if an embedding layer had trainable set to false
- Fixes `PretrainedTransformerMismatchedIndexer` in the case where a token consists of zero word pieces.
- Fixes a bug when using a lazy dataset reader that results in a `UserWarning` from PyTorch being printed at
  every iteration during training.
- Predictor names were inconsistently switching between dashes and underscores. Now they all use underscores.
- `Predictor.from_path` now automatically loads plugins (unless you specify `load_plugins=False`) so
  that you don't have to manually import a bunch of modules when instantiating predictors from
  an archive path.
- `allennlp-server` automatically found as a plugin once again.

### Added

- A `duplicate()` method on `Instance`s and `Field`s, to be used instead of `copy.deepcopy()`
- A batch sampler that makes sure each batch contains approximately the same number of tokens (`MaxTokensBatchSampler`)
- Functions to turn a sequence of token indices back into tokens
- The ability to use Huggingface encoder/decoder models as token embedders
- Improvements to beam search
- ROUGE metric
- Polynomial decay learning rate scheduler
- A `BatchCallback` for logging CPU and GPU memory usage to tensorboard. This is mainly for debugging
  because using it can cause a significant slowdown in training.
- Ability to run pretrained transformers as an embedder without training the weights
- Add Optuna Integrated badge to README.md

### Changed

- Similar to our caching mechanism, we introduced a lock file to the vocab to avoid race
  conditions when saving/loading the vocab from/to the same serialization directory in different processes.
- Changed the `Token`, `Instance`, and `Batch` classes along with all `Field` classes to "slots" classes. This dramatically reduces the size in memory of instances.
- SimpleTagger will no longer calculate span-based F1 metric when `calculate_span_f1` is `False`.
- CPU memory for every worker is now reported in the logs and the metrics. Previously this was only reporting the CPU memory of the master process, and so it was only
  correct in the non-distributed setting.
- To be consistent with PyTorch `IterableDataset`, `AllennlpLazyDataset` no longer implements `__len__()`.
  Previously it would always return 1.
- Removed old tutorials, in favor of [the new AllenNLP Guide](https://guide.allennlp.org)
- Changed the vocabulary loading to consider new lines for Windows/Linux and Mac.

## [v1.0.0rc5](https://github.com/allenai/allennlp/releases/tag/v1.0.0rc5) - 2020-05-26

### Fixed

- Fix bug where `PretrainedTransformerTokenizer` crashed with some transformers (#4267)
- Make `cached_path` work offline.
- Tons of docstring inconsistencies resolved.
- Nightly builds no longer run on forks.
- Distributed training now automatically figures out which worker should see which instances
- A race condition bug in distributed training caused from saving the vocab to file from the master process while other processing might be reading those files.
- Unused dependencies in `setup.py` removed.

### Added

- Additional CI checks to ensure docstrings are consistently formatted.
- Ability to train on CPU with multiple processes by setting `cuda_devices` to a list of negative integers in your training config. For example: `"distributed": {"cuda_devices": [-1, -1]}`. This is mainly to make it easier to test and debug distributed training code..
- Documentation for when parameters don't need config file entries.

### Changed

- The `allennlp test-install` command now just ensures the core submodules can
be imported successfully, and prints out some other useful information such as the version, PyTorch version,
and the number of GPU devices available.
- All of the tests moved from `allennlp/tests` to `tests` at the root level, and
`allennlp/tests/fixtures` moved to `test_fixtures` at the root level. The PyPI source and wheel distributions will no longer include tests and fixtures.

## [v1.0.0rc4](https://github.com/allenai/allennlp/releases/tag/v1.0.0rc4) - 2020-05-14

We first introduced this `CHANGELOG` after release `v1.0.0rc4`, so please refer to the GitHub release
notes for this and earlier releases.<|MERGE_RESOLUTION|>--- conflicted
+++ resolved
@@ -81,14 +81,11 @@
 - Fixed a bug in distributed training where the vocab would be saved from every worker, when it should have been saved by only the local master process.
 - Fixed a bug in the calculation of rouge metrics during distributed training where the total sequence count was not being aggregated across GPUs.
 - Fixed `allennlp.nn.util.add_sentence_boundary_token_ids()` to use `device` parameter of input tensor.
-<<<<<<< HEAD
 - Fixed the computation of saliency maps in the Interpret code when using mismatched indexing.
   Previously, we would compute gradients from the top of the transformer, after aggregation from
 wordpieces to tokens, which gives results that are not very informative.  Now, we compute gradients
 with respect to the embedding layer, and aggregate wordpieces to tokens separately.
-=======
 - Fixed the docstring for `PyTorchSeq2VecWrapper`.
->>>>>>> 0e64b4d3
 
 ## [v1.1.0](https://github.com/allenai/allennlp/releases/tag/v1.1.0) - 2020-09-08
 
