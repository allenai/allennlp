--- conflicted
+++ resolved
@@ -15,11 +15,8 @@
   were attempting to cache the same file at once. This was fixed by using a lock file tied to each
   cached file.
 - `get_text_field_mask()` now supports padding indices that are not `0`.
-<<<<<<< HEAD
+- A bug where `predictor.get_gradients()` would return an empty dictionary if an embedding layer had trainable set to false
 - Fixes `PretrainedTransformerMismatchedIndexer` in the case where a token consists of zero word pieces.
-=======
-- A bug where `predictor.get_gradients()` would return an empty dictionary if an embedding layer had trainable set to false
->>>>>>> 11a08ae7
 
 ### Added
 
