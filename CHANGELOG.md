# Changelog

All notable changes to this project will be documented in this file.

The format is based on [Keep a Changelog](https://keepachangelog.com/en/1.0.0/),
and this project adheres to [Semantic Versioning](https://semver.org/spec/v2.0.0.html).

## Unreleased

<<<<<<< HEAD
- Added an `Evaluator` class to make comparing source, target, and predictions easier.
=======
### Added

- Added a way to resize the vocabulary in the T5 module
- Added an argument `reinit_modules` to `cached_transformers.get()` that allows you to re-initialize the pretrained weights of a transformer model, using layer indices or regex strings.

### Fixed

- Fixed the docstring information for the `FBetaMultiLabelMeasure` metric.
- Various fixes for Python 3.9
- Fixed the name that the `push-to-hf` command uses to store weights.
- `FBetaMultiLabelMeasure` now works with multiple dimensions
- Support for inferior operating systems when making hardlinks
- Use `,` as a separator for filenames in the `evaluate` command, thus allowing for URLs (eg. `gs://...`) as input files.
- Removed a spurious error message "'torch.cuda' has no attribute '_check_driver'" that would be appear in the logs
  when a `ConfigurationError` for missing GPU was raised.
- Load model on CPU post training to save GPU memory.

### Removed

- Removed dependency on the overrides package

>>>>>>> d7e0c877

## [v2.8.0](https://github.com/allenai/allennlp/releases/tag/v2.8.0) - 2021-11-01

### Added

- Added support to push models directly to the [Hugging Face Hub](https://huggingface.co/) with the command `allennlp push-to-hf`.
- More default tests for the `TextualEntailmentSuite`.

### Changed

- The behavior of `--overrides` has changed. Previously the final configuration params were simply taken as the union over the original params and the `--overrides` params.
  But now you can use `--overrides` to completely replace any part of the original config. For example, passing `--overrides '{"model":{"type":"foo"}}'` will completely
  replace the "model" part of the original config. However, when you just want to change a single field in the JSON structure without removing / replacing adjacent fields,
  you can still use the "dot" syntax. For example, `--overrides '{"model.num_layers":3}'` will only change the `num_layers` parameter to the "model" part of the config, leaving
  everything else unchanged.
- Integrated [`cached_path`](https://github.com/allenai/cached_path) library to replace existing functionality in `common.file_utils`. This introduces some improvements without
  any breaking changes.

### Fixed

- Fixed the implementation of `PairedPCABiasDirection` in `allennlp.fairness.bias_direction`, where the difference vectors should not be centered when performing the PCA.
- Fixed the docstring of `ExponentialMovingAverage`, which was causing its argument descriptions to render inccorrectly in the docs.

## [v2.7.0](https://github.com/allenai/allennlp/releases/tag/v2.7.0) - 2021-09-01

### Added

- Added in a default behavior to the `_to_params` method of `Registrable` so that in the case it is not implemented by the child class, it will still produce _a parameter dictionary_.
- Added in `_to_params` implementations to all tokenizers.
- Added support to evaluate mutiple datasets and produce corresponding output files in the `evaluate` command.
- Added more documentation to the learning rate schedulers to include a sample config object for how to use it.
- Moved the pytorch learning rate schedulers wrappers to their own file called `pytorch_lr_schedulers.py` so that they will have their own documentation page.
- Added a module `allennlp.nn.parallel` with a new base class, `DdpAccelerator`, which generalizes
  PyTorch's `DistributedDataParallel` wrapper to support other implementations. Two implementations of
  this class are provided. The default is `TorchDdpAccelerator` (registered at "torch"), which is just a thin wrapper around
  `DistributedDataParallel`. The other is `FairScaleFsdpAccelerator`, which wraps FairScale's
  [`FullyShardedDataParallel`](https://fairscale.readthedocs.io/en/latest/api/nn/fsdp.html).
  You can specify the `DdpAccelerator` in the "distributed" section of a configuration file under the key "ddp_accelerator".
- Added a module `allennlp.nn.checkpoint` with a new base class, `CheckpointWrapper`, for implementations
  of activation/gradient checkpointing. Two implentations are provided. The default implementation is `TorchCheckpointWrapper` (registered as "torch"),
  which exposes [PyTorch's checkpoint functionality](https://pytorch.org/docs/stable/checkpoint.html).
  The other is `FairScaleCheckpointWrapper` which exposes the more flexible
  [checkpointing funtionality from FairScale](https://fairscale.readthedocs.io/en/latest/api/nn/checkpoint/checkpoint_activations.html).
- The `Model` base class now takes a `ddp_accelerator` parameter (an instance of `DdpAccelerator`) which will be available as
  `self.ddp_accelerator` during distributed training. This is useful when, for example, instantiating submodules in your
  model's `__init__()` method by wrapping them with `self.ddp_accelerator.wrap_module()`. See the `allennlp.modules.transformer.t5`
  for an example.
- We now log batch metrics to tensorboard and wandb.
- Added Tango components, to be explored in detail in a later post
- Added `ScaledDotProductMatrixAttention`, and converted the transformer toolkit to use it
- Added tests to ensure that all `Attention` and `MatrixAttention` implementations are interchangeable
- Added a way for AllenNLP Tango to read and write datasets lazily.
- Added a way to remix datasets flexibly
- Added `from_pretrained_transformer_and_instances` constructor to `Vocabulary`
- `TransformerTextField` now supports `__len__`.

### Fixed

- Fixed a bug in `ConditionalRandomField`: `transitions` and `tag_sequence` tensors were not initialized on the desired device causing high CPU usage (see https://github.com/allenai/allennlp/issues/2884)
- Fixed a mispelling: the parameter `contructor_extras` in `Lazy()` is now correctly called `constructor_extras`.
- Fixed broken links in `allennlp.nn.initializers` docs.
- Fixed bug in `BeamSearch` where `last_backpointers` was not being passed to any `Constraint`s.
- `TransformerTextField` can now take tensors of shape `(1, n)` like the tensors produced from a HuggingFace tokenizer.
- `tqdm` lock is now set inside `MultiProcessDataLoading` when new workers are spawned to avoid contention when writing output.
- `ConfigurationError` is now pickleable.
- Checkpointer cleaning was fixed to work on Windows Paths
- Multitask models now support `TextFieldTensor` in heads, not just in the backbone.
- Fixed the signature of `ScaledDotProductAttention` to match the other `Attention` classes
- `allennlp` commands will now catch `SIGTERM` signals and handle them similar to `SIGINT` (keyboard interrupt).
- The `MultiProcessDataLoader` will properly shutdown its workers when a `SIGTERM` is received.
- Fixed the way names are applied to Tango `Step` instances.
- Fixed a bug in calculating loss in the distributed setting.
- Fixed a bug when extending a sparse sequence by 0 items.

### Changed

- The type of the `grad_norm` parameter of `GradientDescentTrainer` is now `Union[float, bool]`,
  with a default value of `False`. `False` means gradients are not rescaled and the gradient
  norm is never even calculated. `True` means the gradients are still not rescaled but the gradient
  norm is calculated and passed on to callbacks. A `float` value means gradients are rescaled.
- `TensorCache` now supports more concurrent readers and writers.
- We no longer log parameter statistics to tensorboard or wandb by default.

## [v2.6.0](https://github.com/allenai/allennlp/releases/tag/v2.6.0) - 2021-07-19

### Added

- Added `on_backward` training callback which allows for control over backpropagation and gradient manipulation.
- Added `AdversarialBiasMitigator`, a Model wrapper to adversarially mitigate biases in predictions produced by a pretrained model for a downstream task.
- Added `which_loss` parameter to `ensure_model_can_train_save_and_load` in `ModelTestCase` to specify which loss to test.
- Added `**kwargs` to `Predictor.from_path()`. These key-word argument will be passed on to the `Predictor`'s constructor.
- The activation layer in the transformer toolkit now can be queried for its output dimension.
- `TransformerEmbeddings` now takes, but ignores, a parameter for the attention mask. This is needed for compatibility with some other modules that get called the same way and use the mask.
- `TransformerPooler` can now be instantiated from a pretrained transformer module, just like the other modules in the transformer toolkit.
- `TransformerTextField`, for cases where you don't care about AllenNLP's advanced text handling capabilities.
- Added `TransformerModule._post_load_pretrained_state_dict_hook()` method. Can be used to modify `missing_keys` and `unexpected_keys` after
  loading a pretrained state dictionary. This is useful when tying weights, for example.
- Added an end-to-end test for the Transformer Toolkit.
- Added `vocab` argument to `BeamSearch`, which is passed to each contraint in `constraints` (if provided).

### Fixed

- Fixed missing device mapping in the `allennlp.modules.conditional_random_field.py` file.
- Fixed Broken link in `allennlp.fairness.fairness_metrics.Separation` docs
- Ensured all `allennlp` submodules are imported with `allennlp.common.plugins.import_plugins()`.
- Fixed `IndexOutOfBoundsException` in `MultiOptimizer` when checking if optimizer received any parameters.
- Removed confusing zero mask from VilBERT.
- Ensured `ensure_model_can_train_save_and_load` is consistently random.
- Fixed weight tying logic in `T5` transformer module. Previously input/output embeddings were always tied. Now this is optional,
  and the default behavior is taken from the `config.tie_word_embeddings` value when instantiating `from_pretrained_module()`.
- Implemented slightly faster label smoothing.
- Fixed the docs for `PytorchTransformerWrapper`
- Fixed recovering training jobs with models that expect `get_metrics()` to not be called until they have seen at least one batch.
- Made the Transformer Toolkit compatible with transformers that don't start their positional embeddings at 0.
- Weights & Biases training callback ("wandb") now works when resuming training jobs.

### Changed

- Changed behavior of `MultiOptimizer` so that while a default optimizer is still required, an error is not thrown if the default optimizer receives no parameters.
- Made the epsilon parameter for the layer normalization in token embeddings configurable.

### Removed

- Removed `TransformerModule._tied_weights`. Weights should now just be tied directly in the `__init__()` method.
  You can also override `TransformerModule._post_load_pretrained_state_dict_hook()` to remove keys associated with tied weights from `missing_keys`
  after loading a pretrained state dictionary.

## [v2.5.0](https://github.com/allenai/allennlp/releases/tag/v2.5.0) - 2021-06-03

### Added

- Added `TaskSuite` base class and command line functionality for running [`checklist`](https://github.com/marcotcr/checklist) test suites, along with implementations for `SentimentAnalysisSuite`, `QuestionAnsweringSuite`, and `TextualEntailmentSuite`. These can be found in the `allennlp.confidence_checks.task_checklists` module.
- Added `BiasMitigatorApplicator`, which wraps any Model and mitigates biases by finetuning
  on a downstream task.
- Added `allennlp diff` command to compute a diff on model checkpoints, analogous to what `git diff` does on two files.
- Meta data defined by the class `allennlp.common.meta.Meta` is now saved in the serialization directory and archive file
  when training models from the command line. This is also now part of the `Archive` named tuple that's returned from `load_archive()`.
- Added `nn.util.distributed_device()` helper function.
- Added `allennlp.nn.util.load_state_dict` helper function.
- Added a way to avoid downloading and loading pretrained weights in modules that wrap transformers
  such as the `PretrainedTransformerEmbedder` and `PretrainedTransformerMismatchedEmbedder`.
  You can do this by setting the parameter `load_weights` to `False`.
  See [PR #5172](https://github.com/allenai/allennlp/pull/5172) for more details.
- Added `SpanExtractorWithSpanWidthEmbedding`, putting specific span embedding computations into the `_embed_spans` method and leaving the common code in `SpanExtractorWithSpanWidthEmbedding` to unify the arguments, and modified `BidirectionalEndpointSpanExtractor`, `EndpointSpanExtractor` and `SelfAttentiveSpanExtractor` accordingly. Now, `SelfAttentiveSpanExtractor` can also embed span widths.
- Added a `min_steps` parameter to `BeamSearch` to set a minimum length for the predicted sequences.
- Added the `FinalSequenceScorer` abstraction to calculate the final scores of the generated sequences in `BeamSearch`.
- Added `shuffle` argument to `BucketBatchSampler` which allows for disabling shuffling.
- Added `allennlp.modules.transformer.attention_module` which contains a generalized `AttentionModule`. `SelfAttention` and `T5Attention` both inherit from this.
- Added a `Constraint` abstract class to `BeamSearch`, which allows for incorporating constraints on the predictions found by `BeamSearch`,
  along with a `RepeatedNGramBlockingConstraint` constraint implementation, which allows for preventing repeated n-grams in the output from `BeamSearch`.
- Added `DataCollator` for dynamic operations for each batch.

### Changed

- Use `dist_reduce_sum` in distributed metrics.
- Allow Google Cloud Storage paths in `cached_path` ("gs://...").
- Renamed `nn.util.load_state_dict()` to `read_state_dict` to avoid confusion with `torch.nn.Module.load_state_dict()`.
- `TransformerModule.from_pretrained_module` now only accepts a pretrained model ID (e.g. "bert-base-case") instead of
  an actual `torch.nn.Module`. Other parameters to this method have changed as well.
- Print the first batch to the console by default.
- Renamed `sanity_checks` to `confidence_checks` (`sanity_checks` is deprecated and will be removed in AllenNLP 3.0).
- Trainer callbacks can now store and restore state in case a training run gets interrupted.
- VilBERT backbone now rolls and unrolls extra dimensions to handle input with > 3 dimensions.
- `BeamSearch` is now a `Registrable` class.

### Fixed

- When `PretrainedTransformerIndexer` folds long sequences, it no longer loses the information from token type ids.
- Fixed documentation for `GradientDescentTrainer.cuda_device`.
- Re-starting a training run from a checkpoint in the middle of an epoch now works correctly.
- When using the "moving average" weights smoothing feature of the trainer, training checkpoints would also get smoothed, with strange results for resuming a training job. This has been fixed.
- When re-starting an interrupted training job, the trainer will now read out the data loader even for epochs and batches that can be skipped. We do this to try to get any random number generators used by the reader or data loader into the same state as they were the first time the training job ran.
- Fixed the potential for a race condition with `cached_path()` when extracting archives. Although the race condition
  is still possible if used with `force_extract=True`.
- Fixed `wandb` callback to work in distributed training.
- Fixed `tqdm` logging into multiple files with `allennlp-optuna`.

## [v2.4.0](https://github.com/allenai/allennlp/releases/tag/v2.4.0) - 2021-04-22

### Added

- Added a T5 implementation to `modules.transformers`.

### Changed

- Weights & Biases callback can now work in anonymous mode (i.e. without the `WANDB_API_KEY` environment variable).

### Fixed

- The `GradientDescentTrainer` no longer leaves stray model checkpoints around when it runs out of patience.
- Fixed `cached_path()` for "hf://" files.
- Improved the error message for the `PolynomialDecay` LR scheduler when `num_steps_per_epoch` is missing.

## [v2.3.1](https://github.com/allenai/allennlp/releases/tag/v2.3.1) - 2021-04-20

### Added

- Added support for the HuggingFace Hub as an alternative way to handle loading files. Hub downloads should be made through the `hf://` URL scheme.
- Add new dimension to the `interpret` module: influence functions via the `InfluenceInterpreter` base class, along with a concrete implementation: `SimpleInfluence`.
- Added a `quiet` parameter to the `MultiProcessDataLoading` that disables `Tqdm` progress bars.
- The test for distributed metrics now takes a parameter specifying how often you want to run it.
- Created the fairness module and added three fairness metrics: `Independence`, `Separation`, and `Sufficiency`.
- Added four bias metrics to the fairness module: `WordEmbeddingAssociationTest`, `EmbeddingCoherenceTest`, `NaturalLanguageInference`, and `AssociationWithoutGroundTruth`.
- Added four bias direction methods (`PCABiasDirection`, `PairedPCABiasDirection`, `TwoMeansBiasDirection`, `ClassificationNormalBiasDirection`) and four bias mitigation methods (`LinearBiasMitigator`, `HardBiasMitigator`, `INLPBiasMitigator`, `OSCaRBiasMitigator`).

### Changed

- Updated CONTRIBUTING.md to remind reader to upgrade pip setuptools to avoid spaCy installation issues.

### Fixed

- Fixed a bug with the `ShardedDatasetReader` when used with multi-process data loading (https://github.com/allenai/allennlp/issues/5132).

## [v2.3.0](https://github.com/allenai/allennlp/releases/tag/v2.3.0) - 2021-04-14

### Added

- Ported the following Huggingface `LambdaLR`-based schedulers: `ConstantLearningRateScheduler`, `ConstantWithWarmupLearningRateScheduler`, `CosineWithWarmupLearningRateScheduler`, `CosineHardRestartsWithWarmupLearningRateScheduler`.
- Added new `sub_token_mode` parameter to `pretrained_transformer_mismatched_embedder` class to support first sub-token embedding
- Added a way to run a multi task model with a dataset reader as part of `allennlp predict`.
- Added new `eval_mode` in `PretrainedTransformerEmbedder`. If it is set to `True`, the transformer is _always_ run in evaluation mode, which, e.g., disables dropout and does not update batch normalization statistics.
- Added additional parameters to the W&B callback: `entity`, `group`, `name`, `notes`, and `wandb_kwargs`.

### Changed

- Sanity checks in the `GradientDescentTrainer` can now be turned off by setting the `run_sanity_checks` parameter to `False`.
- Allow the order of examples in the task cards to be specified explicitly
- `histogram_interval` parameter is now deprecated in `TensorboardWriter`, please use `distribution_interval` instead.
- Memory usage is not logged in tensorboard during training now. `ConsoleLoggerCallback` should be used instead.
- If you use the `min_count` parameter of the Vocabulary, but you specify a namespace that does not exist, the vocabulary creation will raise a `ConfigurationError`.
- Documentation updates made to SoftmaxLoss regarding padding and the expected shapes of the input and output tensors of `forward`.
- Moved the data preparation script for coref into allennlp-models.
- If a transformer is not in cache but has override weights, the transformer's pretrained weights are no longer downloaded, that is, only its `config.json` file is downloaded.
- `SanityChecksCallback` now raises `SanityCheckError` instead of `AssertionError` when a check fails.
- `jsonpickle` removed from dependencies.
- Improved the error message from `Registrable.by_name()` when the name passed does not match any registered subclassess.
  The error message will include a suggestion if there is a close match between the name passed and a registered name.

### Fixed

- Fixed a bug where some `Activation` implementations could not be pickled due to involving a lambda function.
- Fixed `__str__()` method on `ModelCardInfo` class.
- Fixed a stall when using distributed training and gradient accumulation at the same time
- Fixed an issue where using the `from_pretrained_transformer` `Vocabulary` constructor in distributed training via the `allennlp train` command
  would result in the data being iterated through unnecessarily.
- Fixed a bug regarding token indexers with the `InterleavingDatasetReader` when used with multi-process data loading.
- Fixed a warning from `transformers` when using `max_length` in the `PretrainedTransformerTokenizer`.

### Removed

- Removed the `stride` parameter to `PretrainedTransformerTokenizer`. This parameter had no effect.

## [v2.2.0](https://github.com/allenai/allennlp/releases/tag/v2.2.0) - 2021-03-26

### Added

- Add new method on `Field` class: `.human_readable_repr() -> Any`
- Add new method on `Instance` class: `.human_readable_dict() -> JsonDict`.
- Added `WandBCallback` class for [Weights & Biases](https://wandb.ai) integration, registered as a callback under
  the name "wandb".
- Added `TensorBoardCallback` to replace the `TensorBoardWriter`. Registered as a callback
  under the name "tensorboard".
- Added `NormalizationBiasVerification` and `SanityChecksCallback` for model sanity checks.
- `SanityChecksCallback` runs by default from the `allennlp train` command.
  It can be turned off by setting `trainer.enable_default_callbacks` to `false` in your config.

### Changed

- Use attributes of `ModelOutputs` object in `PretrainedTransformerEmbedder` instead of indexing.
- Added support for PyTorch version 1.8 and `torchvision` version 0.9 .
- `Model.get_parameters_for_histogram_tensorboard_logging` is deprecated in favor of
  `Model.get_parameters_for_histogram_logging`.

### Fixed

- Makes sure tensors that are stored in `TensorCache` always live on CPUs
- Fixed a bug where `FromParams` objects wrapped in `Lazy()` couldn't be pickled.
- Fixed a bug where the `ROUGE` metric couldn't be picked.
- Fixed a bug reported by https://github.com/allenai/allennlp/issues/5036. We keeps our spacy POS tagger on.

### Removed

- Removed `TensorBoardWriter`. Please use the `TensorBoardCallback` instead.

## [v2.1.0](https://github.com/allenai/allennlp/releases/tag/v2.1.0) - 2021-02-24

### Changed

- `coding_scheme` parameter is now deprecated in `Conll2003DatasetReader`, please use `convert_to_coding_scheme` instead.
- Support spaCy v3

### Added

- Added `ModelUsage` to `ModelCard` class.
- Added a way to specify extra parameters to the predictor in an `allennlp predict` call.
- Added a way to initialize a `Vocabulary` from transformers models.
- Added the ability to use `Predictors` with multitask models through the new `MultiTaskPredictor`.
- Added an example for fields of type `ListField[TextField]` to `apply_token_indexers` API docs.
- Added `text_key` and `label_key` parameters to `TextClassificationJsonReader` class.
- Added `MultiOptimizer`, which allows you to use different optimizers for different parts of your model.
- Added a clarification to `predictions_to_labeled_instances` API docs for attack from json

### Fixed

- `@Registrable.register(...)` decorator no longer masks the decorated class's annotations
- Ensured that `MeanAbsoluteError` always returns a `float` metric value instead of a `Tensor`.
- Learning rate schedulers that rely on metrics from the validation set were broken in v2.0.0. This
  brings that functionality back.
- Fixed a bug where the `MultiProcessDataLoading` would crash when `num_workers > 0`, `start_method = "spawn"`, `max_instances_in_memory not None`, and `batches_per_epoch not None`.
- Fixed documentation and validation checks for `FBetaMultiLabelMetric`.
- Fixed handling of HTTP errors when fetching remote resources with `cached_path()`. Previously the content would be cached even when
  certain errors - like 404s - occurred. Now an `HTTPError` will be raised whenever the HTTP response is not OK.
- Fixed a bug where the `MultiTaskDataLoader` would crash when `num_workers > 0`
- Fixed an import error that happens when PyTorch's distributed framework is unavailable on the system.

## [v2.0.1](https://github.com/allenai/allennlp/releases/tag/v2.0.1) - 2021-01-29

### Added

- Added `tokenizer_kwargs` and `transformer_kwargs` arguments to `PretrainedTransformerBackbone`
- Resize transformers word embeddings layer for `additional_special_tokens`

### Changed

- GradientDescentTrainer makes `serialization_dir` when it's instantiated, if it doesn't exist.

### Fixed

- `common.util.sanitize` now handles sets.

## [v2.0.0](https://github.com/allenai/allennlp/releases/tag/v2.0.0) - 2021-01-27

### Added

- The `TrainerCallback` constructor accepts `serialization_dir` provided by `Trainer`. This can be useful for `Logger` callbacks those need to store files in the run directory.
- The `TrainerCallback.on_start()` is fired at the start of the training.
- The `TrainerCallback` event methods now accept `**kwargs`. This may be useful to maintain backwards-compability of callbacks easier in the future. E.g. we may decide to pass the exception/traceback object in case of failure to `on_end()` and this older callbacks may simply ignore the argument instead of raising a `TypeError`.
- Added a `TensorBoardCallback` which wraps the `TensorBoardWriter`.

### Changed

- The `TrainerCallack.on_epoch()` does not fire with `epoch=-1` at the start of the training.
  Instead, `TrainerCallback.on_start()` should be used for these cases.
- `TensorBoardBatchMemoryUsage` is converted from `BatchCallback` into `TrainerCallback`.
- `TrackEpochCallback` is converted from `EpochCallback` into `TrainerCallback`.
- `Trainer` can accept callbacks simply with name `callbacks` instead of `trainer_callbacks`.
- `TensorboardWriter` renamed to `TensorBoardWriter`, and removed as an argument to the `GradientDescentTrainer`.
  In order to enable TensorBoard logging during training, you should utilize the `TensorBoardCallback` instead.

### Removed

- Removed `EpochCallback`, `BatchCallback` in favour of `TrainerCallback`.
  The metaclass-wrapping implementation is removed as well.
- Removed the `tensorboard_writer` parameter to `GradientDescentTrainer`. You should use the `TensorBoardCallback` now instead.

### Fixed

- Now Trainer always fires `TrainerCallback.on_end()` so all the resources can be cleaned up properly.
- Fixed the misspelling, changed `TensoboardBatchMemoryUsage` to `TensorBoardBatchMemoryUsage`.
- We set a value to `epoch` so in case of firing `TrainerCallback.on_end()` the variable is bound.
  This could have lead to an error in case of trying to recover a run after it was finished training.

## [v2.0.0rc1](https://github.com/allenai/allennlp/releases/tag/v2.0.0rc1) - 2021-01-21

### Added

- Added `TensorCache` class for caching tensors on disk
- Added abstraction and concrete implementation for image loading
- Added abstraction and concrete implementation for `GridEmbedder`
- Added abstraction and demo implementation for an image augmentation module.
- Added abstraction and concrete implementation for region detectors.
- A new high-performance default `DataLoader`: `MultiProcessDataLoading`.
- A `MultiTaskModel` and abstractions to use with it, including `Backbone` and `Head`. The
  `MultiTaskModel` first runs its inputs through the `Backbone`, then passes the result (and
  whatever other relevant inputs it got) to each `Head` that's in use.
- A `MultiTaskDataLoader`, with a corresponding `MultiTaskDatasetReader`, and a couple of new
  configuration objects: `MultiTaskEpochSampler` (for deciding what proportion to sample from each
  dataset at every epoch) and a `MultiTaskScheduler` (for ordering the instances within an epoch).
- Transformer toolkit to plug and play with modular components of transformer architectures.
- Added a command to count the number of instances we're going to be training with
- Added a `FileLock` class to `common.file_utils`. This is just like the `FileLock` from the `filelock` library, except that
  it adds an optional flag `read_only_ok: bool`, which when set to `True` changes the behavior so that a warning will be emitted
  instead of an exception when lacking write permissions on an existing file lock.
  This makes it possible to use the `FileLock` class on a read-only file system.
- Added a new learning rate scheduler: `CombinedLearningRateScheduler`. This can be used to combine different LR schedulers, using one after the other.
- Added an official CUDA 10.1 Docker image.
- Moving `ModelCard` and `TaskCard` abstractions into the main repository.
- Added a util function `allennlp.nn.util.dist_reduce(...)` for handling distributed reductions.
  This is especially useful when implementing a distributed `Metric`.
- Added a `FileLock` class to `common.file_utils`. This is just like the `FileLock` from the `filelock` library, except that
  it adds an optional flag `read_only_ok: bool`, which when set to `True` changes the behavior so that a warning will be emitted
  instead of an exception when lacking write permissions on an existing file lock.
  This makes it possible to use the `FileLock` class on a read-only file system.
- Added a new learning rate scheduler: `CombinedLearningRateScheduler`. This can be used to combine different LR schedulers, using one after the other.
- Moving `ModelCard` and `TaskCard` abstractions into the main repository.

### Changed

- `DatasetReader`s are now always lazy. This means there is no `lazy` parameter in the base
  class, and the `_read()` method should always be a generator.
- The `DataLoader` now decides whether to load instances lazily or not.
  With the `PyTorchDataLoader` this is controlled with the `lazy` parameter, but with
  the `MultiProcessDataLoading` this is controlled by the `max_instances_in_memory` setting.
- `ArrayField` is now called `TensorField`, and implemented in terms of torch tensors, not numpy.
- Improved `nn.util.move_to_device` function by avoiding an unnecessary recursive check for tensors and
  adding a `non_blocking` optional argument, which is the same argument as in `torch.Tensor.to()`.
- If you are trying to create a heterogeneous batch, you now get a better error message.
- Readers using the new vision features now explicitly log how they are featurizing images.
- `master_addr` and `master_port` renamed to `primary_addr` and `primary_port`, respectively.
- `is_master` parameter for training callbacks renamed to `is_primary`.
- `master` branch renamed to `main`
- Torch version bumped to 1.7.1 in Docker images.
- 'master' branch renamed to 'main'
- Torch version bumped to 1.7.1 in Docker images.

### Removed

- Removed `nn.util.has_tensor`.

### Fixed

- The `build-vocab` command no longer crashes when the resulting vocab file is
  in the current working directory.
- VQA models now use the `vqa_score` metric for early stopping. This results in
  much better scores.
- Fixed typo with `LabelField` string representation: removed trailing apostrophe.
- `Vocabulary.from_files` and `cached_path` will issue a warning, instead of failing, when a lock on an existing resource
  can't be acquired because the file system is read-only.
- `TrackEpochCallback` is now a `EpochCallback`.

## [v1.3.0](https://github.com/allenai/allennlp/releases/tag/v1.3.0) - 2020-12-15

### Added

- Added links to source code in docs.
- Added `get_embedding_layer` and `get_text_field_embedder` to the `Predictor` class; to specify embedding layers for non-AllenNLP models.
- Added [Gaussian Error Linear Unit (GELU)](https://pytorch.org/docs/stable/generated/torch.nn.GELU.html) as an Activation.

### Changed

- Renamed module `allennlp.data.tokenizers.token` to `allennlp.data.tokenizers.token_class` to avoid
  [this bug](https://github.com/allenai/allennlp/issues/4819).
- `transformers` dependency updated to version 4.0.1.
- `BasicClassifier`'s forward method now takes a metadata field.

### Fixed

- Fixed a lot of instances where tensors were first created and then sent to a device
  with `.to(device)`. Instead, these tensors are now created directly on the target device.
- Fixed issue with `GradientDescentTrainer` when constructed with `validation_data_loader=None` and `learning_rate_scheduler!=None`.
- Fixed a bug when removing all handlers in root logger.
- `ShardedDatasetReader` now inherits parameters from `base_reader` when required.
- Fixed an issue in `FromParams` where parameters in the `params` object used to a construct a class
  were not passed to the constructor if the value of the parameter was equal to the default value.
  This caused bugs in some edge cases where a subclass that takes `**kwargs` needs to inspect
  `kwargs` before passing them to its superclass.
- Improved the band-aid solution for segmentation faults and the "ImportError: dlopen: cannot load any more object with static TLS"
  by adding a `transformers` import.
- Added safety checks for extracting tar files
- Turned superfluous warning to info when extending the vocab in the embedding matrix, if no pretrained file was provided

## [v1.2.2](https://github.com/allenai/allennlp/releases/tag/v1.2.2) - 2020-11-17

### Added

- Added Docker builds for other torch-supported versions of CUDA.
- Adds [`allennlp-semparse`](https://github.com/allenai/allennlp-semparse) as an official, default plugin.

### Fixed

- `GumbelSampler` now sorts the beams by their true log prob.

## [v1.2.1](https://github.com/allenai/allennlp/releases/tag/v1.2.1) - 2020-11-10

### Added

- Added an optional `seed` parameter to `ModelTestCase.set_up_model` which sets the random
  seed for `random`, `numpy`, and `torch`.
- Added support for a global plugins file at `~/.allennlp/plugins`.
- Added more documentation about plugins.
- Added sampler class and parameter in beam search for non-deterministic search, with several
  implementations, including `MultinomialSampler`, `TopKSampler`, `TopPSampler`, and
  `GumbelSampler`. Utilizing `GumbelSampler` will give [Stochastic Beam Search](https://api.semanticscholar.org/CorpusID:76662039).

### Changed

- Pass batch metrics to `BatchCallback`.

### Fixed

- Fixed a bug where forward hooks were not cleaned up with saliency interpreters if there
  was an exception.
- Fixed the computation of saliency maps in the Interpret code when using mismatched indexing.
  Previously, we would compute gradients from the top of the transformer, after aggregation from
  wordpieces to tokens, which gives results that are not very informative. Now, we compute gradients
  with respect to the embedding layer, and aggregate wordpieces to tokens separately.
- Fixed the heuristics for finding embedding layers in the case of RoBERTa. An update in the
  `transformers` library broke our old heuristic.
- Fixed typo with registered name of ROUGE metric. Previously was `rogue`, fixed to `rouge`.
- Fixed default masks that were erroneously created on the CPU even when a GPU is available.
- Fixed pretrained embeddings for transformers that don't use end tokens.
- Fixed the transformer tokenizer cache when the tokenizers are initialized with custom kwargs.

## [v1.2.0](https://github.com/allenai/allennlp/releases/tag/v1.2.0) - 2020-10-29

### Changed

- Enforced stricter typing requirements around the use of `Optional[T]` types.
- Changed the behavior of `Lazy` types in `from_params` methods. Previously, if you defined a `Lazy` parameter like
  `foo: Lazy[Foo] = None` in a custom `from_params` classmethod, then `foo` would actually never be `None`.
  This behavior is now different. If no params were given for `foo`, it will be `None`.
  You can also now set default values for foo like `foo: Lazy[Foo] = Lazy(Foo)`.
  Or, if you want you want a default value but also want to allow for `None` values, you can
  write it like this: `foo: Optional[Lazy[Foo]] = Lazy(Foo)`.
- Added support for PyTorch version 1.7.

### Fixed

- Made it possible to instantiate `TrainerCallback` from config files.
- Fixed the remaining broken internal links in the API docs.
- Fixed a bug where Hotflip would crash with a model that had multiple TokenIndexers and the input
  used rare vocabulary items.
- Fixed a bug where `BeamSearch` would fail if `max_steps` was equal to 1.
- Fixed `BasicTextFieldEmbedder` to not raise ConfigurationError if it has embedders that are empty and not in input

## [v1.2.0rc1](https://github.com/allenai/allennlp/releases/tag/v1.2.0rc1) - 2020-10-22

### Added

- Added a warning when `batches_per_epoch` for the validation data loader is inherited from
  the train data loader.
- Added a `build-vocab` subcommand that can be used to build a vocabulary from a training config file.
- Added `tokenizer_kwargs` argument to `PretrainedTransformerMismatchedIndexer`.
- Added `tokenizer_kwargs` and `transformer_kwargs` arguments to `PretrainedTransformerMismatchedEmbedder`.
- Added official support for Python 3.8.
- Added a script: `scripts/release_notes.py`, which automatically prepares markdown release notes from the
  CHANGELOG and commit history.
- Added a flag `--predictions-output-file` to the `evaluate` command, which tells AllenNLP to write the
  predictions from the given dataset to the file as JSON lines.
- Added the ability to ignore certain missing keys when loading a model from an archive. This is done
  by adding a class-level variable called `authorized_missing_keys` to any PyTorch module that a `Model` uses.
  If defined, `authorized_missing_keys` should be a list of regex string patterns.
- Added `FBetaMultiLabelMeasure`, a multi-label Fbeta metric. This is a subclass of the existing `FBetaMeasure`.
- Added ability to pass additional key word arguments to `cached_transformers.get()`, which will be passed on to `AutoModel.from_pretrained()`.
- Added an `overrides` argument to `Predictor.from_path()`.
- Added a `cached-path` command.
- Added a function `inspect_cache` to `common.file_utils` that prints useful information about the cache. This can also
  be used from the `cached-path` command with `allennlp cached-path --inspect`.
- Added a function `remove_cache_entries` to `common.file_utils` that removes any cache entries matching the given
  glob patterns. This can used from the `cached-path` command with `allennlp cached-path --remove some-files-*`.
- Added logging for the main process when running in distributed mode.
- Added a `TrainerCallback` object to support state sharing between batch and epoch-level training callbacks.
- Added support for .tar.gz in PretrainedModelInitializer.
- Made `BeamSearch` instantiable `from_params`.
- Pass `serialization_dir` to `Model` and `DatasetReader`.
- Added an optional `include_in_archive` parameter to the top-level of configuration files. When specified, `include_in_archive` should be a list of paths relative to the serialization directory which will be bundled up with the final archived model from a training run.

### Changed

- Subcommands that don't require plugins will no longer cause plugins to be loaded or have an `--include-package` flag.
- Allow overrides to be JSON string or `dict`.
- `transformers` dependency updated to version 3.1.0.
- When `cached_path` is called on a local archive with `extract_archive=True`, the archive is now extracted into a unique subdirectory of the cache root instead of a subdirectory of the archive's directory. The extraction directory is also unique to the modification time of the archive, so if the file changes, subsequent calls to `cached_path` will know to re-extract the archive.
- Removed the `truncation_strategy` parameter to `PretrainedTransformerTokenizer`. The way we're calling the tokenizer, the truncation strategy takes no effect anyways.
- Don't use initializers when loading a model, as it is not needed.
- Distributed training will now automatically search for a local open port if the `master_port` parameter is not provided.
- In training, save model weights before evaluation.
- `allennlp.common.util.peak_memory_mb` renamed to `peak_cpu_memory`, and `allennlp.common.util.gpu_memory_mb` renamed to `peak_gpu_memory`,
  and they both now return the results in bytes as integers. Also, the `peak_gpu_memory` function now utilizes PyTorch functions to find the memory
  usage instead of shelling out to the `nvidia-smi` command. This is more efficient and also more accurate because it only takes
  into account the tensor allocations of the current PyTorch process.
- Make sure weights are first loaded to the cpu when using PretrainedModelInitializer, preventing wasted GPU memory.
- Load dataset readers in `load_archive`.
- Updated `AllenNlpTestCase` docstring to remove reference to `unittest.TestCase`

### Removed

- Removed `common.util.is_master` function.

### Fixed

- Fix CUDA/CPU device mismatch bug during distributed training for categorical accuracy metric.
- Fixed a bug where the reported `batch_loss` metric was incorrect when training with gradient accumulation.
- Class decorators now displayed in API docs.
- Fixed up the documentation for the `allennlp.nn.beam_search` module.
- Ignore `*args` when constructing classes with `FromParams`.
- Ensured some consistency in the types of the values that metrics return.
- Fix a PyTorch warning by explicitly providing the `as_tuple` argument (leaving
  it as its default value of `False`) to `Tensor.nonzero()`.
- Remove temporary directory when extracting model archive in `load_archive`
  at end of function rather than via `atexit`.
- Fixed a bug where using `cached_path()` offline could return a cached resource's lock file instead
  of the cache file.
- Fixed a bug where `cached_path()` would fail if passed a `cache_dir` with the user home shortcut `~/`.
- Fixed a bug in our doc building script where markdown links did not render properly
  if the "href" part of the link (the part inside the `()`) was on a new line.
- Changed how gradients are zeroed out with an optimization. See [this video from NVIDIA](https://www.youtube.com/watch?v=9mS1fIYj1So)
  at around the 9 minute mark.
- Fixed a bug where parameters to a `FromParams` class that are dictionaries wouldn't get logged
  when an instance is instantiated `from_params`.
- Fixed a bug in distributed training where the vocab would be saved from every worker, when it should have been saved by only the local master process.
- Fixed a bug in the calculation of rouge metrics during distributed training where the total sequence count was not being aggregated across GPUs.
- Fixed `allennlp.nn.util.add_sentence_boundary_token_ids()` to use `device` parameter of input tensor.
- Be sure to close the TensorBoard writer even when training doesn't finish.
- Fixed the docstring for `PyTorchSeq2VecWrapper`.
- Fixed a bug in the cnn_encoder where activations involving masked tokens could be picked up by the max
- Fix intra word tokenization for `PretrainedTransformerTokenizer` when disabling fast tokenizer.

## [v1.1.0](https://github.com/allenai/allennlp/releases/tag/v1.1.0) - 2020-09-08

### Fixed

- Fixed handling of some edge cases when constructing classes with `FromParams` where the class
  accepts `**kwargs`.
- Fixed division by zero error when there are zero-length spans in the input to a
  `PretrainedTransformerMismatchedIndexer`.
- Improved robustness of `cached_path` when extracting archives so that the cache won't be corrupted
  if a failure occurs during extraction.
- Fixed a bug with the `average` and `evalb_bracketing_score` metrics in distributed training.

### Added

- `Predictor.capture_model_internals()` now accepts a regex specifying which modules to capture.

## [v1.1.0rc4](https://github.com/allenai/allennlp/releases/tag/v1.1.0rc4) - 2020-08-20

### Added

- Added a workflow to GitHub Actions that will automatically close unassigned stale issues and
  ping the assignees of assigned stale issues.

### Fixed

- Fixed a bug in distributed metrics that caused nan values due to repeated addition of an accumulated variable.

## [v1.1.0rc3](https://github.com/allenai/allennlp/releases/tag/v1.1.0rc3) - 2020-08-12

### Fixed

- Fixed how truncation was handled with `PretrainedTransformerTokenizer`.
  Previously, if `max_length` was set to `None`, the tokenizer would still do truncation if the
  transformer model had a default max length in its config.
  Also, when `max_length` was set to a non-`None` value, several warnings would appear
  for certain transformer models around the use of the `truncation` parameter.
- Fixed evaluation of all metrics when using distributed training.
- Added a `py.typed` marker. Fixed type annotations in `allennlp.training.util`.
- Fixed problem with automatically detecting whether tokenization is necessary.
  This affected primarily the Roberta SST model.
- Improved help text for using the --overrides command line flag.

## [v1.1.0rc2](https://github.com/allenai/allennlp/releases/tag/v1.1.0rc2) - 2020-07-31

### Changed

- Upgraded PyTorch requirement to 1.6.
- Replaced the NVIDIA Apex AMP module with torch's native AMP module. The default trainer (`GradientDescentTrainer`)
  now takes a `use_amp: bool` parameter instead of the old `opt_level: str` parameter.

### Fixed

- Removed unnecessary warning about deadlocks in `DataLoader`.
- Fixed testing models that only return a loss when they are in training mode.
- Fixed a bug in `FromParams` that caused silent failure in case of the parameter type being `Optional[Union[...]]`.
- Fixed a bug where the program crashes if `evaluation_data_loader` is a `AllennlpLazyDataset`.

### Added

- Added the option to specify `requires_grad: false` within an optimizer's parameter groups.
- Added the `file-friendly-logging` flag back to the `train` command. Also added this flag to the `predict`, `evaluate`, and `find-learning-rate` commands.
- Added an `EpochCallback` to track current epoch as a model class member.
- Added the option to enable or disable gradient checkpointing for transformer token embedders via boolean parameter `gradient_checkpointing`.

### Removed

- Removed the `opt_level` parameter to `Model.load` and `load_archive`. In order to use AMP with a loaded
  model now, just run the model's forward pass within torch's [`autocast`](https://pytorch.org/docs/stable/amp.html#torch.cuda.amp.autocast)
  context.

## [v1.1.0rc1](https://github.com/allenai/allennlp/releases/tag/v1.1.0rc1) - 2020-07-14

### Fixed

- Reduced the amount of log messages produced by `allennlp.common.file_utils`.
- Fixed a bug where `PretrainedTransformerEmbedder` parameters appeared to be trainable
  in the log output even when `train_parameters` was set to `False`.
- Fixed a bug with the sharded dataset reader where it would only read a fraction of the instances
  in distributed training.
- Fixed checking equality of `TensorField`s.
- Fixed a bug where `NamespaceSwappingField` did not work correctly with `.empty_field()`.
- Put more sensible defaults on the `huggingface_adamw` optimizer.
- Simplified logging so that all logging output always goes to one file.
- Fixed interaction with the python command line debugger.
- Log the grad norm properly even when we're not clipping it.
- Fixed a bug where `PretrainedModelInitializer` fails to initialize a model with a 0-dim tensor
- Fixed a bug with the layer unfreezing schedule of the `SlantedTriangular` learning rate scheduler.
- Fixed a regression with logging in the distributed setting. Only the main worker should write log output to the terminal.
- Pinned the version of boto3 for package managers (e.g. poetry).
- Fixed issue #4330 by updating the `tokenizers` dependency.
- Fixed a bug in `TextClassificationPredictor` so that it passes tokenized inputs to the `DatasetReader`
  in case it does not have a tokenizer.
- `reg_loss` is only now returned for models that have some regularization penalty configured.
- Fixed a bug that prevented `cached_path` from downloading assets from GitHub releases.
- Fixed a bug that erroneously increased last label's false positive count in calculating fbeta metrics.
- `Tqdm` output now looks much better when the output is being piped or redirected.
- Small improvements to how the API documentation is rendered.
- Only show validation progress bar from main process in distributed training.

### Added

- Adjust beam search to support multi-layer decoder.
- A method to ModelTestCase for running basic model tests when you aren't using config files.
- Added some convenience methods for reading files.
- Added an option to `file_utils.cached_path` to automatically extract archives.
- Added the ability to pass an archive file instead of a local directory to `Vocab.from_files`.
- Added the ability to pass an archive file instead of a glob to `ShardedDatasetReader`.
- Added a new `"linear_with_warmup"` learning rate scheduler.
- Added a check in `ShardedDatasetReader` that ensures the base reader doesn't implement manual
  distributed sharding itself.
- Added an option to `PretrainedTransformerEmbedder` and `PretrainedTransformerMismatchedEmbedder` to use a
  scalar mix of all hidden layers from the transformer model instead of just the last layer. To utilize
  this, just set `last_layer_only` to `False`.
- `cached_path()` can now read files inside of archives.
- Training metrics now include `batch_loss` and `batch_reg_loss` in addition to aggregate loss across number of batches.

### Changed

- Not specifying a `cuda_device` now automatically determines whether to use a GPU or not.
- Discovered plugins are logged so you can see what was loaded.
- `allennlp.data.DataLoader` is now an abstract registrable class. The default implementation
  remains the same, but was renamed to `allennlp.data.PyTorchDataLoader`.
- `BertPooler` can now unwrap and re-wrap extra dimensions if necessary.
- New `transformers` dependency. Only version >=3.0 now supported.

## [v1.0.0](https://github.com/allenai/allennlp/releases/tag/v1.0.0) - 2020-06-16

### Fixed

- Lazy dataset readers now work correctly with multi-process data loading.
- Fixed race conditions that could occur when using a dataset cache.

### Added

- A bug where where all datasets would be loaded for vocab creation even if not needed.
- A parameter to the `DatasetReader` class: `manual_multi_process_sharding`. This is similar
  to the `manual_distributed_sharding` parameter, but applies when using a multi-process
  `DataLoader`.

## [v1.0.0rc6](https://github.com/allenai/allennlp/releases/tag/v1.0.0rc6) - 2020-06-11

### Fixed

- A bug where `TextField`s could not be duplicated since some tokenizers cannot be deep-copied.
  See https://github.com/allenai/allennlp/issues/4270.
- Our caching mechanism had the potential to introduce race conditions if multiple processes
  were attempting to cache the same file at once. This was fixed by using a lock file tied to each
  cached file.
- `get_text_field_mask()` now supports padding indices that are not `0`.
- A bug where `predictor.get_gradients()` would return an empty dictionary if an embedding layer had trainable set to false
- Fixes `PretrainedTransformerMismatchedIndexer` in the case where a token consists of zero word pieces.
- Fixes a bug when using a lazy dataset reader that results in a `UserWarning` from PyTorch being printed at
  every iteration during training.
- Predictor names were inconsistently switching between dashes and underscores. Now they all use underscores.
- `Predictor.from_path` now automatically loads plugins (unless you specify `load_plugins=False`) so
  that you don't have to manually import a bunch of modules when instantiating predictors from
  an archive path.
- `allennlp-server` automatically found as a plugin once again.

### Added

- A `duplicate()` method on `Instance`s and `Field`s, to be used instead of `copy.deepcopy()`
- A batch sampler that makes sure each batch contains approximately the same number of tokens (`MaxTokensBatchSampler`)
- Functions to turn a sequence of token indices back into tokens
- The ability to use Huggingface encoder/decoder models as token embedders
- Improvements to beam search
- ROUGE metric
- Polynomial decay learning rate scheduler
- A `BatchCallback` for logging CPU and GPU memory usage to tensorboard. This is mainly for debugging
  because using it can cause a significant slowdown in training.
- Ability to run pretrained transformers as an embedder without training the weights
- Add Optuna Integrated badge to README.md

### Changed

- Similar to our caching mechanism, we introduced a lock file to the vocab to avoid race
  conditions when saving/loading the vocab from/to the same serialization directory in different processes.
- Changed the `Token`, `Instance`, and `Batch` classes along with all `Field` classes to "slots" classes. This dramatically reduces the size in memory of instances.
- SimpleTagger will no longer calculate span-based F1 metric when `calculate_span_f1` is `False`.
- CPU memory for every worker is now reported in the logs and the metrics. Previously this was only reporting the CPU memory of the master process, and so it was only
  correct in the non-distributed setting.
- To be consistent with PyTorch `IterableDataset`, `AllennlpLazyDataset` no longer implements `__len__()`.
  Previously it would always return 1.
- Removed old tutorials, in favor of [the new AllenNLP Guide](https://guide.allennlp.org)
- Changed the vocabulary loading to consider new lines for Windows/Linux and Mac.

## [v1.0.0rc5](https://github.com/allenai/allennlp/releases/tag/v1.0.0rc5) - 2020-05-26

### Fixed

- Fix bug where `PretrainedTransformerTokenizer` crashed with some transformers (#4267)
- Make `cached_path` work offline.
- Tons of docstring inconsistencies resolved.
- Nightly builds no longer run on forks.
- Distributed training now automatically figures out which worker should see which instances
- A race condition bug in distributed training caused from saving the vocab to file from the master process while other processing might be reading those files.
- Unused dependencies in `setup.py` removed.

### Added

- Additional CI checks to ensure docstrings are consistently formatted.
- Ability to train on CPU with multiple processes by setting `cuda_devices` to a list of negative integers in your training config. For example: `"distributed": {"cuda_devices": [-1, -1]}`. This is mainly to make it easier to test and debug distributed training code..
- Documentation for when parameters don't need config file entries.

### Changed

- The `allennlp test-install` command now just ensures the core submodules can
  be imported successfully, and prints out some other useful information such as the version, PyTorch version,
  and the number of GPU devices available.
- All of the tests moved from `allennlp/tests` to `tests` at the root level, and
  `allennlp/tests/fixtures` moved to `test_fixtures` at the root level. The PyPI source and wheel distributions will no longer include tests and fixtures.

## [v1.0.0rc4](https://github.com/allenai/allennlp/releases/tag/v1.0.0rc4) - 2020-05-14

We first introduced this `CHANGELOG` after release `v1.0.0rc4`, so please refer to the GitHub release
notes for this and earlier releases.<|MERGE_RESOLUTION|>--- conflicted
+++ resolved
@@ -7,11 +7,9 @@
 
 ## Unreleased
 
-<<<<<<< HEAD
+### Added
+
 - Added an `Evaluator` class to make comparing source, target, and predictions easier.
-=======
-### Added
-
 - Added a way to resize the vocabulary in the T5 module
 - Added an argument `reinit_modules` to `cached_transformers.get()` that allows you to re-initialize the pretrained weights of a transformer model, using layer indices or regex strings.
 
@@ -30,8 +28,6 @@
 ### Removed
 
 - Removed dependency on the overrides package
-
->>>>>>> d7e0c877
 
 ## [v2.8.0](https://github.com/allenai/allennlp/releases/tag/v2.8.0) - 2021-11-01
 
