--- conflicted
+++ resolved
@@ -7,11 +7,11 @@
 
 ## Unreleased
 
-<<<<<<< HEAD
 ### Added
 
 - Added a way to specify extra parameters to the predictor in an `allennlp predict` call.
-=======
+
+
 ## [v2.0.1](https://github.com/allenai/allennlp/releases/tag/v2.0.1) - 2021-01-29
 
 ### Added
@@ -25,7 +25,6 @@
 ### Fixed
 
 - `common.util.sanitize` now handles sets.
->>>>>>> 583b47a6
 
 
 ## [v2.0.0](https://github.com/allenai/allennlp/releases/tag/v2.0.0) - 2021-01-27
