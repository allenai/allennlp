--- conflicted
+++ resolved
@@ -5,13 +5,9 @@
 allennlp.egg-info/
 build/
 dist/
-<<<<<<< HEAD
 .idea/
 venv/
-=======
 pip-wheel-metadata/
-
->>>>>>> b85c86cf
 
 # dev tools
 
