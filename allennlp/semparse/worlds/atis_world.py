from copy import deepcopy
from typing import List, Dict
from collections import defaultdict

from parsimonious.grammar import Grammar

from allennlp.semparse.contexts.atis_tables import * # pylint: disable=wildcard-import,unused-wildcard-import
from allennlp.semparse.contexts.sql_table_context import \
        SqlTableContext, SqlVisitor, generate_one_of_string, format_action

from allennlp.data.tokenizers import WordTokenizer

<<<<<<< HEAD
def generate_one_of_str(nonterminal: str, literals: List[str]) -> str:
    return  "\n{} \t\t = ".format(nonterminal) + " / ".join(['"{}"'.format(lit) for lit in literals])
=======
def get_trigger_dict(trigger_lists: List[List[str]],
                     trigger_dicts: List[Dict[str, List[str]]]) -> Dict[str, List[str]]:
    merged_trigger_dict: Dict[str, List[str]] = defaultdict(list)
    for trigger_list in trigger_lists:
        for trigger in trigger_list:
            merged_trigger_dict[trigger.lower()].append(trigger)

    for trigger_dict in trigger_dicts:
        for key, value in trigger_dict.items():
            merged_trigger_dict[key.lower()].extend(value)

    return merged_trigger_dict
>>>>>>> 56a04b47

class AtisWorld():
    """
    World representation for the Atis SQL domain. This class has a ``SqlTableContext`` which holds the base
    grammars, it then augments this grammar with the entities that are detected from utterances.

    Parameters
    ----------
    utterances: ``List[str]``
        A list of utterances in the interaction, the last element in this list is the
        current utterance that we are interested in.
    """
<<<<<<< HEAD
    def __init__(self, conversation_context, utterance=None, tokenizer=None) -> None:
        self.utterance: str = utterance
        self._tokenizer = tokenizer if tokenizer else WordTokenizer()
        self._tokenized_utterance = self._tokenizer.tokenize(utterance) if utterance else None
        self.conversation_context = conversation_context
        self.valid_actions: Dict[str, List[str]] = self.init_all_valid_actions()
        self.grammar_str: str = self.get_grammar_str()
        self.linking_scores = []
=======
    sql_table_context = SqlTableContext(TABLES)

    def __init__(self, utterances: List[str], tokenizer=None) -> None:
        self.utterances: List[str] = utterances
        self.tokenizer = tokenizer if tokenizer else WordTokenizer()
        self.tokenized_utterances = [self.tokenizer.tokenize(utterance) for utterance in self.utterances]
        self.valid_actions: Dict[str, List[str]] = self.init_all_valid_actions()
        self.grammar_str: str = self.get_grammar_str()
        self.grammar_with_context = Grammar(self.grammar_str)
>>>>>>> 56a04b47

    def get_valid_actions(self) -> Dict[str, List[str]]:
        return self.valid_actions

    def init_all_valid_actions(self) -> Dict[str, List[str]]:
        """
        We initialize the world's valid actions with that of the context. This means that the strings
        and numbers that were valid earlier in the interaction are also valid. We then add new valid strings
        and numbers from the current utterance.
        """
        valid_actions = deepcopy(self.sql_table_context.valid_actions)
        for string in self.get_strings_from_utterance():
            if string not in valid_actions['string']:
                valid_actions['string'].append(format_action('string', string))

        numbers = ['0', '1']
        for utterance in self.utterances:
            numbers.extend(get_numbers_from_utterance(utterance))
            for number in numbers:
                if number not in valid_actions['number']:
                    valid_actions['number'].append(format_action('number', number))

        return valid_actions

    def get_grammar_str(self) -> str:
        """
        Generate a string that can be used to instantiate a ``Grammar`` object. The string is a sequence of
        rules that define the grammar.
        """
        grammar_str_with_context = self.sql_table_context.grammar_str
        numbers = [number.split(" -> ")[1].lstrip('["').rstrip('"]') for \
                   number in sorted(self.valid_actions['number'], reverse=True)]
        strings = [string .split(" -> ")[1].lstrip('["').rstrip('"]') for \
                   string in sorted(self.valid_actions['string'], reverse=True)]

        grammar_str_with_context += generate_one_of_string("number", numbers)
        grammar_str_with_context += generate_one_of_string("string", strings)
        return grammar_str_with_context
    
    def add_str_from_trigger(self, trigger: str, entity: str, local_strs):
        tok_trigger = self._tokenizer.tokenize(trigger)
        for idx, tok_pair in enumerate(zip(self._tokenized_utterance, self._tokenized_utterance[1:])):
            if len(tok_trigger) == 1:
                if trigger.lower() in tok_pair[0].text:
                    if entity not in local_strs:
                        local_strs.append(entity)
                        entity_linking_score = [0 for i in range(len(self._tokenized_utterance))]
                        entity_linking_score[idx] = 1
                        self.linking_scores.append(entity_linking_score) 
                    else:
                        self.linking_scores[local_strs.index(entity)][idx] = 1
            else: 
                if tok_trigger[0].text.lower() in tok_pair[0].text and tok_trigger[1].text.lower() in tok_pair[1].text:
                    if entity not in local_strs:
                        local_strs.append(entity)
                        entity_linking_score = [0 for i in range(len(self._tokenized_utterance))]
                        entity_linking_score[idx] = 1
                        self.linking_scores.append(entity_linking_score) 
                    else:
                        self.linking_scores[local_strs.index(entity)][idx] = 1

        if trigger.lower() in self._tokenized_utterance[-1].text:
            if entity not in local_strs:
                local_strs.append(entity)
                entity_linking_score = [0 for i in range(len(self._tokenized_utterance))]
                entity_linking_score[idx] = 1
                self.linking_scores.append(entity_linking_score) 
            else:
                self.linking_scores[local_strs.index(entity)][idx] = 1



    def get_strings_from_utterance(self) -> List[str]:
        """
        Based on the current utterance, return a list of valid strings that should be added.
        """
<<<<<<< HEAD

        self.linking_scores = []

        local_strs: List[str] = []
        trigger_lists = [atis_tables.CITIES, atis_tables.AIRPORT_CODES,
                         atis_tables.STATES, atis_tables.STATE_CODES,
                         atis_tables.FARE_BASIS_CODE, atis_tables.CLASS,
                         atis_tables.AIRLINE_CODE_LIST, atis_tables.DAY_OF_WEEK,
                         atis_tables.CITY_CODE_LIST, atis_tables.MEALS,
                         atis_tables.RESTRICT_CODES]

        for trigger_list in trigger_lists:
            for trigger in trigger_list:
                self.add_str_from_trigger(trigger, trigger, local_strs)

        trigger_dict_list = [atis_tables.AIRLINE_CODES,
                             atis_tables.CITY_CODES,
                             atis_tables.GROUND_SERVICE,
                             atis_tables.YES_NO,
                             atis_tables.MISC_STR]

        for trigger_dict in trigger_dict_list:
            for trigger in trigger_dict:
                self.add_str_from_trigger(trigger, trigger_dict[trigger], local_strs)
        
        print('local', len(local_strs))
        print(local_strs)
        print('linking', len(self.linking_scores))
        print('linking', self.linking_scores)
        local_strs.extend(atis_tables.DAY_OF_WEEK)
        return local_strs
=======
        strings: List[str] = []
        trigger_lists = [CITIES, AIRPORT_CODES,
                         STATES, STATE_CODES,
                         FARE_BASIS_CODE, CLASS,
                         AIRLINE_CODE_LIST, DAY_OF_WEEK,
                         CITY_CODE_LIST, MEALS,
                         RESTRICT_CODES]
        trigger_dicts = [CITY_AIRPORT_CODES,
                         AIRLINE_CODES,
                         CITY_CODES,
                         GROUND_SERVICE,
                         YES_NO,
                         MISC_STR]

        trigger_dict = get_trigger_dict(trigger_lists, trigger_dicts)

        for tokenized_utterance in self.tokenized_utterances:
            if tokenized_utterance:
                for first_token, second_token in zip(tokenized_utterance, tokenized_utterance[1:]):
                    strings.extend(trigger_dict.get(first_token.text.lower(), []))
                    bigram = f"{first_token.text} {second_token.text}"
                    strings.extend(trigger_dict.get(bigram.lower(), []))
                strings.extend(trigger_dict.get(tokenized_utterance[-1].text.lower(), []))

        strings.extend(DAY_OF_WEEK)
        return strings
>>>>>>> 56a04b47

    def get_action_sequence(self, query: str) -> List[str]:
        sql_visitor = SqlVisitor(self.grammar_with_context)
        if query:
            action_sequence = sql_visitor.parse(query)
            return action_sequence
        return []

    def all_possible_actions(self) -> List[str]:
        """
        Return a sorted list of strings representing all possible actions
        of the form: nonterminal -> [right_hand_side]
        """
        all_actions = set()
        for _, action_list in self.valid_actions.items():
            for action in action_list:
                all_actions.add(action)
        return sorted(all_actions)<|MERGE_RESOLUTION|>--- conflicted
+++ resolved
@@ -10,10 +10,6 @@
 
 from allennlp.data.tokenizers import WordTokenizer
 
-<<<<<<< HEAD
-def generate_one_of_str(nonterminal: str, literals: List[str]) -> str:
-    return  "\n{} \t\t = ".format(nonterminal) + " / ".join(['"{}"'.format(lit) for lit in literals])
-=======
 def get_trigger_dict(trigger_lists: List[List[str]],
                      trigger_dicts: List[Dict[str, List[str]]]) -> Dict[str, List[str]]:
     merged_trigger_dict: Dict[str, List[str]] = defaultdict(list)
@@ -26,7 +22,6 @@
             merged_trigger_dict[key.lower()].extend(value)
 
     return merged_trigger_dict
->>>>>>> 56a04b47
 
 class AtisWorld():
     """
@@ -39,16 +34,6 @@
         A list of utterances in the interaction, the last element in this list is the
         current utterance that we are interested in.
     """
-<<<<<<< HEAD
-    def __init__(self, conversation_context, utterance=None, tokenizer=None) -> None:
-        self.utterance: str = utterance
-        self._tokenizer = tokenizer if tokenizer else WordTokenizer()
-        self._tokenized_utterance = self._tokenizer.tokenize(utterance) if utterance else None
-        self.conversation_context = conversation_context
-        self.valid_actions: Dict[str, List[str]] = self.init_all_valid_actions()
-        self.grammar_str: str = self.get_grammar_str()
-        self.linking_scores = []
-=======
     sql_table_context = SqlTableContext(TABLES)
 
     def __init__(self, utterances: List[str], tokenizer=None) -> None:
@@ -58,7 +43,6 @@
         self.valid_actions: Dict[str, List[str]] = self.init_all_valid_actions()
         self.grammar_str: str = self.get_grammar_str()
         self.grammar_with_context = Grammar(self.grammar_str)
->>>>>>> 56a04b47
 
     def get_valid_actions(self) -> Dict[str, List[str]]:
         return self.valid_actions
@@ -97,77 +81,12 @@
         grammar_str_with_context += generate_one_of_string("number", numbers)
         grammar_str_with_context += generate_one_of_string("string", strings)
         return grammar_str_with_context
-    
-    def add_str_from_trigger(self, trigger: str, entity: str, local_strs):
-        tok_trigger = self._tokenizer.tokenize(trigger)
-        for idx, tok_pair in enumerate(zip(self._tokenized_utterance, self._tokenized_utterance[1:])):
-            if len(tok_trigger) == 1:
-                if trigger.lower() in tok_pair[0].text:
-                    if entity not in local_strs:
-                        local_strs.append(entity)
-                        entity_linking_score = [0 for i in range(len(self._tokenized_utterance))]
-                        entity_linking_score[idx] = 1
-                        self.linking_scores.append(entity_linking_score) 
-                    else:
-                        self.linking_scores[local_strs.index(entity)][idx] = 1
-            else: 
-                if tok_trigger[0].text.lower() in tok_pair[0].text and tok_trigger[1].text.lower() in tok_pair[1].text:
-                    if entity not in local_strs:
-                        local_strs.append(entity)
-                        entity_linking_score = [0 for i in range(len(self._tokenized_utterance))]
-                        entity_linking_score[idx] = 1
-                        self.linking_scores.append(entity_linking_score) 
-                    else:
-                        self.linking_scores[local_strs.index(entity)][idx] = 1
-
-        if trigger.lower() in self._tokenized_utterance[-1].text:
-            if entity not in local_strs:
-                local_strs.append(entity)
-                entity_linking_score = [0 for i in range(len(self._tokenized_utterance))]
-                entity_linking_score[idx] = 1
-                self.linking_scores.append(entity_linking_score) 
-            else:
-                self.linking_scores[local_strs.index(entity)][idx] = 1
-
 
 
     def get_strings_from_utterance(self) -> List[str]:
         """
         Based on the current utterance, return a list of valid strings that should be added.
         """
-<<<<<<< HEAD
-
-        self.linking_scores = []
-
-        local_strs: List[str] = []
-        trigger_lists = [atis_tables.CITIES, atis_tables.AIRPORT_CODES,
-                         atis_tables.STATES, atis_tables.STATE_CODES,
-                         atis_tables.FARE_BASIS_CODE, atis_tables.CLASS,
-                         atis_tables.AIRLINE_CODE_LIST, atis_tables.DAY_OF_WEEK,
-                         atis_tables.CITY_CODE_LIST, atis_tables.MEALS,
-                         atis_tables.RESTRICT_CODES]
-
-        for trigger_list in trigger_lists:
-            for trigger in trigger_list:
-                self.add_str_from_trigger(trigger, trigger, local_strs)
-
-        trigger_dict_list = [atis_tables.AIRLINE_CODES,
-                             atis_tables.CITY_CODES,
-                             atis_tables.GROUND_SERVICE,
-                             atis_tables.YES_NO,
-                             atis_tables.MISC_STR]
-
-        for trigger_dict in trigger_dict_list:
-            for trigger in trigger_dict:
-                self.add_str_from_trigger(trigger, trigger_dict[trigger], local_strs)
-        
-        print('local', len(local_strs))
-        print(local_strs)
-        print('linking', len(self.linking_scores))
-        print('linking', self.linking_scores)
-        local_strs.extend(atis_tables.DAY_OF_WEEK)
-        return local_strs
-=======
         strings: List[str] = []
         trigger_lists = [CITIES, AIRPORT_CODES,
                          STATES, STATE_CODES,
@@ -194,7 +113,6 @@
 
         strings.extend(DAY_OF_WEEK)
         return strings
->>>>>>> 56a04b47
 
     def get_action_sequence(self, query: str) -> List[str]:
         sql_visitor = SqlVisitor(self.grammar_with_context)
