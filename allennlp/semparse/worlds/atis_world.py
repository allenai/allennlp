from copy import deepcopy
from typing import List, Dict, Tuple, Set
import numpy

from parsimonious.grammar import Grammar

from allennlp.semparse.contexts.atis_tables import * # pylint: disable=wildcard-import,unused-wildcard-import
from allennlp.semparse.contexts.sql_table_context import \
        SqlTableContext, SqlVisitor, generate_one_of_string, format_action

from allennlp.data.tokenizers import Token, WordTokenizer

def get_strings_from_utterance(tokenized_utterance: List[Token]) -> Dict[str, List[int]]:
    """
    Based on the current utterance, return a dictionary where the keys are the strings in the utterance
    that map to lists of the token indices that they are linked to.
    """
    string_linking_scores: Dict[str, List[int]] = defaultdict(list)
    for index, (first_token, second_token) in enumerate(zip(tokenized_utterance, tokenized_utterance[1:])):
        for string in ATIS_TRIGGER_DICT.get(first_token.text.lower(), []):
            string_linking_scores[string].append(index)

        bigram = f"{first_token.text} {second_token.text}".lower()
        for string in ATIS_TRIGGER_DICT.get(bigram, []):
            string_linking_scores[string].extend([index, index + 1])

    if tokenized_utterance[-1].text.lower() in ATIS_TRIGGER_DICT:
        for string in ATIS_TRIGGER_DICT[tokenized_utterance[-1].text.lower()]:
            string_linking_scores[string].append(len(tokenized_utterance)-1)

    date = get_date_from_utterance(tokenized_utterance)
    if date:
        for day in DAY_OF_WEEK_INDEX[date.weekday()]:
            string_linking_scores[day] = []

    return string_linking_scores

class AtisWorld():
    """
    World representation for the Atis SQL domain. This class has a ``SqlTableContext`` which holds the base
    grammars, it then augments this grammar with the entities that are detected from utterances.

    Parameters
    ----------
    utterances: ``List[str]``
        A list of utterances in the interaction, the last element in this list is the
        current utterance that we are interested in.
    """
    sql_table_context = SqlTableContext(TABLES)

    def __init__(self, utterances: List[str], tokenizer=None) -> None:
        self.utterances: List[str] = utterances
        self.tokenizer = tokenizer if tokenizer else WordTokenizer()
        self.tokenized_utterances = [self.tokenizer.tokenize(utterance) for utterance in self.utterances]
        valid_actions, linking_scores = self.init_all_valid_actions()
        self.valid_actions: Dict[str, List[str]] = valid_actions

        # This has shape (num_entities, num_utterance_tokens).
        self.linking_scores: numpy.ndarray = linking_scores
        self.grammar_str: str = self.get_grammar_str()
        self.grammar_with_context: Grammar = Grammar(self.grammar_str)

    def get_valid_actions(self) -> Dict[str, List[str]]:
        return self.valid_actions

    def init_all_valid_actions(self) -> Tuple[Dict[str, List[str]], numpy.ndarray]:
        """
        We initialize the valid actions with the global actions. We then iterate through the
        utterances up to and including the current utterance and add the valid strings.
        """

        valid_actions = deepcopy(self.sql_table_context.valid_actions)
        linking_scores = []
        current_tokenized_utterance = [] if not self.tokenized_utterances \
                else self.tokenized_utterances[-1]

        strings: Set[str] = set()
        for tokenized_utterance in self.tokenized_utterances:
            string_linking_dict = get_strings_from_utterance(tokenized_utterance)
            strings.update(string_linking_dict.keys())

        # We want to sort things in reverse here to be consistent with the grammar.
        # The parser is greedy which means that if we have a rule that has
        # multiple options for the right hand side, the first one that succeeds is
        # the one that is used. For example, if ``1400`` appears in the query, and
        # both ``1400`` and ``1`` are valid numbers, then we want to try to match
        # ``1400`` first. Otherwise, ``1`` will succeed but nothing will match ``400``.
        # The same applies for strings here.
        strings_list: List[str] = sorted(strings, reverse=True)

        # We construct the linking scores for strings from the ``string_linking_dict`` here.
        string_linking_scores = []
        for string in strings_list:
            entity_linking = [0 for token in current_tokenized_utterance]
            # string_linking_dict has the strings and linking scores from the last utterance.
            # If the string is not in the last utterance, then the linking scores will be all 0.
            for token_index in string_linking_dict.get(string, []):
                entity_linking[token_index] = 1
            string_linking_scores.append(entity_linking)
        linking_scores.extend(string_linking_scores)

        for string in strings_list:
            action = format_action('string', string)
            if action not in valid_actions['string']:
                valid_actions['string'].append(action)

        numbers = {'0', '1'}
        number_linking_dict: Dict[str, List[int]] = {}

        for utterance, tokenized_utterance in zip(self.utterances, self.tokenized_utterances):
            number_linking_dict = get_numbers_from_utterance(utterance, tokenized_utterance)
            numbers.update(number_linking_dict.keys())
        numbers_list: List[str] = sorted(numbers, reverse=True)

        # We construct the linking scores for numbers from the ``number_linking_dict`` here.
        number_linking_scores = []
        for number in numbers_list:
            entity_linking = [0 for token in current_tokenized_utterance]
            # number_linking_scores has the numbers and linking scores from the last utterance.
            # If the number is not in the last utterance, then the linking scores will be all 0.
            for token_index in number_linking_dict.get(number, []):
                entity_linking[token_index] = 1
            number_linking_scores.append(entity_linking)
        linking_scores.extend(number_linking_scores)

        for number in list(numbers_list):
            action = format_action('number', number)
            valid_actions['number'].append(action)
        return valid_actions, numpy.array(linking_scores)

    def get_grammar_str(self) -> str:
        """
        Generate a string that can be used to instantiate a ``Grammar`` object. The string is a sequence of
        rules that define the grammar.
        """
        grammar_str_with_context = self.sql_table_context.grammar_str
        numbers = [number.split(" -> ")[1].lstrip('["').rstrip('"]') for \
                   number in sorted(self.valid_actions['number'], reverse=True)]
        strings = [string .split(" -> ")[1].lstrip('["').rstrip('"]') for \
                   string in sorted(self.valid_actions['string'], reverse=True)]

        grammar_str_with_context += generate_one_of_string("number", numbers)
        grammar_str_with_context += generate_one_of_string("string", strings)
        return grammar_str_with_context


    def get_action_sequence(self, query: str) -> List[str]:
        sql_visitor = SqlVisitor(self.grammar_with_context)
        if query:
            action_sequence = sql_visitor.parse(query)
            return action_sequence
        return []

    def all_possible_actions(self) -> List[str]:
        """
        Return a sorted list of strings representing all possible actions
        of the form: nonterminal -> [right_hand_side]
        """
        all_actions = set()
        for _, action_list in self.valid_actions.items():
            for action in action_list:
                all_actions.add(action)
        return sorted(all_actions)

    def __eq__(self, other):
        if isinstance(self, other.__class__):
<<<<<<< HEAD
            return (self.valid_actions == other.valid_actions and
                    numpy.array_equal(self.linking_scores, other.linking_scores) and
                    self.utterances == other.utterances and
                    self.grammar_str == other.grammar_str)
=======
            return all([self.valid_actions == other.valid_actions,
                        numpy.array_equal(self.linking_scores, other.linking_scores),
                        self.utterances == other.utterances,
                        self.grammar_str == other.grammar_str])
>>>>>>> 7a9975eb
        return False<|MERGE_RESOLUTION|>--- conflicted
+++ resolved
@@ -164,15 +164,8 @@
 
     def __eq__(self, other):
         if isinstance(self, other.__class__):
-<<<<<<< HEAD
-            return (self.valid_actions == other.valid_actions and
-                    numpy.array_equal(self.linking_scores, other.linking_scores) and
-                    self.utterances == other.utterances and
-                    self.grammar_str == other.grammar_str)
-=======
             return all([self.valid_actions == other.valid_actions,
                         numpy.array_equal(self.linking_scores, other.linking_scores),
                         self.utterances == other.utterances,
                         self.grammar_str == other.grammar_str])
->>>>>>> 7a9975eb
         return False