import re, itertools,nltk, json
from collections import defaultdict
from typing import Any, DefaultDict, Dict, List, Tuple, Union, Set

from overrides import overrides
from unidecode import unidecode

from allennlp.data.tokenizers import Token
from allennlp.semparse.contexts.knowledge_graph import KnowledgeGraph

DEFAULT_NUMBERS = ['-1', '0', '1']
NUMBER_CHARACTERS = {'0', '1', '2', '3', '4', '5', '6', '7', '8', '9', '.', '-'}
MONTH_NUMBERS = {
        'january': 1,
        'jan': 1,
        'february': 2,
        'feb': 2,
        'march': 3,
        'mar': 3,
        'april': 4,
        'apr': 4,
        'may': 5,
        'june': 6,
        'jun': 6,
        'july': 7,
        'jul': 7,
        'august': 8,
        'aug': 8,
        'september': 9,
        'sep': 9,
        'october': 10,
        'oct': 10,
        'november': 11,
        'nov': 11,
        'december': 12,
        'dec': 12,
        }
ORDER_OF_MAGNITUDE_WORDS = {'hundred': 100, 'thousand': 1000, 'million': 1000000}
NUMBER_WORDS = {
        'zero': 0,
        'one': 1,
        'two': 2,
        'three': 3,
        'four': 4,
        'five': 5,
        'six': 6,
        'seven': 7,
        'eight': 8,
        'nine': 9,
        'ten': 10,
        'first': 1,
        'second': 2,
        'third': 3,
        'fourth': 4,
        'fifth': 5,
        'sixth': 6,
        'seventh': 7,
        'eighth': 8,
        'ninth': 9,
        'tenth': 10,
        **MONTH_NUMBERS,
        }


<<<<<<< HEAD
=======


        


>>>>>>> dd14c38a
class TableQuestionKnowledgeGraph(KnowledgeGraph):
    """
    A ``TableQuestionKnowledgeGraph`` represents the linkable entities in a table and a question
    about the table.  The linkable entities in a table are the cells and the columns of the table,
    and the linkable entities from the question are the numbers in the question.  We use the
    question to define our space of allowable numbers, because there are infinitely many numbers
    that we could include in our action space, and we really don't want to do that. Additionally, we
    have a method that returns the set of entities in the graph that are relevant to the question,
    and we keep the question for this method. See ``get_linked_agenda_items`` for more information.

    To represent the table as a graph, we make each cell and column a node in the graph, and
    consider a column's neighbors to be all cells in that column (and thus each cell has just one
    neighbor - the column it belongs to).  This is a rather simplistic view of the table. For
    example, we don't store the order of rows.

    We represent numbers as standalone nodes in the graph, without any neighbors.

    Additionally, when we encounter cells that can be split, we create ``fb:part.[something]``
    entities, also without any neighbors.
    """
    def __init__(self,
                 entities: Set[str],
                 neighbors: Dict[str, List[str]],
                 entity_text: Dict[str, str],
                 question_tokens: List[Token]) -> None:
        super().__init__(entities, neighbors, entity_text)
        self.question_tokens = question_tokens


        self._entity_prefixes: Dict[str, List[str]] = defaultdict(list)
        for entity, text in self.entity_text.items():
            parts = text.split()
            if not parts:
                continue
            prefix = parts[0].lower()
            self._entity_prefixes[prefix].append(entity)

    @classmethod
    def read_from_file(cls, filename: str, question: List[Token]) -> 'TableQuestionKnowledgeGraph':
        """
        We read tables formatted as TSV files here. We assume the first line in the file is a tab
        separated list of column headers, and all subsequent lines are content rows. For example if
        the TSV file is:

        Nation      Olympics    Medals
        USA         1896        8
        China       1932        9

        we read "Nation", "Olympics" and "Medals" as column headers, "USA" and "China" as cells
        under the "Nation" column and so on.
        """
        return cls.read_from_lines(open(filename).readlines(), question)

    @classmethod
    def read_from_lines(cls, lines: List[str], question: List[Token]) -> 'TableQuestionKnowledgeGraph':
        cells = []
        # We assume the first row is column names.
        for row_index, line in enumerate(lines):
            line = line.rstrip('\n')
            if row_index == 0:
                columns = line.split('\t')
            else:
                cells.append(line.split('\t'))
        return cls.read_from_json({"columns": columns, "cells": cells, "question": question})

    @classmethod
    def read_from_json(cls, json_object: Dict[str, Any]) -> 'TableQuestionKnowledgeGraph':
        """
        We read tables formatted as JSON objects (dicts) here. This is useful when you are reading
        data from a demo. The expected format is::

            {"question": [token1, token2, ...],
             "columns": [column1, column2, ...],
             "cells": [[row1_cell1, row1_cell2, ...],
                       [row2_cell1, row2_cell2, ...],
                       ... ]}
        """
        entity_text: Dict[str, str] = {}
        neighbors: DefaultDict[str, List[str]] = defaultdict(list)

        # Getting number entities first.  Number entities don't have any neighbors, and their
        # "entity text" is the text from the question that evoked the number.
        question_tokens = json_object['question']
        for number, number_text in cls._get_numbers_from_tokens(question_tokens):
            entity_text[number] = number_text
            neighbors[number] = []
        for default_number in DEFAULT_NUMBERS:
            if default_number not in neighbors:
                neighbors[default_number] = []
                entity_text[default_number] = default_number

        # Following Sempre's convention for naming columns.  Sempre gives columns unique names when
        # columns normalize to a collision, so we keep track of these.  We do not give cell text
        # unique names, however, as `fb:cell.x` is actually a function that returns all cells that
        # have text that normalizes to "x".
        column_ids = []
        columns: Dict[str, int] = {}
        for column_string in json_object['columns']:
            column_string = column_string.replace('\\n', '\n')
            normalized_string = f'fb:row.row.{cls._normalize_string(column_string)}'
            if normalized_string in columns:
                columns[normalized_string] += 1
                normalized_string = f'{normalized_string}_{columns[normalized_string]}'
            columns[normalized_string] = 1
            column_ids.append(normalized_string)
            entity_text[normalized_string] = column_string

        # Stores cell text to cell name, making sure that unique text maps to a unique name.
        cell_id_mapping: Dict[str, str] = {}
        column_cells: List[List[str]] = [[] for _ in columns]
        for row_index, row_cells in enumerate(json_object['cells']):
            assert len(columns) == len(row_cells), ("Invalid format. Row %d has %d cells, but header has %d"
                                                    " columns" % (row_index, len(row_cells), len(columns)))
            # Following Sempre's convention for naming cells.
            row_cell_ids = []
            for column_index, cell_string in enumerate(row_cells):
                cell_string = cell_string.replace('\\n', '\n')
                column_cells[column_index].append(cell_string)
                if cell_string in cell_id_mapping:
                    normalized_string = cell_id_mapping[cell_string]
                else:
                    base_normalized_string = f'fb:cell.{cls._normalize_string(cell_string)}'
                    normalized_string = base_normalized_string
                    attempt_number = 1
                    while normalized_string in cell_id_mapping.values():
                        attempt_number += 1
                        normalized_string = f"{base_normalized_string}_{attempt_number}"
                    cell_id_mapping[cell_string] = normalized_string
                row_cell_ids.append(normalized_string)
                entity_text[normalized_string] = cell_string
            for column_id, cell_id in zip(column_ids, row_cell_ids):
                neighbors[column_id].append(cell_id)
                neighbors[cell_id].append(column_id)

        for column in column_cells:
            if cls._should_split_column_cells(column):
                for cell_string in column:
                    for part_entity, part_string in cls._get_cell_parts(cell_string):
                        neighbors[part_entity] = []
                        entity_text[part_entity] = part_string
        return cls(set(neighbors.keys()), dict(neighbors), entity_text, question_tokens)

    @staticmethod
    def _normalize_string(string: str) -> str:
        """
        These are the transformation rules used to normalize cell in column names in Sempre.  See
        ``edu.stanford.nlp.sempre.tables.StringNormalizationUtils.characterNormalize`` and
        ``edu.stanford.nlp.sempre.tables.TableTypeSystem.canonicalizeName``.  We reproduce those
        rules here to normalize and canonicalize cells and columns in the same way so that we can
        match them against constants in logical forms appropriately.
        """
        # Normalization rules from Sempre
        # \u201A -> ,
        string = re.sub("‚", ",", string)
        string = re.sub("„", ",,", string)
        string = re.sub("[·・]", ".", string)
        string = re.sub("…", "...", string)
        string = re.sub("ˆ", "^", string)
        string = re.sub("˜", "~", string)
        string = re.sub("‹", "<", string)
        string = re.sub("›", ">", string)
        string = re.sub("[‘’´`]", "'", string)
        string = re.sub("[“”«»]", "\"", string)
        string = re.sub("[•†‡²³]", "", string)
        string = re.sub("[‐‑–—−]", "-", string)
        # Oddly, some unicode characters get converted to _ instead of being stripped.  Not really
        # sure how sempre decides what to do with these...  TODO(mattg): can we just get rid of the
        # need for this function somehow?  It's causing a whole lot of headaches.
        string = re.sub("[ðø′″€⁄ªΣ]", "_", string)
        # This is such a mess.  There isn't just a block of unicode that we can strip out, because
        # sometimes sempre just strips diacritics...  We'll try stripping out a few separate
        # blocks, skipping the ones that sempre skips...
        string = re.sub("[\\u0180-\\u0210]", "", string).strip()
        string = re.sub("[\\u0220-\\uFFFF]", "", string).strip()
        string = string.replace("\\n", "_")
        string = re.sub("\\s+", " ", string)
        # Canonicalization rules from Sempre
        string = re.sub("[^\\w]", "_", string)
        string = re.sub("_+", "_", string)
        string = re.sub("_$", "", string)
        return unidecode(string.lower())

    @staticmethod
    def _get_numbers_from_tokens(tokens: List[Token]) -> List[Tuple[str, str]]:
        """
        Finds numbers in the input tokens and returns them as strings.  We do some simple heuristic
        number recognition, finding ordinals and cardinals expressed as text ("one", "first",
        etc.), as well as numerals ("7th", "3rd"), months (mapping "july" to 7), and units
        ("1ghz").

        We also handle year ranges expressed as decade or centuries ("1800s" or "1950s"), adding
        the endpoints of the range as possible numbers to generate.

        We return a list of tuples, where each tuple is the (number_string, token_text) for a
        number found in the input tokens.
        """
        numbers = []
        for i, token in enumerate(tokens):
            number: Union[int, float] = None
            token_text = token.text
            text = token.text.replace(',', '').lower()
            if text in NUMBER_WORDS:
                number = NUMBER_WORDS[text]

            magnitude = 1
            if i < len(tokens) - 1:
                next_token = tokens[i + 1].text.lower()
                if next_token in ORDER_OF_MAGNITUDE_WORDS:
                    magnitude = ORDER_OF_MAGNITUDE_WORDS[next_token]
                    token_text += ' ' + tokens[i + 1].text

            is_range = False
            if len(text) > 1 and text[-1] == 's' and text[-2] == '0':
                is_range = True
                text = text[:-1]

            # We strip out any non-digit characters, to capture things like '7th', or '1ghz'.  The
            # way we're doing this could lead to false positives for something like '1e2', but
            # we'll take that risk.  It shouldn't be a big deal.
            text = ''.join(text[i] for i, char in enumerate(text) if char in NUMBER_CHARACTERS)

            try:
                # We'll use a check for float(text) to find numbers, because text.isdigit() doesn't
                # catch things like "-3" or "0.07".
                number = float(text)
            except ValueError:
                pass

            if number is not None:
                number = number * magnitude
                if '.' in text:
                    number_string = '%.3f' % number
                else:
                    number_string = '%d' % number
                numbers.append((number_string, token_text))
                if is_range:
                    # TODO(mattg): both numbers in the range will have the same text, and so the
                    # linking score won't have any way to differentiate them...  We should figure
                    # out a better way to handle this.
                    num_zeros = 1
                    while text[-(num_zeros + 1)] == '0':
                        num_zeros += 1
                    numbers.append((str(int(number + 10 ** num_zeros)), token_text))
        return numbers

    cell_part_regex = re.compile(r',\s|\n|/')
    @classmethod
    def _get_cell_parts(cls, cell_text: str) -> List[Tuple[str, str]]:
        """
        Splits a cell into parts and returns the parts of the cell.  We return a list of
        ``(entity_name, entity_text)``, where ``entity_name`` is ``fb:part.[something]``, and
        ``entity_text`` is the text of the cell corresponding to that part.  For many cells, there
        is only one "part", and we return a list of length one.

        Note that you shouldn't call this on every cell in the table; SEMPRE decides to make these
        splits only when at least one of the cells in a column looks "splittable".  Only if you're
        splitting the cells in a column should you use this function.
        """
        parts = []
        for part_text in cls.cell_part_regex.split(cell_text):
            part_text = part_text.strip()
            part_entity = f'fb:part.{cls._normalize_string(part_text)}'
            parts.append((part_entity, part_text))
        return parts

    @classmethod
    def _should_split_column_cells(cls, column_cells: List[str]) -> bool:
        """
        Returns true if there is any cell in this column that can be split.
        """
        return any(cls._should_split_cell(cell_text) for cell_text in column_cells)

    @classmethod
    def _should_split_cell(cls, cell_text: str) -> bool:
        """
        Checks whether the cell should be split.  We're just doing the same thing that SEMPRE did
        here.
        """
        if ', ' in cell_text or '\n' in cell_text or '/' in cell_text:
            return True
        return False

    def get_linked_agenda_items(self) -> List[str]:
        """
        Returns entities that can be linked to spans in the question, that should be in the agenda,
        for training a coverage based semantic parser. This method essentially does a heuristic
        entity linking, to provide weak supervision for a learning to search parser.
        """
        agenda_items: List[str] = []
        for entity in self._get_longest_span_matching_entities():
            agenda_items.append(entity)
            # If the entity is a cell, we need to add the column to the agenda as well,
            # because the answer most likely involves getting the row with the cell.
            if 'fb:cell' in entity:
                agenda_items.append(self.neighbors[entity][0])
        return agenda_items

    def _get_longest_span_matching_entities(self):
        question = " ".join([token.text for token in self.question_tokens])
        matches_starting_at: Dict[int, List[str]] = defaultdict(list)
        for index, token in enumerate(self.question_tokens):
            if token.text in self._entity_prefixes:
                for entity in self._entity_prefixes[token.text]:
                    if self.entity_text[entity].lower() in question:
                        matches_starting_at[index].append(entity)
        longest_matches: List[str] = []
        for index, matches in matches_starting_at.items():
            longest_matches.append(sorted(matches, key=len)[-1])
        return longest_matches

    @overrides
    def __eq__(self, other):
        if isinstance(self, other.__class__):
            for key in self.__dict__:
                # We need to specially handle question tokens because they are Spacy's ``Token``
                # objects, and equality is not defined for them.
                if key == "question_tokens":
                    self_tokens = self.__dict__[key]
                    other_tokens = other.__dict__[key]
                    if not all([token1.text == token2.text
                                for token1, token2 in zip(self_tokens, other_tokens)]):
                        return False
                else:
                    if not self.__dict__[key] == other.__dict__[key]:
                        return False
            return True
        return NotImplemented<|MERGE_RESOLUTION|>--- conflicted
+++ resolved
@@ -62,14 +62,6 @@
         }
 
 
-<<<<<<< HEAD
-=======
-
-
-        
-
-
->>>>>>> dd14c38a
 class TableQuestionKnowledgeGraph(KnowledgeGraph):
     """
     A ``TableQuestionKnowledgeGraph`` represents the linkable entities in a table and a question
