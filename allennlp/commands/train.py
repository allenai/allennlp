--- conflicted
+++ resolved
@@ -138,14 +138,14 @@
         )
 
         subparser.add_argument(
-<<<<<<< HEAD
             "--dont_save_best_model",
             action="store_true",
             default=False,
             help="outputs tqdm status on separate lines and slows tqdm refresh rate",
-=======
-            "--node-rank", type=int, default=0, help="Rank of this node in the distributed setup"
->>>>>>> b85c86cf
+        )
+
+        subparser.add_argument(
+            "--node-rank", type = int, default = 0, help = "Rank of this node in the distributed setup"
         )
 
         subparser.set_defaults(func=train_model_from_args)
@@ -166,12 +166,10 @@
         args.force,
         args.cache_directory,
         args.cache_prefix,
-<<<<<<< HEAD
-        args.dont_save_best_model
-=======
+        args.dont_save_best_model,
         args.node_rank,
         args.include_package,
->>>>>>> b85c86cf
+
     )
 
 
@@ -184,12 +182,9 @@
     force: bool = False,
     cache_directory: str = None,
     cache_prefix: str = None,
-<<<<<<< HEAD
-    dont_save_best_model: bool = True
-=======
+    dont_save_best_model: bool = True,
     node_rank: int = 0,
     include_package: List[str] = None,
->>>>>>> b85c86cf
 ) -> Model:
     """
     A wrapper around :func:`train_model` which loads the params from a file.
@@ -231,12 +226,9 @@
         force,
         cache_directory,
         cache_prefix,
-<<<<<<< HEAD
-        dont_save_best_model
-=======
+        dont_save_best_model,
         node_rank,
         include_package,
->>>>>>> b85c86cf
     )
 
 
@@ -248,12 +240,9 @@
     force: bool = False,
     cache_directory: str = None,
     cache_prefix: str = None,
-<<<<<<< HEAD
     dont_save_best_model: bool = True,
-=======
     node_rank: int = 0,
     include_package: List[str] = None,
->>>>>>> b85c86cf
 ) -> Model:
     """
     Trains the model specified in the given :class:`Params` object, using the data and training
@@ -543,14 +532,13 @@
             )
         dump_metrics(os.path.join(serialization_dir, "metrics.json"), metrics, log=True)
 
-<<<<<<< HEAD
+
     # Now tar up results
     if not dont_save_best_model:
         archive_model(serialization_dir, files_to_archive=params.files_to_archive)
     dump_metrics(os.path.join(serialization_dir, "metrics.json"), metrics, log=True)
-=======
+
     if not distributed:
         return trainer.model
->>>>>>> b85c86cf
 
     return None  # to make mypy happy