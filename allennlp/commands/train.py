--- conflicted
+++ resolved
@@ -254,16 +254,12 @@
     create_serialization_dir(params, serialization_dir, recover)
     prepare_global_logging(serialization_dir, file_friendly_logging)
 
-<<<<<<< HEAD
     cuda_device = params.params.get('trainer').get('cuda_device', -1)
     if isinstance(cuda_device, list):
         for device in cuda_device:
              check_for_gpu(device)
     else:
         check_for_gpu(cuda_device)
-=======
-    check_for_gpu(params.get('trainer').get('cuda_device', -1))
->>>>>>> c47318b4
 
     params.to_file(os.path.join(serialization_dir, CONFIG_NAME))
 
