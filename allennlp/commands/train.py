"""
The ``train`` subcommand can be used to train a model.
It requires a configuration file and a directory in
which to write the results.

.. code-block:: bash

   $ allennlp train --help
   usage: allennlp train [-h] -s SERIALIZATION_DIR
                              [-o OVERRIDES]
                              [--include-package INCLUDE_PACKAGE]
                              [--file-friendly-logging]
                              param_path

   Train the specified model on the specified dataset.

   positional arguments:
   param_path            path to parameter file describing the model to be
                           trained

   optional arguments:
   -h, --help            show this help message and exit
   -s SERIALIZATION_DIR, --serialization-dir SERIALIZATION_DIR
                           directory in which to save the model and its logs
   -o OVERRIDES, --overrides OVERRIDES
                           a JSON structure used to override the experiment
                           configuration
   --include-package INCLUDE_PACKAGE
                           additional packages to include
   --file-friendly-logging
                           outputs tqdm status on separate lines and slows tqdm
                           refresh rate
"""
from typing import Dict, Iterable
import argparse
import json
import logging
import os
import re

import torch

from allennlp.commands.evaluate import evaluate
from allennlp.commands.subcommand import Subcommand
from allennlp.common.checks import ConfigurationError, check_for_gpu
from allennlp.common import Params
<<<<<<< HEAD
from allennlp.common.util import prepare_environment, prepare_global_logging
=======
from allennlp.common.util import prepare_environment, prepare_global_logging, \
                                 get_frozen_and_tunable_parameter_names
>>>>>>> 4df4638b
from allennlp.data import Vocabulary
from allennlp.data.instance import Instance
from allennlp.data.dataset_readers.dataset_reader import DatasetReader
from allennlp.data.iterators.data_iterator import DataIterator
from allennlp.models.archival import archive_model, CONFIG_NAME
from allennlp.models.model import Model, _DEFAULT_WEIGHTS
from allennlp.training.trainer import Trainer

logger = logging.getLogger(__name__)  # pylint: disable=invalid-name


class Train(Subcommand):
    def add_subparser(self, name: str, parser: argparse._SubParsersAction) -> argparse.ArgumentParser:
        # pylint: disable=protected-access
        description = '''Train the specified model on the specified dataset.'''
        subparser = parser.add_parser(name, description=description, help='Train a model')

        subparser.add_argument('param_path',
                               type=str,
                               help='path to parameter file describing the model to be trained')

        subparser.add_argument('-s', '--serialization-dir',
                               required=True,
                               type=str,
                               help='directory in which to save the model and its logs')

        subparser.add_argument('-r', '--recover',
                               action='store_true',
                               default=False,
                               help='recover training from the state in serialization_dir')

        subparser.add_argument('-o', '--overrides',
                               type=str,
                               default="",
                               help='a JSON structure used to override the experiment configuration')

        subparser.add_argument('--file-friendly-logging',
                               action='store_true',
                               default=False,
                               help='outputs tqdm status on separate lines and slows tqdm refresh rate')

        subparser.set_defaults(func=train_model_from_args)

        return subparser

def train_model_from_args(args: argparse.Namespace):
    """
    Just converts from an ``argparse.Namespace`` object to string paths.
    """
    train_model_from_file(args.param_path,
                          args.serialization_dir,
                          args.overrides,
                          args.file_friendly_logging,
                          args.recover)


def train_model_from_file(parameter_filename: str,
                          serialization_dir: str,
                          overrides: str = "",
                          file_friendly_logging: bool = False,
                          recover: bool = False) -> Model:
    """
    A wrapper around :func:`train_model` which loads the params from a file.

    Parameters
    ----------
    param_path : ``str``
        A json parameter file specifying an AllenNLP experiment.
    serialization_dir : ``str``
        The directory in which to save results and logs. We just pass this along to
        :func:`train_model`.
    overrides : ``str``
        A JSON string that we will use to override values in the input parameter file.
    file_friendly_logging : ``bool``, optional (default=False)
        If ``True``, we make our output more friendly to saved model files.  We just pass this
        along to :func:`train_model`.
    recover : ``bool`, optional (default=False)
        If ``True``, we will try to recover a training run from an existing serialization
        directory.  This is only intended for use when something actually crashed during the middle
        of a run.  For continuing training a model on new data, see the ``fine-tune`` command.
    """
    # Load the experiment config from a file and pass it to ``train_model``.
    params = Params.from_file(parameter_filename, overrides)
    return train_model(params, serialization_dir, file_friendly_logging, recover)


def datasets_from_params(params: Params) -> Dict[str, Iterable[Instance]]:
    """
    Load all the datasets specified by the config.
    """
    dataset_reader = DatasetReader.from_params(params.pop('dataset_reader'))
    validation_dataset_reader_params = params.pop("validation_dataset_reader", None)

    validation_and_test_dataset_reader: DatasetReader = dataset_reader
    if validation_dataset_reader_params is not None:
        logger.info("Using a separate dataset reader to load validation and test data.")
        validation_and_test_dataset_reader = DatasetReader.from_params(validation_dataset_reader_params)

    train_data_path = params.pop('train_data_path')
    logger.info("Reading training data from %s", train_data_path)
    train_data = dataset_reader.read(train_data_path)

    datasets: Dict[str, Iterable[Instance]] = {"train": train_data}

    validation_data_path = params.pop('validation_data_path', None)
    if validation_data_path is not None:
        logger.info("Reading validation data from %s", validation_data_path)
        validation_data = validation_and_test_dataset_reader.read(validation_data_path)
        datasets["validation"] = validation_data

    test_data_path = params.pop("test_data_path", None)
    if test_data_path is not None:
        logger.info("Reading test data from %s", test_data_path)
        test_data = validation_and_test_dataset_reader.read(test_data_path)
        datasets["test"] = test_data

    return datasets

def create_serialization_dir(params: Params, serialization_dir: str, recover: bool) -> None:
    """
    This function creates the serialization directory if it doesn't exist.  If it already exists
    and is non-empty, then it verifies that we're recovering from a training with an identical configuration.

    Parameters
    ----------
    params: ``Params``
        A parameter object specifying an AllenNLP Experiment.
    serialization_dir: ``str``
        The directory in which to save results and logs.
    recover: ``bool``
        If ``True``, we will try to recover from an existing serialization directory, and crash if
        the directory doesn't exist, or doesn't match the configuration we're given.
    """
    if os.path.exists(serialization_dir) and os.listdir(serialization_dir):
        if not recover:
            raise ConfigurationError(f"Serialization directory ({serialization_dir}) already exists and is "
                                     f"not empty. Specify --recover to recover training from existing output.")

        logger.info(f"Recovering from prior training at {serialization_dir}.")

        recovered_config_file = os.path.join(serialization_dir, CONFIG_NAME)
        if not os.path.exists(recovered_config_file):
            raise ConfigurationError("The serialization directory already exists but doesn't "
                                     "contain a config.json. You probably gave the wrong directory.")
        else:
            loaded_params = Params.from_file(recovered_config_file)

            # Check whether any of the training configuration differs from the configuration we are
            # resuming.  If so, warn the user that training may fail.
            fail = False
            flat_params = params.as_flat_dict()
            flat_loaded = loaded_params.as_flat_dict()
            for key in flat_params.keys() - flat_loaded.keys():
                logger.error(f"Key '{key}' found in training configuration but not in the serialization "
                             f"directory we're recovering from.")
                fail = True
            for key in flat_loaded.keys() - flat_params.keys():
                logger.error(f"Key '{key}' found in the serialization directory we're recovering from "
                             f"but not in the training config.")
                fail = True
            for key in flat_params.keys():
                if flat_params.get(key, None) != flat_loaded.get(key, None):
                    logger.error(f"Value for '{key}' in training configuration does not match that the value in "
                                 f"the serialization directory we're recovering from: "
                                 f"{flat_params[key]} != {flat_loaded[key]}")
                    fail = True
            if fail:
                raise ConfigurationError("Training configuration does not match the configuration we're "
                                         "recovering from.")
    else:
        if recover:
            raise ConfigurationError(f"--recover specified but serialization_dir ({serialization_dir}) "
                                     "does not exist.  There is nothing to recover from.")
        os.makedirs(serialization_dir, exist_ok=True)


def train_model(params: Params,
                serialization_dir: str,
                file_friendly_logging: bool = False,
                recover: bool = False) -> Model:
    """
    Trains the model specified in the given :class:`Params` object, using the data and training
    parameters also specified in that object, and saves the results in ``serialization_dir``.

    Parameters
    ----------
    params : ``Params``
        A parameter object specifying an AllenNLP Experiment.
    serialization_dir : ``str``
        The directory in which to save results and logs.
    file_friendly_logging : ``bool``, optional (default=False)
        If ``True``, we add newlines to tqdm output, even on an interactive terminal, and we slow
        down tqdm's output to only once every 10 seconds.
    recover : ``bool``, optional (default=False)
        If ``True``, we will try to recover a training run from an existing serialization
        directory.  This is only intended for use when something actually crashed during the middle
        of a run.  For continuing training a model on new data, see the ``fine-tune`` command.

    Returns
    -------
    best_model: ``Model``
        The model with the best epoch weights.
    """
    prepare_environment(params)

    create_serialization_dir(params, serialization_dir, recover)
    prepare_global_logging(serialization_dir, file_friendly_logging)

    check_for_gpu(params.get('trainer').get('cuda_device', -1))

    params.to_file(os.path.join(serialization_dir, CONFIG_NAME))

    all_datasets = datasets_from_params(params)
    datasets_for_vocab_creation = set(params.pop("datasets_for_vocab_creation", all_datasets))

    for dataset in datasets_for_vocab_creation:
        if dataset not in all_datasets:
            raise ConfigurationError(f"invalid 'dataset_for_vocab_creation' {dataset}")

<<<<<<< HEAD
    logger.info("Creating a vocabulary using %s data.", ", ".join(datasets_for_vocab_creation))
=======
    logger.info("From dataset instances, %s will be considered for vocabulary creation.",
                ", ".join(datasets_for_vocab_creation))
>>>>>>> 4df4638b
    vocab = Vocabulary.from_params(
            params.pop("vocabulary", {}),
            (instance for key, dataset in all_datasets.items()
             for instance in dataset
             if key in datasets_for_vocab_creation)
    )

    vocab.save_to_files(os.path.join(serialization_dir, "vocabulary"))

    model = Model.from_params(vocab=vocab, params=params.pop('model'))
    iterator = DataIterator.from_params(params.pop("iterator"))
    iterator.index_with(vocab)
    validation_iterator_params = params.pop("validation_iterator", None)
    if validation_iterator_params:
        validation_iterator = DataIterator.from_params(validation_iterator_params)
        validation_iterator.index_with(vocab)
    else:
        validation_iterator = None

    train_data = all_datasets['train']
    validation_data = all_datasets.get('validation')
    test_data = all_datasets.get('test')

    trainer_params = params.pop("trainer")
    no_grad_regexes = trainer_params.pop("no_grad", ())
    for name, parameter in model.named_parameters():
        if any(re.search(regex, name) for regex in no_grad_regexes):
            parameter.requires_grad_(False)

    frozen_parameter_names, tunable_parameter_names = \
                   get_frozen_and_tunable_parameter_names(model)
    logger.info("Following parameters are Frozen  (without gradient):")
    for name in frozen_parameter_names:
        logger.info(name)
    logger.info("Following parameters are Tunable (with gradient):")
    for name in tunable_parameter_names:
        logger.info(name)

    trainer = Trainer.from_params(model,
                                  serialization_dir,
                                  iterator,
                                  train_data,
                                  validation_data,
                                  trainer_params,
                                  validation_iterator=validation_iterator)

    evaluate_on_test = params.pop_bool("evaluate_on_test", False)
    params.assert_empty('base train command')

    try:
        metrics = trainer.train()
    except KeyboardInterrupt:
        # if we have completed an epoch, try to create a model archive.
        if os.path.exists(os.path.join(serialization_dir, _DEFAULT_WEIGHTS)):
            logging.info("Training interrupted by the user. Attempting to create "
                         "a model archive using the current best epoch weights.")
            archive_model(serialization_dir, files_to_archive=params.files_to_archive)
        raise

    # Now tar up results
    archive_model(serialization_dir, files_to_archive=params.files_to_archive)

    logger.info("Loading the best epoch weights.")
    best_model_state_path = os.path.join(serialization_dir, 'best.th')
    best_model_state = torch.load(best_model_state_path)
    best_model = model
    best_model.load_state_dict(best_model_state)

    if test_data and evaluate_on_test:
        logger.info("The model will be evaluated using the best epoch weights.")
        test_metrics = evaluate(
                best_model, test_data, validation_iterator or iterator,
                cuda_device=trainer._cuda_devices[0] # pylint: disable=protected-access
        )
        for key, value in test_metrics.items():
            metrics["test_" + key] = value

    elif test_data:
        logger.info("To evaluate on the test set after training, pass the "
                    "'evaluate_on_test' flag, or use the 'allennlp evaluate' command.")

    metrics_json = json.dumps(metrics, indent=2)
    with open(os.path.join(serialization_dir, "metrics.json"), "w") as metrics_file:
        metrics_file.write(metrics_json)
    logger.info("Metrics: %s", metrics_json)

    return best_model<|MERGE_RESOLUTION|>--- conflicted
+++ resolved
@@ -44,12 +44,8 @@
 from allennlp.commands.subcommand import Subcommand
 from allennlp.common.checks import ConfigurationError, check_for_gpu
 from allennlp.common import Params
-<<<<<<< HEAD
-from allennlp.common.util import prepare_environment, prepare_global_logging
-=======
 from allennlp.common.util import prepare_environment, prepare_global_logging, \
                                  get_frozen_and_tunable_parameter_names
->>>>>>> 4df4638b
 from allennlp.data import Vocabulary
 from allennlp.data.instance import Instance
 from allennlp.data.dataset_readers.dataset_reader import DatasetReader
@@ -269,12 +265,8 @@
         if dataset not in all_datasets:
             raise ConfigurationError(f"invalid 'dataset_for_vocab_creation' {dataset}")
 
-<<<<<<< HEAD
-    logger.info("Creating a vocabulary using %s data.", ", ".join(datasets_for_vocab_creation))
-=======
     logger.info("From dataset instances, %s will be considered for vocabulary creation.",
                 ", ".join(datasets_for_vocab_creation))
->>>>>>> 4df4638b
     vocab = Vocabulary.from_params(
             params.pop("vocabulary", {}),
             (instance for key, dataset in all_datasets.items()
