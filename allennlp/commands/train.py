"""
The ``train`` subcommand can be used to train a model.
It requires a configuration file and a directory in
which to write the results.

.. code-block:: bash

   $ allennlp train --help
   usage: allennlp train [-h] -s SERIALIZATION_DIR
                              [-o OVERRIDES]
                              [--include-package INCLUDE_PACKAGE]
                              [--file-friendly-logging]
                              param_path

   Train the specified model on the specified dataset.

   positional arguments:
   param_path            path to parameter file describing the model to be
                           trained

   optional arguments:
   -h, --help            show this help message and exit
   -s SERIALIZATION_DIR, --serialization-dir SERIALIZATION_DIR
                           directory in which to save the model and its logs
   -o OVERRIDES, --overrides OVERRIDES
                           a JSON structure used to override the experiment
                           configuration
   --include-package INCLUDE_PACKAGE
                           additional packages to include
   --file-friendly-logging
                           outputs tqdm status on separate lines and slows tqdm
                           refresh rate
"""
from typing import Dict, Iterable
import argparse
import json
import logging
import os
from copy import deepcopy
import re

import torch

from allennlp.commands.evaluate import evaluate
from allennlp.commands.subcommand import Subcommand
from allennlp.common.checks import ConfigurationError, check_for_gpu
from allennlp.common import Params
<<<<<<< HEAD
from allennlp.common.util import prepare_environment, prepare_global_logging, \
                                 get_frozen_and_tunable_parameter_names
from allennlp.data import RegistrableVocabulary
=======
from allennlp.common.util import prepare_environment, prepare_global_logging
from allennlp.data import Vocabulary
>>>>>>> 59ecd3b7
from allennlp.data.instance import Instance
from allennlp.data.dataset_readers.dataset_reader import DatasetReader
from allennlp.data.iterators.data_iterator import DataIterator
from allennlp.models.archival import archive_model, CONFIG_NAME
from allennlp.models.model import Model, _DEFAULT_WEIGHTS
from allennlp.training.trainer import Trainer

logger = logging.getLogger(__name__)  # pylint: disable=invalid-name


class Train(Subcommand):
    def add_subparser(self, name: str, parser: argparse._SubParsersAction) -> argparse.ArgumentParser:
        # pylint: disable=protected-access
        description = '''Train the specified model on the specified dataset.'''
        subparser = parser.add_parser(name, description=description, help='Train a model')

        subparser.add_argument('param_path',
                               type=str,
                               help='path to parameter file describing the model to be trained')

        subparser.add_argument('-s', '--serialization-dir',
                               required=True,
                               type=str,
                               help='directory in which to save the model and its logs')

        subparser.add_argument('-r', '--recover',
                               action='store_true',
                               default=False,
                               help='recover training from the state in serialization_dir')

        subparser.add_argument('-o', '--overrides',
                               type=str,
                               default="",
                               help='a JSON structure used to override the experiment configuration')

        subparser.add_argument('--file-friendly-logging',
                               action='store_true',
                               default=False,
                               help='outputs tqdm status on separate lines and slows tqdm refresh rate')

        subparser.set_defaults(func=train_model_from_args)

        return subparser

def train_model_from_args(args: argparse.Namespace):
    """
    Just converts from an ``argparse.Namespace`` object to string paths.
    """
    train_model_from_file(args.param_path,
                          args.serialization_dir,
                          args.overrides,
                          args.file_friendly_logging,
                          args.recover)


def train_model_from_file(parameter_filename: str,
                          serialization_dir: str,
                          overrides: str = "",
                          file_friendly_logging: bool = False,
                          recover: bool = False) -> Model:
    """
    A wrapper around :func:`train_model` which loads the params from a file.

    Parameters
    ----------
    param_path : ``str``
        A json parameter file specifying an AllenNLP experiment.
    serialization_dir : ``str``
        The directory in which to save results and logs. We just pass this along to
        :func:`train_model`.
    overrides : ``str``
        A JSON string that we will use to override values in the input parameter file.
    file_friendly_logging : ``bool``, optional (default=False)
        If ``True``, we make our output more friendly to saved model files.  We just pass this
        along to :func:`train_model`.
    recover : ``bool`, optional (default=False)
        If ``True``, we will try to recover a training run from an existing serialization
        directory.  This is only intended for use when something actually crashed during the middle
        of a run.  For continuing training a model on new data, see the ``fine-tune`` command.
    """
    # Load the experiment config from a file and pass it to ``train_model``.
    params = Params.from_file(parameter_filename, overrides)
    return train_model(params, serialization_dir, file_friendly_logging, recover)


def datasets_from_params(params: Params) -> Dict[str, Iterable[Instance]]:
    """
    Load all the datasets specified by the config.
    """
    dataset_reader = DatasetReader.from_params(params.pop('dataset_reader'))
    validation_dataset_reader_params = params.pop("validation_dataset_reader", None)

    validation_and_test_dataset_reader: DatasetReader = dataset_reader
    if validation_dataset_reader_params is not None:
        logger.info("Using a separate dataset reader to load validation and test data.")
        validation_and_test_dataset_reader = DatasetReader.from_params(validation_dataset_reader_params)

    train_data_path = params.pop('train_data_path')
    logger.info("Reading training data from %s", train_data_path)
    train_data = dataset_reader.read(train_data_path)

    datasets: Dict[str, Iterable[Instance]] = {"train": train_data}

    validation_data_path = params.pop('validation_data_path', None)
    if validation_data_path is not None:
        logger.info("Reading validation data from %s", validation_data_path)
        validation_data = validation_and_test_dataset_reader.read(validation_data_path)
        datasets["validation"] = validation_data

    test_data_path = params.pop("test_data_path", None)
    if test_data_path is not None:
        logger.info("Reading test data from %s", test_data_path)
        test_data = validation_and_test_dataset_reader.read(test_data_path)
        datasets["test"] = test_data

    return datasets

def create_serialization_dir(params: Params, serialization_dir: str, recover: bool) -> None:
    """
    This function creates the serialization directory if it doesn't exist.  If it already exists
    and is non-empty, then it verifies that we're recovering from a training with an identical configuration.

    Parameters
    ----------
    params: ``Params``
        A parameter object specifying an AllenNLP Experiment.
    serialization_dir: ``str``
        The directory in which to save results and logs.
    recover: ``bool``
        If ``True``, we will try to recover from an existing serialization directory, and crash if
        the directory doesn't exist, or doesn't match the configuration we're given.
    """
    if os.path.exists(serialization_dir) and os.listdir(serialization_dir):
        if not recover:
            raise ConfigurationError(f"Serialization directory ({serialization_dir}) already exists and is "
                                     f"not empty. Specify --recover to recover training from existing output.")

        logger.info(f"Recovering from prior training at {serialization_dir}.")

        recovered_config_file = os.path.join(serialization_dir, CONFIG_NAME)
        if not os.path.exists(recovered_config_file):
            raise ConfigurationError("The serialization directory already exists but doesn't "
                                     "contain a config.json. You probably gave the wrong directory.")
        else:
            loaded_params = Params.from_file(recovered_config_file)

            # Check whether any of the training configuration differs from the configuration we are
            # resuming.  If so, warn the user that training may fail.
            fail = False
            flat_params = params.as_flat_dict()
            flat_loaded = loaded_params.as_flat_dict()
            for key in flat_params.keys() - flat_loaded.keys():
                logger.error(f"Key '{key}' found in training configuration but not in the serialization "
                             f"directory we're recovering from.")
                fail = True
            for key in flat_loaded.keys() - flat_params.keys():
                logger.error(f"Key '{key}' found in the serialization directory we're recovering from "
                             f"but not in the training config.")
                fail = True
            for key in flat_params.keys():
                if flat_params.get(key, None) != flat_loaded.get(key, None):
                    logger.error(f"Value for '{key}' in training configuration does not match that the value in "
                                 f"the serialization directory we're recovering from: "
                                 f"{flat_params[key]} != {flat_loaded[key]}")
                    fail = True
            if fail:
                raise ConfigurationError("Training configuration does not match the configuration we're "
                                         "recovering from.")
    else:
        if recover:
            raise ConfigurationError(f"--recover specified but serialization_dir ({serialization_dir}) "
                                     "does not exist.  There is nothing to recover from.")
        os.makedirs(serialization_dir, exist_ok=True)


def train_model(params: Params,
                serialization_dir: str,
                file_friendly_logging: bool = False,
                recover: bool = False) -> Model:
    """
    Trains the model specified in the given :class:`Params` object, using the data and training
    parameters also specified in that object, and saves the results in ``serialization_dir``.

    Parameters
    ----------
    params : ``Params``
        A parameter object specifying an AllenNLP Experiment.
    serialization_dir : ``str``
        The directory in which to save results and logs.
    file_friendly_logging : ``bool``, optional (default=False)
        If ``True``, we add newlines to tqdm output, even on an interactive terminal, and we slow
        down tqdm's output to only once every 10 seconds.
    recover : ``bool``, optional (default=False)
        If ``True``, we will try to recover a training run from an existing serialization
        directory.  This is only intended for use when something actually crashed during the middle
        of a run.  For continuing training a model on new data, see the ``fine-tune`` command.

    Returns
    -------
    best_model: ``Model``
        The model with the best epoch weights.
    """
    prepare_environment(params)

    create_serialization_dir(params, serialization_dir, recover)
    prepare_global_logging(serialization_dir, file_friendly_logging)

    check_for_gpu(params.params.get('trainer').get('cuda_device', -1))

    serialization_params = deepcopy(params).as_dict(quiet=True)
    with open(os.path.join(serialization_dir, CONFIG_NAME), "w") as param_file:
        json.dump(serialization_params, param_file, indent=4)

    all_datasets = datasets_from_params(params)
    datasets_for_vocab_creation = set(params.pop("datasets_for_vocab_creation", all_datasets))

    for dataset in datasets_for_vocab_creation:
        if dataset not in all_datasets:
            raise ConfigurationError(f"invalid 'dataset_for_vocab_creation' {dataset}")

    logger.info("Creating a vocabulary using %s data.", ", ".join(datasets_for_vocab_creation))
    vocab = Vocabulary.from_params(
            params.pop("vocabulary", {}),
            (instance for key, dataset in all_datasets.items()
             for instance in dataset
             if key in datasets_for_vocab_creation)
    )

    vocab.save_to_files(os.path.join(serialization_dir, "vocabulary"))

    model = Model.from_params(vocab, params.pop('model'))
    iterator = DataIterator.from_params(params.pop("iterator"))
    iterator.index_with(vocab)
    validation_iterator_params = params.pop("validation_iterator", None)
    if validation_iterator_params:
        validation_iterator = DataIterator.from_params(validation_iterator_params)
        validation_iterator.index_with(vocab)
    else:
        validation_iterator = None

    train_data = all_datasets['train']
    validation_data = all_datasets.get('validation')
    test_data = all_datasets.get('test')

    trainer_params = params.pop("trainer")
    no_grad_regexes = trainer_params.pop("no_grad", ())
    for name, parameter in model.named_parameters():
        if any(re.search(regex, name) for regex in no_grad_regexes):
            parameter.requires_grad_(False)

    frozen_parameter_names, tunable_parameter_names = \
                   get_frozen_and_tunable_parameter_names(model)
    logger.info("Following parameters are Frozen  (without gradient):")
    for name in frozen_parameter_names:
        logger.info(name)
    logger.info("Following parameters are Tunable (with gradient):")
    for name in tunable_parameter_names:
        logger.info(name)

    trainer = Trainer.from_params(model,
                                  serialization_dir,
                                  iterator,
                                  train_data,
                                  validation_data,
                                  trainer_params,
                                  validation_iterator=validation_iterator)

    evaluate_on_test = params.pop_bool("evaluate_on_test", False)
    params.assert_empty('base train command')

    try:
        metrics = trainer.train()
    except KeyboardInterrupt:
        # if we have completed an epoch, try to create a model archive.
        if os.path.exists(os.path.join(serialization_dir, _DEFAULT_WEIGHTS)):
            logging.info("Training interrupted by the user. Attempting to create "
                         "a model archive using the current best epoch weights.")
            archive_model(serialization_dir, files_to_archive=params.files_to_archive)
        raise

    # Now tar up results
    archive_model(serialization_dir, files_to_archive=params.files_to_archive)

    logger.info("Loading the best epoch weights.")
    best_model_state_path = os.path.join(serialization_dir, 'best.th')
    best_model_state = torch.load(best_model_state_path)
    best_model = model
    best_model.load_state_dict(best_model_state)

    if test_data and evaluate_on_test:
        logger.info("The model will be evaluated using the best epoch weights.")
        test_metrics = evaluate(
                best_model, test_data, validation_iterator or iterator,
                cuda_device=trainer._cuda_devices[0] # pylint: disable=protected-access
        )
        for key, value in test_metrics.items():
            metrics["test_" + key] = value

    elif test_data:
        logger.info("To evaluate on the test set after training, pass the "
                    "'evaluate_on_test' flag, or use the 'allennlp evaluate' command.")

    metrics_json = json.dumps(metrics, indent=2)
    with open(os.path.join(serialization_dir, "metrics.json"), "w") as metrics_file:
        metrics_file.write(metrics_json)
    logger.info("Metrics: %s", metrics_json)

    return best_model<|MERGE_RESOLUTION|>--- conflicted
+++ resolved
@@ -45,14 +45,9 @@
 from allennlp.commands.subcommand import Subcommand
 from allennlp.common.checks import ConfigurationError, check_for_gpu
 from allennlp.common import Params
-<<<<<<< HEAD
 from allennlp.common.util import prepare_environment, prepare_global_logging, \
                                  get_frozen_and_tunable_parameter_names
-from allennlp.data import RegistrableVocabulary
-=======
-from allennlp.common.util import prepare_environment, prepare_global_logging
 from allennlp.data import Vocabulary
->>>>>>> 59ecd3b7
 from allennlp.data.instance import Instance
 from allennlp.data.dataset_readers.dataset_reader import DatasetReader
 from allennlp.data.iterators.data_iterator import DataIterator
