import argparse
import json
import logging
import os
import random
import sys
from copy import deepcopy
from typing import Any, Dict, Union

import numpy
import torch

from allennlp.common.checks import log_pytorch_version_info, ensure_pythonhashseed_set, ConfigurationError
from allennlp.common.params import Params
from allennlp.common.tee_logger import TeeLogger
from allennlp.data import Vocabulary
from allennlp.data.vocabulary import DEFAULT_NON_PADDED_NAMESPACES
from allennlp.data.dataset_readers.dataset_reader import DatasetReader
from allennlp.data.iterators.data_iterator import DataIterator
from allennlp.models.archival import archive_model
from allennlp.models.model import Model
from allennlp.training.optimizers import Optimizer
from allennlp.training.trainer import Trainer

logger = logging.getLogger(__name__)  # pylint: disable=invalid-name

# We need the path to the configuration file in order to archive the trained model,
# so we add it to the `Params` object with this key.
_CONFIG_FILE_KEY = "@CONFIG_FILE@"

def add_subparser(parser: argparse._SubParsersAction) -> argparse.ArgumentParser:  # pylint: disable=protected-access
    description = '''Train the specified model on the specified dataset.'''
    subparser = parser.add_parser(
            'train', description=description, help='Train a model')
    subparser.add_argument('param_path',
                           type=str,
                           help='path to parameter file describing the model to be trained')
    subparser.set_defaults(func=_train_model_from_args)

    return subparser

def prepare_environment(params: Union[Params, Dict[str, Any]]):
    """
    Sets random seeds for reproducible experiments. This may not work as expected
    if you use this from within a python project in which you have already imported Pytorch.
    If you use the scripts/run_model.py entry point to training models with this library,
    your experiments should be reasonably reproducible. If you are using this from your own
    project, you will want to call this function before importing Pytorch. Complete determinism
    is very difficult to achieve with libraries doing optimized linear algebra due to massively
    parallel execution, which is exacerbated by using GPUs.

    Parameters
    ----------
    params: Params object or dict, required.
        A ``Params`` object or dict holding the json parameters.
    """
    seed = params.pop("random_seed", 13370)
    numpy_seed = params.pop("numpy_seed", 1337)
    torch_seed = params.pop("pytorch_seed", 133)

    if seed is not None:
        random.seed(seed)
    if numpy_seed is not None:
        numpy.random.seed(numpy_seed)
    if torch_seed is not None:
        torch.manual_seed(torch_seed)
        # Seed all GPUs with the same seed if available.
        if torch.cuda.is_available():
            torch.cuda.manual_seed_all(torch_seed)

    log_pytorch_version_info()


def _train_model_from_args(args: argparse.Namespace):
    """
    Just converts from an ``argparse.Namespace`` object to a string path.
    """
    train_model_from_file(args.param_path)


def train_model_from_file(parameter_filename: str):
    """
    A wrapper around :func:`train_model` which loads json from a file.

    Parameters
    ----------
    param_path: str, required.
        A json parameter file specifying an AllenNLP experiment.
    """
    # We need the python hashseed to be set if we're training a model
    ensure_pythonhashseed_set()

    # Load the experiment config from a file, and add its own filename
    # to the config so that we can include it in the archived results.
    params = Params.from_file(parameter_filename)
    params[_CONFIG_FILE_KEY] = parameter_filename
    train_model(params)


def train_model(params: Params) -> Model:
    """
    This function can be used as an entry point to running models in AllenNLP
    directly from a JSON specification using a :class:`Driver`. Note that if
    you care about reproducibility, you should avoid running code using Pytorch
    or numpy which affect the reproducibility of your experiment before you
    import and use this function, these libraries rely on random seeds which
    can be set in this function via a JSON specification file. Note that this
    function performs training and will also evaluate the trained model on
    development and test sets if provided in the parameter json.

    Parameters
    ----------
    params: Params, required.
        A parameter object specifying an AllenNLP Experiment.
    """
<<<<<<< HEAD
    params = Params(param_dict)
=======
>>>>>>> d670faa9
    prepare_environment(params)

    trainer_params = params.pop("trainer")
    log_dir = trainer_params.get("serialization_prefix")
    non_padded_namespaces = params.pop("non_padded_namespaces", DEFAULT_NON_PADDED_NAMESPACES)

    if log_dir is None:
        raise ConfigurationError("configuration must specify trainer.serialization_prefix")

    try:
        params_file = params.pop(_CONFIG_FILE_KEY)
    except ConfigurationError:
        raise ConfigurationError("{} must be specified for model archiving".format(_CONFIG_FILE_KEY))

    os.makedirs(log_dir, exist_ok=True)
    sys.stdout = TeeLogger(os.path.join(log_dir, "_stdout.log"), sys.stdout)  # type: ignore
    sys.stderr = TeeLogger(os.path.join(log_dir, "_stderr.log"), sys.stderr)  # type: ignore
    handler = logging.FileHandler(os.path.join(log_dir, "_python_logging.log"))
    handler.setLevel(logging.INFO)
    handler.setFormatter(logging.Formatter('%(asctime)s - %(levelname)s - %(name)s - %(message)s'))
    logging.getLogger().addHandler(handler)
    serialisation_params = deepcopy(params).as_dict(quiet=True)
    with open(os.path.join(log_dir, "_model_params.json"), "w") as param_file:
        json.dump(serialisation_params, param_file)

    # Now we begin assembling the required parts for the Trainer.
    dataset_reader = DatasetReader.from_params(params.pop('dataset_reader'))

    train_data_path = params.pop('train_data_path')
    logger.info("Reading training data from %s", train_data_path)
    train_data = dataset_reader.read(train_data_path)

    # TODO(Mark): work out how this is going to be built with different options.
    vocab = Vocabulary.from_dataset(train_data, non_padded_namespaces=non_padded_namespaces)
    if log_dir:
        vocab.save_to_files(os.path.join(log_dir, "vocabulary"))

    model = Model.from_params(vocab, params.pop('model'))
    iterator = DataIterator.from_params(params.pop("iterator"))
    parameters = [p for p in model.parameters() if p.requires_grad]
    optimizer = Optimizer.from_params(parameters, params.pop("optimizer"))

    train_data.index_instances(vocab)
    validation_data_path = params.pop('validation_data_path', None)
    if validation_data_path is not None:
        logger.info("Reading validation data from %s", validation_data_path)
        validation_data = dataset_reader.read(validation_data_path)
        validation_data.index_instances(vocab)
    else:
        validation_data = None

    trainer = Trainer.from_params(model, optimizer, iterator,
                                  train_data, validation_data,
                                  trainer_params)
    params.assert_empty('base train command')
    trainer.train()

    # Now tar up results
    archive_model(serialization_prefix=log_dir, config_file=params_file)

    return model<|MERGE_RESOLUTION|>--- conflicted
+++ resolved
@@ -113,10 +113,6 @@
     params: Params, required.
         A parameter object specifying an AllenNLP Experiment.
     """
-<<<<<<< HEAD
-    params = Params(param_dict)
-=======
->>>>>>> d670faa9
     prepare_environment(params)
 
     trainer_params = params.pop("trainer")
