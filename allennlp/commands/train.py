--- conflicted
+++ resolved
@@ -364,15 +364,7 @@
     file_friendly_logging : `bool`, optional (default=False)
         If `True`, we add newlines to tqdm output, even on an interactive terminal, and we slow
         down tqdm's output to only once every 10 seconds.
-<<<<<<< HEAD
-    recover : `bool`, optional (default=False)
-        If `True`, we will try to recover a training run from an existing serialization
-        directory.  This is only intended for use when something actually crashed during the middle
-        of a run.  For continuing training a model on new data, see `Model.from_archive`.
     include_package : `List[str]`, optional
-=======
-    include_package : ``List[str]``, optional
->>>>>>> ac19db22
         In distributed mode, since this function would have been spawned as a separate process,
         the extra imports need to be done again. NOTE: This does not have any effect in single
         GPU training.
