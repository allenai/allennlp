"""
The ``train`` subcommand can be used to train a model.
It requires a configuration file and a directory in
which to write the results.

.. code-block:: bash

   $ allennlp train --help
    usage: allennlp train [-h] -s SERIALIZATION_DIR [-r] [-f] [-o OVERRIDES]
                          [--file-friendly-logging]
                          [--cache-directory CACHE_DIRECTORY]
                          [--cache-prefix CACHE_PREFIX] [--node-rank NODE_RANK]
                          [--include-package INCLUDE_PACKAGE]
                          param_path

    Train the specified model on the specified dataset.

    positional arguments:
      param_path            path to parameter file describing the model to be
                            trained

    optional arguments:
      -h, --help            show this help message and exit
      -s SERIALIZATION_DIR, --serialization-dir SERIALIZATION_DIR
                            directory in which to save the model and its logs
      -r, --recover         recover training from the state in serialization_dir
      -f, --force           overwrite the output directory if it exists
      -o OVERRIDES, --overrides OVERRIDES
                            a JSON structure used to override the experiment
                            configuration
      --file-friendly-logging
                            outputs tqdm status on separate lines and slows tqdm
                            refresh rate
      --cache-directory CACHE_DIRECTORY
                            Location to store cache of data preprocessing
      --cache-prefix CACHE_PREFIX
                            Prefix to use for data caching, giving current
                            parameter settings a name in the cache, instead of
                            computing a hash
      --node-rank NODE_RANK
                            Rank of this node in the distributed setup (default =
                            0)
      --include-package INCLUDE_PACKAGE
                            additional packages to include
"""

import argparse
import logging
import os
<<<<<<< HEAD
from typing import Dict

from allennlp.commands.subcommand import Subcommand
from allennlp.common import Params
from allennlp.common.checks import check_for_gpu
from allennlp.common.util import (
    cleanup_global_logging,
    dump_metrics,
    prepare_environment,
    prepare_global_logging,
=======
from typing import Optional, List

import torch
import torch.distributed as dist
import torch.multiprocessing as mp

from allennlp.commands.subcommand import Subcommand
from allennlp.common import Params
from allennlp.common.checks import ConfigurationError, check_for_gpu
from allennlp.common.util import (
    prepare_environment,
    prepare_global_logging,
    dump_metrics,
    import_submodules,
>>>>>>> 02c8154b
)
from allennlp.models.archival import archive_model, CONFIG_NAME
from allennlp.models.model import Model, _DEFAULT_WEIGHTS
from allennlp.training.trainer import Trainer
from allennlp.training.trainer_base import TrainerBase
from allennlp.training.trainer_pieces import TrainerPieces
from allennlp.training.util import create_serialization_dir, evaluate, make_vocab_from_params

logger = logging.getLogger(__name__)


class Train(Subcommand):
    def add_subparser(
        self, name: str, parser: argparse._SubParsersAction
    ) -> argparse.ArgumentParser:
        description = """Train the specified model on the specified dataset."""
        subparser = parser.add_parser(name, description=description, help="Train a model.")

        subparser.add_argument(
            "param_path", type=str, help="path to parameter file describing the model to be trained"
        )

        subparser.add_argument(
            "-s",
            "--serialization-dir",
            required=True,
            type=str,
            help="directory in which to save the model and its logs",
        )

        subparser.add_argument(
            "-r",
            "--recover",
            action="store_true",
            default=False,
            help="recover training from the state in serialization_dir",
        )

        subparser.add_argument(
            "-f",
            "--force",
            action="store_true",
            required=False,
            help="overwrite the output directory if it exists",
        )

        subparser.add_argument(
            "-o",
            "--overrides",
            type=str,
            default="",
            help="a JSON structure used to override the experiment configuration",
        )

        subparser.add_argument(
            "--file-friendly-logging",
            action="store_true",
            default=False,
            help="outputs tqdm status on separate lines and slows tqdm refresh rate",
        )

        subparser.add_argument(
            "--cache-directory",
            type=str,
            default="",
            help="Location to store cache of data preprocessing",
        )

        subparser.add_argument(
            "--cache-prefix",
            type=str,
            default="",
            help="Prefix to use for data caching, giving current parameter "
            "settings a name in the cache, instead of computing a hash",
        )

        subparser.add_argument(
            "--node-rank", type=int, default=0, help="Rank of this node in the distributed setup"
        )

        subparser.set_defaults(func=train_model_from_args)

        return subparser


def train_model_from_args(args: argparse.Namespace):
    """
    Just converts from an ``argparse.Namespace`` object to string paths.
    """
    train_model_from_file(
        args.param_path,
        args.serialization_dir,
        args.overrides,
        args.file_friendly_logging,
        args.recover,
        args.force,
        args.cache_directory,
        args.cache_prefix,
        args.node_rank,
        args.include_package,
    )


def train_model_from_file(
    parameter_filename: str,
    serialization_dir: str,
    overrides: str = "",
    file_friendly_logging: bool = False,
    recover: bool = False,
    force: bool = False,
    cache_directory: str = None,
    cache_prefix: str = None,
    node_rank: int = 0,
    include_package: List[str] = None,
) -> Model:
    """
    A wrapper around :func:`train_model` which loads the params from a file.

    Parameters
    ----------
    parameter_filename : ``str``
        A json parameter file specifying an AllenNLP experiment.
    serialization_dir : ``str``
        The directory in which to save results and logs. We just pass this along to
        :func:`train_model`.
    overrides : ``str``
        A JSON string that we will use to override values in the input parameter file.
    file_friendly_logging : ``bool``, optional (default=False)
        If ``True``, we make our output more friendly to saved model files.  We just pass this
        along to :func:`train_model`.
    recover : ``bool`, optional (default=False)
        If ``True``, we will try to recover a training run from an existing serialization
        directory.  This is only intended for use when something actually crashed during the middle
        of a run.  For continuing training a model on new data, see the ``fine-tune`` command.
    force : ``bool``, optional (default=False)
        If ``True``, we will overwrite the serialization directory if it already exists.
    cache_directory : ``str``, optional
        For caching data pre-processing.  See :func:`allennlp.training.util.datasets_from_params`.
    cache_prefix : ``str``, optional
        For caching data pre-processing.  See :func:`allennlp.training.util.datasets_from_params`.
    node_rank : ``int``, optional
        Rank of the current node in distributed training
    include_package : ``str``, optional
        In distributed mode, extra packages mentioned will be imported in trainer workers.
    """
    # Load the experiment config from a file and pass it to ``train_model``.
    params = Params.from_file(parameter_filename, overrides)
    return train_model(
        params,
        serialization_dir,
        file_friendly_logging,
        recover,
        force,
        cache_directory,
        cache_prefix,
        node_rank,
        include_package,
    )


def train_model(
    params: Params,
    serialization_dir: str,
    file_friendly_logging: bool = False,
    recover: bool = False,
    force: bool = False,
    cache_directory: str = None,
    cache_prefix: str = None,
<<<<<<< HEAD
    batch_weight_key: str = "",
    # For fine-tuning:
    model: Model = None,
    extend_vocab: bool = False,
    embedding_sources_mapping: Dict[str, str] = None,
=======
    node_rank: int = 0,
    include_package: List[str] = None,
>>>>>>> 02c8154b
) -> Model:
    """
    Trains the model specified in the given :class:`Params` object, using the data and training
    parameters also specified in that object, and saves the results in ``serialization_dir``.

    Parameters
    ----------
    params : ``Params``
        A parameter object specifying an AllenNLP Experiment.
    serialization_dir : ``str``
        The directory in which to save results and logs.
    file_friendly_logging : ``bool``, optional (default=False)
        If ``True``, we add newlines to tqdm output, even on an interactive terminal, and we slow
        down tqdm's output to only once every 10 seconds.
    recover : ``bool``, optional (default=False)
        If ``True``, we will try to recover a training run from an existing serialization
        directory.  This is only intended for use when something actually crashed during the middle
        of a run.  For continuing training a model on new data, see the ``fine-tune`` command.
    force : ``bool``, optional (default=False)
        If ``True``, we will overwrite the serialization directory if it already exists.
    cache_directory : ``str``, optional
        For caching data pre-processing.  See :func:`allennlp.training.util.datasets_from_params`.
    cache_prefix : ``str``, optional
        For caching data pre-processing.  See :func:`allennlp.training.util.datasets_from_params`.
<<<<<<< HEAD
    batch_weight_key : ``str``, optional (default="")
        If non-empty, name of metric used to weight the loss on a per-batch basis.
    model : ``Model``, optional
        A model to fine tune.
    extend_vocab: ``bool``, optional (default=False)
        If ``True``, we use the new instances to extend your vocabulary.
        Used only when fine-tuning.
    embedding_sources_mapping: ``Dict[str, str]``, optional (default=None)
        mapping from model paths to the pretrained embedding filepaths.
        Used only when fine-tuning.
=======
    node_rank : ``int``, optional
        Rank of the current node in distributed training
    include_package : ``List[str]``, optional
        In distributed mode, extra packages mentioned will be imported in trainer workers.
>>>>>>> 02c8154b

    Returns
    -------
    best_model : ``Model``
        The model with the best epoch weights.
    """
    create_serialization_dir(params, serialization_dir, recover, force)
    params.to_file(os.path.join(serialization_dir, CONFIG_NAME))

    distributed_params = params.params.pop("distributed", None)
    # If distributed isn't in the config and the config contains strictly
    # one cuda device, we just run a single training process.
    if distributed_params is None:
        model = _train_worker(
            process_rank=0,
            params=params,
            serialization_dir=serialization_dir,
            file_friendly_logging=file_friendly_logging,
            recover=recover,
            cache_directory=cache_directory,
            cache_prefix=cache_prefix,
            include_package=include_package,
        )
        archive_model(serialization_dir, files_to_archive=params.files_to_archive)
        return model

    # Otherwise, we are running multiple processes for training.
    else:
        # We are careful here so that we can raise a good error if someone
        # passed the wrong thing - cuda_devices are required.
        device_ids = distributed_params.pop("cuda_devices", None)
        multi_device = isinstance(device_ids, list) and len(device_ids) > 1
        num_nodes = distributed_params.pop("num_nodes", 1)

        if not (multi_device or num_nodes > 1):
            raise ConfigurationError(
                "Multiple cuda devices/nodes need to be configured to run distributed training."
            )
        check_for_gpu(device_ids)

        master_addr = distributed_params.pop("master_address", "127.0.0.1")
        master_port = distributed_params.pop("master_port", 29500)
        num_procs = len(device_ids)
        world_size = num_nodes * num_procs

        os.environ["MASTER_ADDR"] = master_addr
        os.environ["MASTER_PORT"] = str(master_port)
        os.environ["WORLD_SIZE"] = str(world_size)

        logging.info(
            f"Switching to distributed training mode since multiple GPUs are configured"
            f"Master is at: {master_addr}:{master_port} | Rank of this node: {node_rank} | "
            f"Number of workers in this node: {num_procs} | Number of nodes: {num_nodes} | "
            f"World size: {world_size}"
        )

        # Creating `Vocabulary` objects from workers could be problematic since the data iterators
        # in each worker will yield only `rank` specific instances. Hence it is safe to construct
        # the vocabulary and write it to disk before initializing the distributed context. The workers
        # will load the vocabulary from the path specified.
        make_vocab_from_params(params.duplicate(), serialization_dir)
        params["vocabulary"] = {
            "directory_path": os.path.join(serialization_dir, "vocabulary"),
            "extend": False,  # vocab extension would have been done above
        }

        mp.spawn(
            _train_worker,
            args=(
                params.duplicate(),
                serialization_dir,
                file_friendly_logging,
                recover,
                cache_directory,
                cache_prefix,
                include_package,
                node_rank,
                master_addr,
                master_port,
                world_size,
                device_ids,
            ),
            nprocs=num_procs,
        )
        archive_model(serialization_dir, files_to_archive=params.files_to_archive)
        model = Model.load(params, serialization_dir)
        return model


def _train_worker(
    process_rank: int,
    params: Params,
    serialization_dir: str,
    file_friendly_logging: bool = False,
    recover: bool = False,
    cache_directory: str = None,
    cache_prefix: str = None,
    include_package: List[str] = None,
    node_rank: int = 0,
    master_addr: str = "127.0.0.1",
    master_port: int = 29500,
    world_size: int = 1,
    distributed_device_ids: List[str] = None,
) -> Optional[Model]:
    """
    Helper to train the configured model/experiment. In distributed mode, this is spawned as a
    worker process. In a single GPU experiment, this returns the ``Model`` object and in distributed
    training, nothing is returned.

    Parameters
    ----------
    process_rank : ``int``
        The process index that is initialized using the GPU device id.
    params : ``Params``
        A parameter object specifying an AllenNLP Experiment.
    serialization_dir : ``str``
        The directory in which to save results and logs.
    file_friendly_logging : ``bool``, optional (default=False)
        If ``True``, we add newlines to tqdm output, even on an interactive terminal, and we slow
        down tqdm's output to only once every 10 seconds.
    recover : ``bool``, optional (default=False)
        If ``True``, we will try to recover a training run from an existing serialization
        directory.  This is only intended for use when something actually crashed during the middle
        of a run.  For continuing training a model on new data, see the ``fine-tune`` command.
    cache_directory : ``str``, optional
        For caching data pre-processing.  See :func:`allennlp.training.util.datasets_from_params`.
    cache_prefix : ``str``, optional
        For caching data pre-processing.  See :func:`allennlp.training.util.datasets_from_params`.
    include_package : ``List[str]``, optional
        In distributed mode, since this function would have been spawned as a separate process,
        the extra imports need to be done again. NOTE: This does not have any effect in single
        GPU training.
    node_rank : ``int``, optional
        Rank of the node
    world_size : ``int``, optional
        The number of processes involved in distributed training.

    Returns
    -------
    best_model : ``Model``
        The model with the best epoch weights.
    """
    prepare_global_logging(
        serialization_dir, file_friendly_logging, rank=process_rank, world_size=world_size
    )
    prepare_environment(params)

    distributed = world_size > 1

    # not using `allennlp.common.util.is_master` as the process group is yet to be initialized
    master = process_rank == 0

    evaluate_on_test = params.pop_bool("evaluate_on_test", False)

    if distributed:
        # Since the worker is spawned and not forked, the extra imports
        # need to be done again.
        if include_package is not None:
            for package_name in include_package:
                import_submodules(package_name)

        num_procs_per_node = len(distributed_device_ids)
        # The Unique identifier of the worker process among all the processes in the
        # distributed training group is computed here. This is used while initializing
        # the process group using `init_process_group`
        global_rank = node_rank * num_procs_per_node + process_rank

        # In distributed training, the configured device is always going to be a list.
        # The corresponding gpu id for the particular worker is obtained by picking the id
        # from the device list with the rank as index
        gpu_id = distributed_device_ids[process_rank]  # type: ignore

        # Till now, "cuda_device" might not be set in the trainer params.
        # But a worker trainer needs to only know about its specific GPU id.
        params["trainer"]["cuda_device"] = gpu_id
        params["trainer"]["world_size"] = world_size
        params["trainer"]["distributed"] = True

        torch.cuda.set_device(gpu_id)
        dist.init_process_group(
            backend="nccl",
            init_method=f"tcp://{master_addr}:{master_port}",
            world_size=world_size,
            rank=global_rank,
        )
        logging.info(
            f"Process group of world size {world_size} initialized "
            f"for distributed training in worker {global_rank}"
        )

    trainer_type = params.get("trainer", {}).get("type", "default")

    if trainer_type == "default":
        # Special logic to instantiate backward-compatible trainer.
        pieces = TrainerPieces.from_params(
            params=params,
            serialization_dir=serialization_dir,
            recover=False,
            cache_directory=None,
            cache_prefix=None,
            model=model,
            embedding_sources_mapping=embedding_sources_mapping,
            extend_vocab=extend_vocab,
        )
        trainer = Trainer.from_params(
            model=pieces.model,
            serialization_dir=serialization_dir,
            iterator=pieces.iterator,
            train_data=pieces.train_dataset,
            validation_data=pieces.validation_dataset,
            params=pieces.params,
            validation_iterator=pieces.validation_iterator,
        )

        evaluation_iterator = pieces.validation_iterator or pieces.iterator
        evaluation_dataset = pieces.test_dataset

    else:
        if evaluate_on_test:
            raise ValueError(
                "--evaluate-on-test only works with the default Trainer. "
                "If you're using the CallbackTrainer you can use a callback "
                "to evaluate at Events.TRAINING_END; otherwise you'll have "
                "to run allennlp evaluate separately."
            )

        trainer = TrainerBase.from_params(
            params, serialization_dir, recover, cache_directory, cache_prefix
        )
        evaluation_dataset = None
        evaluation_iterator = None

    params.assert_empty("base train command")

    try:
        if distributed:  # let the setup get ready for all the workers
            dist.barrier()

        metrics = trainer.train()
    except KeyboardInterrupt:
        # if we have completed an epoch, try to create a model archive.
        if master and os.path.exists(os.path.join(serialization_dir, _DEFAULT_WEIGHTS)):
            logging.info(
                "Training interrupted by the user. Attempting to create "
                "a model archive using the current best epoch weights."
            )
            archive_model(serialization_dir, files_to_archive=params.files_to_archive)
        raise

<<<<<<< HEAD
    # Evaluate
    if evaluation_dataset and evaluate_on_test:
        logger.info("The model will be evaluated using the best epoch weights.")
        test_metrics = evaluate(
            trainer.model,
            evaluation_dataset,
            evaluation_iterator,
            cuda_device=trainer._cuda_devices[0],
            batch_weight_key=batch_weight_key,
        )

        for key, value in test_metrics.items():
            metrics["test_" + key] = value

    elif evaluation_dataset:
        logger.info(
            "To evaluate on the test set after training, pass the "
            "'evaluate_on_test' flag, or use the 'allennlp evaluate' command."
        )
=======
    if master:
        if evaluation_dataset and evaluate_on_test:
            logger.info("The model will be evaluated using the best epoch weights.")
            test_metrics = evaluate(
                trainer.model,
                evaluation_dataset,
                evaluation_iterator,
                cuda_device=trainer.cuda_device,
                # TODO(brendanr): Pass in an arg following Joel's trainer refactor.
                batch_weight_key="",
            )
>>>>>>> 02c8154b

            for key, value in test_metrics.items():
                metrics["test_" + key] = value
        elif evaluation_dataset:
            logger.info(
                "To evaluate on the test set after training, pass the "
                "'evaluate_on_test' flag, or use the 'allennlp evaluate' command."
            )
        dump_metrics(os.path.join(serialization_dir, "metrics.json"), metrics, log=True)

    if not distributed:
        return trainer.model

    return None  # to make mypy happy<|MERGE_RESOLUTION|>--- conflicted
+++ resolved
@@ -47,19 +47,7 @@
 import argparse
 import logging
 import os
-<<<<<<< HEAD
-from typing import Dict
-
-from allennlp.commands.subcommand import Subcommand
-from allennlp.common import Params
-from allennlp.common.checks import check_for_gpu
-from allennlp.common.util import (
-    cleanup_global_logging,
-    dump_metrics,
-    prepare_environment,
-    prepare_global_logging,
-=======
-from typing import Optional, List
+from typing import Dict, List, Optional
 
 import torch
 import torch.distributed as dist
@@ -67,16 +55,15 @@
 
 from allennlp.commands.subcommand import Subcommand
 from allennlp.common import Params
-from allennlp.common.checks import ConfigurationError, check_for_gpu
+from allennlp.common.checks import check_for_gpu, ConfigurationError
 from allennlp.common.util import (
+    dump_metrics,
+    import_submodules,
     prepare_environment,
     prepare_global_logging,
-    dump_metrics,
-    import_submodules,
->>>>>>> 02c8154b
 )
 from allennlp.models.archival import archive_model, CONFIG_NAME
-from allennlp.models.model import Model, _DEFAULT_WEIGHTS
+from allennlp.models.model import _DEFAULT_WEIGHTS, Model
 from allennlp.training.trainer import Trainer
 from allennlp.training.trainer_base import TrainerBase
 from allennlp.training.trainer_pieces import TrainerPieces
@@ -164,16 +151,16 @@
     Just converts from an ``argparse.Namespace`` object to string paths.
     """
     train_model_from_file(
-        args.param_path,
-        args.serialization_dir,
-        args.overrides,
-        args.file_friendly_logging,
-        args.recover,
-        args.force,
-        args.cache_directory,
-        args.cache_prefix,
-        args.node_rank,
-        args.include_package,
+        parameter_filename=args.param_path,
+        serialization_dir=args.serialization_dir,
+        overrides=args.overrides,
+        file_friendly_logging=args.file_friendly_logging,
+        recover=args.recover,
+        force=args.force,
+        cache_directory=args.cache_directory,
+        cache_prefix=args.cache_prefix,
+        node_rank=args.node_rank,
+        include_package=args.include_package,
     )
 
 
@@ -222,15 +209,15 @@
     # Load the experiment config from a file and pass it to ``train_model``.
     params = Params.from_file(parameter_filename, overrides)
     return train_model(
-        params,
-        serialization_dir,
-        file_friendly_logging,
-        recover,
-        force,
-        cache_directory,
-        cache_prefix,
-        node_rank,
-        include_package,
+        params=params,
+        serialization_dir=serialization_dir,
+        file_friendly_logging=file_friendly_logging,
+        recover=recover,
+        force=force,
+        cache_directory=cache_directory,
+        cache_prefix=cache_prefix,
+        node_rank=node_rank,
+        include_package=include_package,
     )
 
 
@@ -242,16 +229,13 @@
     force: bool = False,
     cache_directory: str = None,
     cache_prefix: str = None,
-<<<<<<< HEAD
+    node_rank: int = 0,
+    include_package: List[str] = None,
     batch_weight_key: str = "",
     # For fine-tuning:
     model: Model = None,
     extend_vocab: bool = False,
     embedding_sources_mapping: Dict[str, str] = None,
-=======
-    node_rank: int = 0,
-    include_package: List[str] = None,
->>>>>>> 02c8154b
 ) -> Model:
     """
     Trains the model specified in the given :class:`Params` object, using the data and training
@@ -276,23 +260,20 @@
         For caching data pre-processing.  See :func:`allennlp.training.util.datasets_from_params`.
     cache_prefix : ``str``, optional
         For caching data pre-processing.  See :func:`allennlp.training.util.datasets_from_params`.
-<<<<<<< HEAD
+    node_rank : ``int``, optional
+        Rank of the current node in distributed training
+    include_package : ``List[str]``, optional
+        In distributed mode, extra packages mentioned will be imported in trainer workers.
     batch_weight_key : ``str``, optional (default="")
         If non-empty, name of metric used to weight the loss on a per-batch basis.
     model : ``Model``, optional
         A model to fine tune.
-    extend_vocab: ``bool``, optional (default=False)
+    extend_vocab : ``bool``, optional (default=False)
         If ``True``, we use the new instances to extend your vocabulary.
         Used only when fine-tuning.
-    embedding_sources_mapping: ``Dict[str, str]``, optional (default=None)
+    embedding_sources_mapping : ``Dict[str, str]``, optional (default=None)
         mapping from model paths to the pretrained embedding filepaths.
         Used only when fine-tuning.
-=======
-    node_rank : ``int``, optional
-        Rank of the current node in distributed training
-    include_package : ``List[str]``, optional
-        In distributed mode, extra packages mentioned will be imported in trainer workers.
->>>>>>> 02c8154b
 
     Returns
     -------
@@ -315,6 +296,10 @@
             cache_directory=cache_directory,
             cache_prefix=cache_prefix,
             include_package=include_package,
+            batch_weight_key=batch_weight_key,
+            model=model,
+            extend_vocab=extend_vocab,
+            embedding_sources_mapping=embedding_sources_mapping,
         )
         archive_model(serialization_dir, files_to_archive=params.files_to_archive)
         return model
@@ -369,11 +354,15 @@
                 cache_directory,
                 cache_prefix,
                 include_package,
+                batch_weight_key,
                 node_rank,
                 master_addr,
                 master_port,
                 world_size,
                 device_ids,
+                model,
+                extend_vocab,
+                embedding_sources_mapping,
             ),
             nprocs=num_procs,
         )
@@ -391,11 +380,16 @@
     cache_directory: str = None,
     cache_prefix: str = None,
     include_package: List[str] = None,
+    batch_weight_key: str = "",
     node_rank: int = 0,
     master_addr: str = "127.0.0.1",
     master_port: int = 29500,
     world_size: int = 1,
     distributed_device_ids: List[str] = None,
+    # For fine-tuning:
+    model: Model = None,
+    extend_vocab: bool = False,
+    embedding_sources_mapping: Dict[str, str] = None,
 ) -> Optional[Model]:
     """
     Helper to train the configured model/experiment. In distributed mode, this is spawned as a
@@ -471,7 +465,7 @@
         params["trainer"]["world_size"] = world_size
         params["trainer"]["distributed"] = True
 
-        torch.cuda.set_device(gpu_id)
+        torch.cuda.set_device(int(gpu_id))
         dist.init_process_group(
             backend="nccl",
             init_method=f"tcp://{master_addr}:{master_port}",
@@ -542,27 +536,6 @@
             archive_model(serialization_dir, files_to_archive=params.files_to_archive)
         raise
 
-<<<<<<< HEAD
-    # Evaluate
-    if evaluation_dataset and evaluate_on_test:
-        logger.info("The model will be evaluated using the best epoch weights.")
-        test_metrics = evaluate(
-            trainer.model,
-            evaluation_dataset,
-            evaluation_iterator,
-            cuda_device=trainer._cuda_devices[0],
-            batch_weight_key=batch_weight_key,
-        )
-
-        for key, value in test_metrics.items():
-            metrics["test_" + key] = value
-
-    elif evaluation_dataset:
-        logger.info(
-            "To evaluate on the test set after training, pass the "
-            "'evaluate_on_test' flag, or use the 'allennlp evaluate' command."
-        )
-=======
     if master:
         if evaluation_dataset and evaluate_on_test:
             logger.info("The model will be evaluated using the best epoch weights.")
@@ -571,10 +544,8 @@
                 evaluation_dataset,
                 evaluation_iterator,
                 cuda_device=trainer.cuda_device,
-                # TODO(brendanr): Pass in an arg following Joel's trainer refactor.
-                batch_weight_key="",
+                batch_weight_key=batch_weight_key,
             )
->>>>>>> 02c8154b
 
             for key, value in test_metrics.items():
                 metrics["test_" + key] = value
