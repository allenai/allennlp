"""
The ``train`` subcommand can be used to train a model.
It requires a configuration file and a directory in
which to write the results.

.. code-block:: bash

   $ python -m allennlp.run train --help
   usage: run [command] train [-h] -s SERIALIZATION_DIR param_path

   Train the specified model on the specified dataset.

   positional arguments:
   param_path            path to parameter file describing the model to be trained

   optional arguments:
    -h, --help            show this help message and exit
    -s SERIALIZATION_DIR, --serialization-dir SERIALIZATION_DIR
                            directory in which to save the model and its logs
"""
from typing import Dict
import argparse
import json
import logging
import os
import sys
from copy import deepcopy

from allennlp.commands.evaluate import evaluate
from allennlp.commands.subcommand import Subcommand
from allennlp.common.checks import ConfigurationError
from allennlp.common.params import Params
from allennlp.common.tee_logger import TeeLogger
<<<<<<< HEAD
from allennlp.common.util import prepare_environment, import_submodules
=======
from allennlp.common.tqdm import Tqdm
from allennlp.common.util import prepare_environment
>>>>>>> 66ec8af5
from allennlp.data import InstanceCollection, Vocabulary
from allennlp.data.dataset_readers.dataset_reader import DatasetReader
from allennlp.data.iterators.data_iterator import DataIterator
from allennlp.models.archival import archive_model
from allennlp.models.model import Model
from allennlp.training.trainer import Trainer

logger = logging.getLogger(__name__)  # pylint: disable=invalid-name


class Train(Subcommand):
    def add_subparser(self, name: str, parser: argparse._SubParsersAction) -> argparse.ArgumentParser:
        # pylint: disable=protected-access
        description = '''Train the specified model on the specified dataset.'''
        subparser = parser.add_parser(
                name, description=description, help='Train a model')
        subparser.add_argument('param_path',
                               type=str,
                               help='path to parameter file describing the model to be trained')

        # This is necessary to preserve backward compatibility
        serialization = subparser.add_mutually_exclusive_group(required=True)
        serialization.add_argument('-s', '--serialization-dir',
                                   type=str,
                                   help='directory in which to save the model and its logs')
        serialization.add_argument('--serialization_dir',
                                   type=str,
                                   help=argparse.SUPPRESS)

        subparser.add_argument('-o', '--overrides',
                               type=str,
                               default="",
                               help='a HOCON structure used to override the experiment configuration')

<<<<<<< HEAD
        subparser.add_argument('--include-package',
                               type=str,
                               action='append',
                               default=[],
                               help='additional packages to include')
=======
        subparser.add_argument('--file-friendly-logging',
                               action='store_true',
                               default=False,
                               help='outputs tqdm status on separate lines and slows tqdm refresh rate')
>>>>>>> 66ec8af5

        subparser.set_defaults(func=train_model_from_args)

        return subparser

def train_model_from_args(args: argparse.Namespace):
    """
    Just converts from an ``argparse.Namespace`` object to string paths.
    """
<<<<<<< HEAD
    # Import any additional modules needed (to register custom classes)
    for package_name in args.include_package:
        import_submodules(package_name)
    train_model_from_file(args.param_path, args.serialization_dir, args.overrides)
=======
    train_model_from_file(args.param_path, args.serialization_dir, args.overrides, args.file_friendly_logging)
>>>>>>> 66ec8af5


def train_model_from_file(parameter_filename: str, serialization_dir: str, overrides: str = "",
                          file_friendly_logging: bool = False) -> Model:
    """
    A wrapper around :func:`train_model` which loads the params from a file.

    Parameters
    ----------
    param_path: str, required.
        A json parameter file specifying an AllenNLP experiment.
    serialization_dir: str, required
        The directory in which to save results and logs.
    """
    if file_friendly_logging:
        Tqdm.set_default_mininterval(10.0)
    # Load the experiment config from a file and pass it to ``train_model``.
    params = Params.from_file(parameter_filename, overrides)
    return train_model(params, serialization_dir, file_friendly_logging)


def datasets_from_params(params: Params) -> Dict[str, InstanceCollection]:
    """
    Load all the datasets specified by the config.
    """
    dataset_reader = DatasetReader.from_params(params.pop('dataset_reader'))

    train_data_path = params.pop('train_data_path')
    logger.info("Reading training data from %s", train_data_path)
    train_data = dataset_reader.read(train_data_path)

    datasets: Dict[str, InstanceCollection] = {"train": train_data}

    validation_data_path = params.pop('validation_data_path', None)
    if validation_data_path is not None:
        logger.info("Reading validation data from %s", validation_data_path)
        validation_data = dataset_reader.read(validation_data_path)
        datasets["validation"] = validation_data

    test_data_path = params.pop("test_data_path", None)
    if test_data_path is not None:
        logger.info("Reading test data from %s", test_data_path)
        test_data = dataset_reader.read(test_data_path)
        datasets["test"] = test_data

    return datasets

def train_model(params: Params, serialization_dir: str, file_friendly_logging: bool = False) -> Model:
    """
    This function can be used as an entry point to running models in AllenNLP
    directly from a JSON specification using a :class:`Driver`. Note that if
    you care about reproducibility, you should avoid running code using Pytorch
    or numpy which affect the reproducibility of your experiment before you
    import and use this function, these libraries rely on random seeds which
    can be set in this function via a JSON specification file. Note that this
    function performs training and will also evaluate the trained model on
    development and test sets if provided in the parameter json.

    Parameters
    ----------
    params: Params, required.
        A parameter object specifying an AllenNLP Experiment.
    serialization_dir: str, required
        The directory in which to save results and logs.
    """
    prepare_environment(params)

    os.makedirs(serialization_dir, exist_ok=True)
    sys.stdout = TeeLogger(os.path.join(serialization_dir, "stdout.log"), # type: ignore
                           sys.stdout, file_friendly_logging)
    sys.stderr = TeeLogger(os.path.join(serialization_dir, "stderr.log"), # type: ignore
                           sys.stderr, file_friendly_logging)
    handler = logging.FileHandler(os.path.join(serialization_dir, "python_logging.log"))
    handler.setLevel(logging.INFO)
    handler.setFormatter(logging.Formatter('%(asctime)s - %(levelname)s - %(name)s - %(message)s'))
    logging.getLogger().addHandler(handler)
    serialization_params = deepcopy(params).as_dict(quiet=True)
    with open(os.path.join(serialization_dir, "model_params.json"), "w") as param_file:
        json.dump(serialization_params, param_file, indent=4)

    all_datasets = datasets_from_params(params)
    datasets_for_vocab_creation = set(params.pop("datasets_for_vocab_creation", all_datasets))

    for dataset in datasets_for_vocab_creation:
        if dataset not in all_datasets:
            raise ConfigurationError(f"invalid 'dataset_for_vocab_creation' {dataset}")

    logger.info("Creating a vocabulary using %s data.", ", ".join(datasets_for_vocab_creation))
    vocab = Vocabulary.from_params(params.pop("vocabulary", {}),
                                   (instance for key, dataset in all_datasets.items()
                                    for instance in dataset
                                    if key in datasets_for_vocab_creation))
    vocab.save_to_files(os.path.join(serialization_dir, "vocabulary"))

    model = Model.from_params(vocab, params.pop('model'))
    iterator = DataIterator.from_params(params.pop("iterator"))

    train_data = all_datasets['train']
    validation_data = all_datasets.get('validation')
    test_data = all_datasets.get('test')

    train_data.index_instances(vocab)
    if validation_data:
        validation_data.index_instances(vocab)

    trainer_params = params.pop("trainer")
    trainer = Trainer.from_params(model,
                                  serialization_dir,
                                  iterator,
                                  train_data,
                                  validation_data,
                                  trainer_params)

    evaluate_on_test = params.pop_bool("evaluate_on_test", False)
    params.assert_empty('base train command')
    trainer.train()

    # Now tar up results
    archive_model(serialization_dir, files_to_archive=params.files_to_archive)

    if test_data and evaluate_on_test:
        test_data.index_instances(vocab)
        evaluate(model, test_data, iterator, cuda_device=trainer._cuda_device)  # pylint: disable=protected-access

    elif test_data:
        logger.info("To evaluate on the test set after training, pass the "
                    "'evaluate_on_test' flag, or use the 'allennlp evaluate' command.")

    return model<|MERGE_RESOLUTION|>--- conflicted
+++ resolved
@@ -31,12 +31,8 @@
 from allennlp.common.checks import ConfigurationError
 from allennlp.common.params import Params
 from allennlp.common.tee_logger import TeeLogger
-<<<<<<< HEAD
+from allennlp.common.tqdm import Tqdm
 from allennlp.common.util import prepare_environment, import_submodules
-=======
-from allennlp.common.tqdm import Tqdm
-from allennlp.common.util import prepare_environment
->>>>>>> 66ec8af5
 from allennlp.data import InstanceCollection, Vocabulary
 from allennlp.data.dataset_readers.dataset_reader import DatasetReader
 from allennlp.data.iterators.data_iterator import DataIterator
@@ -71,18 +67,16 @@
                                default="",
                                help='a HOCON structure used to override the experiment configuration')
 
-<<<<<<< HEAD
         subparser.add_argument('--include-package',
                                type=str,
                                action='append',
                                default=[],
                                help='additional packages to include')
-=======
+
         subparser.add_argument('--file-friendly-logging',
                                action='store_true',
                                default=False,
                                help='outputs tqdm status on separate lines and slows tqdm refresh rate')
->>>>>>> 66ec8af5
 
         subparser.set_defaults(func=train_model_from_args)
 
@@ -92,14 +86,10 @@
     """
     Just converts from an ``argparse.Namespace`` object to string paths.
     """
-<<<<<<< HEAD
     # Import any additional modules needed (to register custom classes)
     for package_name in args.include_package:
         import_submodules(package_name)
-    train_model_from_file(args.param_path, args.serialization_dir, args.overrides)
-=======
     train_model_from_file(args.param_path, args.serialization_dir, args.overrides, args.file_friendly_logging)
->>>>>>> 66ec8af5
 
 
 def train_model_from_file(parameter_filename: str, serialization_dir: str, overrides: str = "",
