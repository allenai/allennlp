"""
The ``fine-tune`` subcommand is used to continue training (or `fine-tune`) a model on a `different
dataset` than the one it was originally trained on.  It requires a saved model archive file, a path
to the data you will continue training with, and a directory in which to write the results.

.. code-block:: bash

   $ allennlp fine-tune --help
    usage: allennlp fine-tune [-h] -m MODEL_ARCHIVE -c CONFIG_FILE -s
                              SERIALIZATION_DIR [-o OVERRIDES] [--extend-vocab]
                              [--file-friendly-logging]
                              [--batch-weight-key BATCH_WEIGHT_KEY]
                              [--embedding-sources-mapping EMBEDDING_SOURCES_MAPPING]
                              [--include-package INCLUDE_PACKAGE]

    Continues training a saved model on a new dataset.

    optional arguments:
      -h, --help            show this help message and exit
      -m MODEL_ARCHIVE, --model-archive MODEL_ARCHIVE
                            path to the saved model archive from training on the
                            original data
      -c CONFIG_FILE, --config-file CONFIG_FILE
                            configuration file to use for training. Format is the
                            same as for the "train" command, but the "model"
                            section is ignored.
      -s SERIALIZATION_DIR, --serialization-dir SERIALIZATION_DIR
                            directory in which to save the fine-tuned model and
                            its logs
      -o OVERRIDES, --overrides OVERRIDES
                            a JSON structure used to override the training
                            configuration (only affects the config_file, _not_ the
                            model_archive)
      --extend-vocab        if specified, we will use the instances in your new
                            dataset to extend your vocabulary. If pretrained-file
                            was used to initialize embedding layers, you may also
                            need to pass --embedding-sources-mapping.
      --file-friendly-logging
                            outputs tqdm status on separate lines and slows tqdm
                            refresh rate
      --batch-weight-key BATCH_WEIGHT_KEY
                            If non-empty, name of metric used to weight the loss
                            on a per-batch basis.
      --embedding-sources-mapping EMBEDDING_SOURCES_MAPPING
                            a JSON dict defining mapping from embedding module
                            path to embedding pretrained-file used during
                            training. If not passed, and embedding needs to be
                            extended, we will try to use the original file paths
                            used during training. If they are not available we
                            will use random vectors for embedding extension.
                            (default = {})
      --include-package INCLUDE_PACKAGE
                            additional packages to include
"""
import argparse
import json
import logging
from typing import Dict

from allennlp.commands.subcommand import Subcommand
from allennlp.commands.train import train_model
from allennlp.common import Params
from allennlp.models import load_archive
from allennlp.models.model import Model

logger = logging.getLogger(__name__)


class FineTune(Subcommand):
    def add_subparser(
        self, name: str, parser: argparse._SubParsersAction
    ) -> argparse.ArgumentParser:

        description = """Continues training a saved model on a new dataset."""
        subparser = parser.add_parser(
            name, description=description, help="Continue training a model on a new dataset."
        )

        subparser.add_argument(
            "-m",
            "--model-archive",
            required=True,
            type=str,
            help="path to the saved model archive from training on the original data",
        )

        subparser.add_argument(
            "-c",
            "--config-file",
            required=True,
            type=str,
            help="configuration file to use for training. Format is the same as "
            'for the "train" command, but the "model" section is ignored.',
        )

        subparser.add_argument(
            "-s",
            "--serialization-dir",
            required=True,
            type=str,
            help="directory in which to save the fine-tuned model and its logs",
        )

        subparser.add_argument(
            "-o",
            "--overrides",
            type=str,
            default="",
            help="a JSON structure used to override the training configuration "
            "(only affects the config_file, _not_ the model_archive)",
        )

        subparser.add_argument(
            "--extend-vocab",
            action="store_true",
            default=False,
            help="if specified, we will use the instances in your new dataset to "
            "extend your vocabulary. If pretrained-file was used to initialize "
            "embedding layers, you may also need to pass --embedding-sources-mapping.",
        )
        subparser.add_argument(
            "--file-friendly-logging",
            action="store_true",
            default=False,
            help="outputs tqdm status on separate lines and slows tqdm refresh rate",
        )

        subparser.add_argument(
            "--batch-weight-key",
            type=str,
            default="",
            help="If non-empty, name of metric used to weight the loss on a per-batch basis.",
        )

        subparser.add_argument(
            "--embedding-sources-mapping",
            type=json.loads,
            default="{}",
            help="a JSON dict defining mapping from embedding module path to embedding "
            "pretrained-file used during training. If not passed, and embedding needs to be "
            "extended, we will try to use the original file paths used during training. If "
            "they are not available we will use random vectors for embedding extension.",
        )
        subparser.set_defaults(func=fine_tune_model_from_args)

        return subparser


def fine_tune_model_from_args(args: argparse.Namespace):
    """
    Just converts from an ``argparse.Namespace`` object to string paths.
    """
    fine_tune_model_from_file_paths(
        model_archive_path=args.model_archive,
        config_file=args.config_file,
        serialization_dir=args.serialization_dir,
        overrides=args.overrides,
        extend_vocab=args.extend_vocab,
        file_friendly_logging=args.file_friendly_logging,
        batch_weight_key=args.batch_weight_key,
        embedding_sources_mapping=args.embedding_sources_mapping,
    )


def fine_tune_model_from_file_paths(
    model_archive_path: str,
    config_file: str,
    serialization_dir: str,
    overrides: str = "",
    extend_vocab: bool = False,
    file_friendly_logging: bool = False,
    recover: bool = False,
    force: bool = False,
    cache_directory: str = None,
    cache_prefix: str = None,
    batch_weight_key: str = "",
    embedding_sources_mapping: Dict[str, str] = None,
) -> Model:
    """
    A wrapper around :func:`fine_tune_model` which loads the model archive from a file.

    # Parameters

    model_archive_path : ``str``
        Path to a saved model archive that is the result of running the ``train`` command.
    config_file : ``str``
        A configuration file specifying how to continue training.  The format is identical to the
        configuration file for the ``train`` command, but any contents in the ``model`` section is
        ignored (as we are using the provided model archive instead).
    serialization_dir : ``str``
        The directory in which to save results and logs. We just pass this along to
        :func:`fine_tune_model`.
    overrides : ``str``
        A JSON string that we will use to override values in the input parameter file.
    extend_vocab : ``bool``, optional (default=False)
        If ``True``, we use the new instances to extend your vocabulary.
    file_friendly_logging : ``bool``, optional (default=False)
        If ``True``, we make our output more friendly to saved model files.  We just pass this
        along to :func:`fine_tune_model`.
    recover : ``bool``, optional (default=False)
        If ``True``, we will try to recover a training run from an existing serialization
        directory.  This is only intended for use when something actually crashed during the middle
        of a run.  For continuing training a model on new data, see the ``fine-tune`` command.
    force : ``bool``, optional (default=False)
        If ``True``, we will overwrite the serialization directory if it already exists.
    cache_directory : ``str``, optional
        For caching data pre-processing.  See :func:`allennlp.training.util.datasets_from_params`.
    cache_prefix : ``str``, optional
        For caching data pre-processing.  See :func:`allennlp.training.util.datasets_from_params`.
    batch_weight_key : ``str``, optional (default="")
        If non-empty, name of metric used to weight the loss on a per-batch basis.
    embedding_sources_mapping : ``Dict[str, str]``, optional (default=None)
        Mapping from model paths to the pretrained embedding filepaths.
    """
    # We don't need to pass in `cuda_device` here, because the trainer will call `model.cuda()` if
    # necessary.
    archive = load_archive(model_archive_path)
    params = Params.from_file(config_file, overrides)
    return train_model(
        model=archive.model,
        params=params,
        serialization_dir=serialization_dir,
        extend_vocab=extend_vocab,
        file_friendly_logging=file_friendly_logging,
        recover=recover,
        force=force,
        cache_directory=cache_directory,
        cache_prefix=cache_prefix,
        batch_weight_key=batch_weight_key,
<<<<<<< HEAD
        embedding_sources_mapping=embedding_sources_mapping,
    )
=======
        embedding_sources_mapping=embedding_sources,
    )


def fine_tune_model(
    model: Model,
    params: Params,
    serialization_dir: str,
    extend_vocab: bool = False,
    file_friendly_logging: bool = False,
    batch_weight_key: str = "",
    embedding_sources_mapping: Dict[str, str] = None,
) -> Model:
    """
    Fine tunes the given model, using a set of parameters that is largely identical to those used
    for :func:`~allennlp.commands.train.train_model`, except that the ``model`` section is ignored,
    if it is present (as we are already given a ``Model`` here).

    The main difference between the logic done here and the logic done in ``train_model`` is that
    here we do not worry about vocabulary construction or creating the model object.  Everything
    else is the same.

    # Parameters

    model : ``Model``
        A model to fine tune.
    params : ``Params``
        A parameter object specifying an AllenNLP Experiment
    serialization_dir : ``str``
        The directory in which to save results and logs.
    extend_vocab : ``bool``, optional (default=False)
        If ``True``, we use the new instances to extend your vocabulary.
    file_friendly_logging : ``bool``, optional (default=False)
        If ``True``, we add newlines to tqdm output, even on an interactive terminal, and we slow
        down tqdm's output to only once every 10 seconds.
    batch_weight_key : ``str``, optional (default="")
        If non-empty, name of metric used to weight the loss on a per-batch basis.
    embedding_sources_mapping : ``Dict[str, str]``, optional (default=None)
        mapping from model paths to the pretrained embedding filepaths
        used during fine-tuning.
    """
    prepare_environment(params)
    if os.path.exists(serialization_dir) and os.listdir(serialization_dir):
        raise ConfigurationError(
            f"Serialization directory ({serialization_dir}) " f"already exists and is not empty."
        )

    os.makedirs(serialization_dir, exist_ok=True)
    prepare_global_logging(serialization_dir, file_friendly_logging)

    serialization_params = deepcopy(params).as_dict(quiet=True)
    with open(os.path.join(serialization_dir, CONFIG_NAME), "w") as param_file:
        json.dump(serialization_params, param_file, indent=4)

    if params.pop("model", None):
        logger.warning(
            "You passed parameters for the model in your configuration file, but we "
            "are ignoring them, using instead the model parameters in the archive."
        )

    vocabulary_params = params.pop("vocabulary", {})
    if vocabulary_params.get("directory_path", None):
        logger.warning(
            "You passed `directory_path` in parameters for the vocabulary in "
            "your configuration file, but it will be ignored. "
        )

    all_datasets = datasets_from_params(params)
    vocab = model.vocab

    if extend_vocab:
        datasets_for_vocab_creation = set(params.pop("datasets_for_vocab_creation", all_datasets))

        for dataset in datasets_for_vocab_creation:
            if dataset not in all_datasets:
                raise ConfigurationError(f"invalid 'dataset_for_vocab_creation' {dataset}")

        logger.info(
            "Extending model vocabulary using %s data.", ", ".join(datasets_for_vocab_creation)
        )
        vocab.extend_from_instances(
            vocabulary_params,
            (
                instance
                for key, dataset in all_datasets.items()
                for instance in dataset
                if key in datasets_for_vocab_creation
            ),
        )

        model.extend_embedder_vocab(embedding_sources_mapping)

    vocab.save_to_files(os.path.join(serialization_dir, "vocabulary"))

    iterator = DataIterator.from_params(params.pop("iterator"))
    iterator.index_with(model.vocab)
    validation_iterator_params = params.pop("validation_iterator", None)
    if validation_iterator_params:
        validation_iterator = DataIterator.from_params(validation_iterator_params)
        validation_iterator.index_with(vocab)
    else:
        validation_iterator = None

    train_data = all_datasets["train"]
    validation_data = all_datasets.get("validation")
    test_data = all_datasets.get("test")

    trainer_params = params.pop("trainer")
    no_grad_regexes = trainer_params.pop("no_grad", ())
    for name, parameter in model.named_parameters():
        if any(re.search(regex, name) for regex in no_grad_regexes):
            parameter.requires_grad_(False)

    frozen_parameter_names, tunable_parameter_names = get_frozen_and_tunable_parameter_names(model)
    logger.info("Following parameters are Frozen  (without gradient):")
    for name in frozen_parameter_names:
        logger.info(name)
    logger.info("Following parameters are Tunable (with gradient):")
    for name in tunable_parameter_names:
        logger.info(name)

    trainer_type = trainer_params.pop("type", "default")
    if trainer_type == "default":
        trainer = Trainer.from_params(
            model=model,
            serialization_dir=serialization_dir,
            iterator=iterator,
            train_data=train_data,
            validation_data=validation_data,
            params=trainer_params,
            validation_iterator=validation_iterator,
        )
    else:
        raise ConfigurationError("currently fine-tune only works with the default Trainer")

    evaluate_on_test = params.pop_bool("evaluate_on_test", False)

    params.assert_empty("base train command")
    try:
        metrics = trainer.train()
    except KeyboardInterrupt:
        # if we have completed an epoch, try to create a model archive.
        if os.path.exists(os.path.join(serialization_dir, _DEFAULT_WEIGHTS)):
            logging.info(
                "Fine-tuning interrupted by the user. Attempting to create "
                "a model archive using the current best epoch weights."
            )
            archive_model(serialization_dir, files_to_archive=params.files_to_archive)
        raise

    # Evaluate
    if test_data and evaluate_on_test:
        logger.info("The model will be evaluated using the best epoch weights.")
        test_metrics = evaluate(
            model,
            test_data,
            validation_iterator or iterator,
            cuda_device=trainer.cuda_device,
            batch_weight_key=batch_weight_key,
        )

        for key, value in test_metrics.items():
            metrics["test_" + key] = value

    elif test_data:
        logger.info(
            "To evaluate on the test set after training, pass the "
            "'evaluate_on_test' flag, or use the 'allennlp evaluate' command."
        )

    # Now tar up results
    archive_model(serialization_dir, files_to_archive=params.files_to_archive)

    metrics_json = json.dumps(metrics, indent=2)
    with open(os.path.join(serialization_dir, "metrics.json"), "w") as metrics_file:
        metrics_file.write(metrics_json)
    logger.info("Metrics: %s", metrics_json)

    return model
>>>>>>> 7d0d0d9c
<|MERGE_RESOLUTION|>--- conflicted
+++ resolved
@@ -227,187 +227,5 @@
         cache_directory=cache_directory,
         cache_prefix=cache_prefix,
         batch_weight_key=batch_weight_key,
-<<<<<<< HEAD
         embedding_sources_mapping=embedding_sources_mapping,
-    )
-=======
-        embedding_sources_mapping=embedding_sources,
-    )
-
-
-def fine_tune_model(
-    model: Model,
-    params: Params,
-    serialization_dir: str,
-    extend_vocab: bool = False,
-    file_friendly_logging: bool = False,
-    batch_weight_key: str = "",
-    embedding_sources_mapping: Dict[str, str] = None,
-) -> Model:
-    """
-    Fine tunes the given model, using a set of parameters that is largely identical to those used
-    for :func:`~allennlp.commands.train.train_model`, except that the ``model`` section is ignored,
-    if it is present (as we are already given a ``Model`` here).
-
-    The main difference between the logic done here and the logic done in ``train_model`` is that
-    here we do not worry about vocabulary construction or creating the model object.  Everything
-    else is the same.
-
-    # Parameters
-
-    model : ``Model``
-        A model to fine tune.
-    params : ``Params``
-        A parameter object specifying an AllenNLP Experiment
-    serialization_dir : ``str``
-        The directory in which to save results and logs.
-    extend_vocab : ``bool``, optional (default=False)
-        If ``True``, we use the new instances to extend your vocabulary.
-    file_friendly_logging : ``bool``, optional (default=False)
-        If ``True``, we add newlines to tqdm output, even on an interactive terminal, and we slow
-        down tqdm's output to only once every 10 seconds.
-    batch_weight_key : ``str``, optional (default="")
-        If non-empty, name of metric used to weight the loss on a per-batch basis.
-    embedding_sources_mapping : ``Dict[str, str]``, optional (default=None)
-        mapping from model paths to the pretrained embedding filepaths
-        used during fine-tuning.
-    """
-    prepare_environment(params)
-    if os.path.exists(serialization_dir) and os.listdir(serialization_dir):
-        raise ConfigurationError(
-            f"Serialization directory ({serialization_dir}) " f"already exists and is not empty."
-        )
-
-    os.makedirs(serialization_dir, exist_ok=True)
-    prepare_global_logging(serialization_dir, file_friendly_logging)
-
-    serialization_params = deepcopy(params).as_dict(quiet=True)
-    with open(os.path.join(serialization_dir, CONFIG_NAME), "w") as param_file:
-        json.dump(serialization_params, param_file, indent=4)
-
-    if params.pop("model", None):
-        logger.warning(
-            "You passed parameters for the model in your configuration file, but we "
-            "are ignoring them, using instead the model parameters in the archive."
-        )
-
-    vocabulary_params = params.pop("vocabulary", {})
-    if vocabulary_params.get("directory_path", None):
-        logger.warning(
-            "You passed `directory_path` in parameters for the vocabulary in "
-            "your configuration file, but it will be ignored. "
-        )
-
-    all_datasets = datasets_from_params(params)
-    vocab = model.vocab
-
-    if extend_vocab:
-        datasets_for_vocab_creation = set(params.pop("datasets_for_vocab_creation", all_datasets))
-
-        for dataset in datasets_for_vocab_creation:
-            if dataset not in all_datasets:
-                raise ConfigurationError(f"invalid 'dataset_for_vocab_creation' {dataset}")
-
-        logger.info(
-            "Extending model vocabulary using %s data.", ", ".join(datasets_for_vocab_creation)
-        )
-        vocab.extend_from_instances(
-            vocabulary_params,
-            (
-                instance
-                for key, dataset in all_datasets.items()
-                for instance in dataset
-                if key in datasets_for_vocab_creation
-            ),
-        )
-
-        model.extend_embedder_vocab(embedding_sources_mapping)
-
-    vocab.save_to_files(os.path.join(serialization_dir, "vocabulary"))
-
-    iterator = DataIterator.from_params(params.pop("iterator"))
-    iterator.index_with(model.vocab)
-    validation_iterator_params = params.pop("validation_iterator", None)
-    if validation_iterator_params:
-        validation_iterator = DataIterator.from_params(validation_iterator_params)
-        validation_iterator.index_with(vocab)
-    else:
-        validation_iterator = None
-
-    train_data = all_datasets["train"]
-    validation_data = all_datasets.get("validation")
-    test_data = all_datasets.get("test")
-
-    trainer_params = params.pop("trainer")
-    no_grad_regexes = trainer_params.pop("no_grad", ())
-    for name, parameter in model.named_parameters():
-        if any(re.search(regex, name) for regex in no_grad_regexes):
-            parameter.requires_grad_(False)
-
-    frozen_parameter_names, tunable_parameter_names = get_frozen_and_tunable_parameter_names(model)
-    logger.info("Following parameters are Frozen  (without gradient):")
-    for name in frozen_parameter_names:
-        logger.info(name)
-    logger.info("Following parameters are Tunable (with gradient):")
-    for name in tunable_parameter_names:
-        logger.info(name)
-
-    trainer_type = trainer_params.pop("type", "default")
-    if trainer_type == "default":
-        trainer = Trainer.from_params(
-            model=model,
-            serialization_dir=serialization_dir,
-            iterator=iterator,
-            train_data=train_data,
-            validation_data=validation_data,
-            params=trainer_params,
-            validation_iterator=validation_iterator,
-        )
-    else:
-        raise ConfigurationError("currently fine-tune only works with the default Trainer")
-
-    evaluate_on_test = params.pop_bool("evaluate_on_test", False)
-
-    params.assert_empty("base train command")
-    try:
-        metrics = trainer.train()
-    except KeyboardInterrupt:
-        # if we have completed an epoch, try to create a model archive.
-        if os.path.exists(os.path.join(serialization_dir, _DEFAULT_WEIGHTS)):
-            logging.info(
-                "Fine-tuning interrupted by the user. Attempting to create "
-                "a model archive using the current best epoch weights."
-            )
-            archive_model(serialization_dir, files_to_archive=params.files_to_archive)
-        raise
-
-    # Evaluate
-    if test_data and evaluate_on_test:
-        logger.info("The model will be evaluated using the best epoch weights.")
-        test_metrics = evaluate(
-            model,
-            test_data,
-            validation_iterator or iterator,
-            cuda_device=trainer.cuda_device,
-            batch_weight_key=batch_weight_key,
-        )
-
-        for key, value in test_metrics.items():
-            metrics["test_" + key] = value
-
-    elif test_data:
-        logger.info(
-            "To evaluate on the test set after training, pass the "
-            "'evaluate_on_test' flag, or use the 'allennlp evaluate' command."
-        )
-
-    # Now tar up results
-    archive_model(serialization_dir, files_to_archive=params.files_to_archive)
-
-    metrics_json = json.dumps(metrics, indent=2)
-    with open(os.path.join(serialization_dir, "metrics.json"), "w") as metrics_file:
-        metrics_file.write(metrics_json)
-    logger.info("Metrics: %s", metrics_json)
-
-    return model
->>>>>>> 7d0d0d9c
+    )