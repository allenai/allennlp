--- conflicted
+++ resolved
@@ -182,7 +182,6 @@
                 if not line.isspace():
                     yield self._predictor.load_line(line)
         else:
-<<<<<<< HEAD
             org_input_file = self._input_file
             if self._input_file.startswith('s3') or self._input_file.startswith('http'):
                 self._input_file = cached_path(self._input_file)
@@ -197,13 +196,7 @@
                     for line in tqdm.tqdm(file_input):
                         if not line.isspace():
                             yield self._predictor.load_line(line)
-=======
-            input_file = cached_path(self._input_file)
-            with open(input_file, "r") as file_input:
-                for line in file_input:
-                    if not line.isspace():
-                        yield self._predictor.load_line(line)
->>>>>>> 817814bf
+
 
     def _get_instance_data(self) -> Iterator[Instance]:
         if self._input_file == "-":
