from typing import Dict
import argparse
import logging

<<<<<<< HEAD
from allennlp.commands.configure import Configure
=======
from allennlp import __version__
>>>>>>> 427a319e
from allennlp.commands.elmo import Elmo
from allennlp.commands.evaluate import Evaluate
from allennlp.commands.fine_tune import FineTune
from allennlp.commands.make_vocab import MakeVocab
from allennlp.commands.predict import Predict
from allennlp.commands.serve import Serve
from allennlp.commands.dry_run import DryRun
from allennlp.commands.subcommand import Subcommand
from allennlp.commands.test_install import TestInstall
from allennlp.commands.train import Train
from allennlp.common.util import import_submodules

logger = logging.getLogger(__name__)  # pylint: disable=invalid-name


def main(prog: str = None,
         subcommand_overrides: Dict[str, Subcommand] = {}) -> None:
    """
    The :mod:`~allennlp.run` command only knows about the registered classes in the ``allennlp``
    codebase. In particular, once you start creating your own ``Model`` s and so forth, it won't
    work for them, unless you use the ``--include-package`` flag.
    """
    # pylint: disable=dangerous-default-value
    parser = argparse.ArgumentParser(description="Run AllenNLP", usage='%(prog)s', prog=prog)
    parser.add_argument('--version', action='version', version='%(prog)s ' + __version__)

    subparsers = parser.add_subparsers(title='Commands', metavar='')

    subcommands = {
            # Default commands
            "configure": Configure(),
            "train": Train(),
            "evaluate": Evaluate(),
            "predict": Predict(),
            "serve": Serve(),
            "make-vocab": MakeVocab(),
            "elmo": Elmo(),
            "fine-tune": FineTune(),
            "dry-run": DryRun(),
            "test-install": TestInstall(),

            # Superseded by overrides
            **subcommand_overrides
    }

    for name, subcommand in subcommands.items():
        subparser = subcommand.add_subparser(name, subparsers)
        # configure doesn't need include-package because it imports
        # whatever classes it needs.
        if name != "configure":
            subparser.add_argument('--include-package',
                                   type=str,
                                   action='append',
                                   default=[],
                                   help='additional packages to include')

    args = parser.parse_args()

    # If a subparser is triggered, it adds its work as `args.func`.
    # So if no such attribute has been added, no subparser was triggered,
    # so give the user some help.
    if 'func' in dir(args):
        # Import any additional modules needed (to register custom classes).
        for package_name in getattr(args, 'include_package', ()):
            import_submodules(package_name)
        args.func(args)
    else:
        parser.print_help()<|MERGE_RESOLUTION|>--- conflicted
+++ resolved
@@ -2,11 +2,8 @@
 import argparse
 import logging
 
-<<<<<<< HEAD
+from allennlp import __version__
 from allennlp.commands.configure import Configure
-=======
-from allennlp import __version__
->>>>>>> 427a319e
 from allennlp.commands.elmo import Elmo
 from allennlp.commands.evaluate import Evaluate
 from allennlp.commands.fine_tune import FineTune
