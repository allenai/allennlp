from typing import Dict
import argparse
import logging

from overrides import overrides

from allennlp import __version__
from allennlp.commands.configure import Configure
from allennlp.commands.elmo import Elmo
from allennlp.commands.evaluate import Evaluate
from allennlp.commands.fine_tune import FineTune
from allennlp.commands.make_vocab import MakeVocab
from allennlp.commands.predict import Predict
from allennlp.commands.dry_run import DryRun
from allennlp.commands.subcommand import Subcommand
from allennlp.commands.test_install import TestInstall
from allennlp.commands.find_learning_rate import FindLearningRate
from allennlp.commands.train import Train
from allennlp.commands.print_results import PrintResults
from allennlp.common.util import import_submodules

logger = logging.getLogger(__name__)


class ArgumentParserWithDefaults(argparse.ArgumentParser):
    """
    Custom argument parser that will display the default value for an argument
    in the help message.
    """

    _action_defaults_to_ignore = {"help", "store_true", "store_false", "store_const"}

    @staticmethod
    def _is_empty_default(default):
        if default is None:
            return True
        if isinstance(default, (str, list, tuple, set)):
            return not bool(default)
        return False

    @overrides
    def add_argument(self, *args, **kwargs):

        # Add default value to the help message when the default is meaningful.
        default = kwargs.get("default")
        if kwargs.get(
            "action"
        ) not in self._action_defaults_to_ignore and not self._is_empty_default(default):
            description = kwargs.get("help") or ""
            kwargs["help"] = f"{description} (default = {default})"
        super().add_argument(*args, **kwargs)


<<<<<<< HEAD
def create_parser(prog: str = None, subcommand_overrides: Dict[str, Subcommand] = None) -> argparse.ArgumentParser:
=======
def main(prog: str = None, subcommand_overrides: Dict[str, Subcommand] = {}) -> None:
>>>>>>> 32e37f00
    """
    Creates the argument parser for the main program.
    """
    if subcommand_overrides is None:
        subcommand_overrides = {}

    parser = ArgumentParserWithDefaults(description="Run AllenNLP", usage="%(prog)s", prog=prog)
    parser.add_argument("--version", action="version", version="%(prog)s " + __version__)

    subparsers = parser.add_subparsers(title="Commands", metavar="")

    subcommands = {
        # Default commands
        "configure": Configure(),
        "train": Train(),
        "evaluate": Evaluate(),
        "predict": Predict(),
        "make-vocab": MakeVocab(),
        "elmo": Elmo(),
        "fine-tune": FineTune(),
        "dry-run": DryRun(),
        "test-install": TestInstall(),
        "find-lr": FindLearningRate(),
        "print-results": PrintResults(),
        # Superseded by overrides
        **subcommand_overrides,
    }

    for name, subcommand in subcommands.items():
        subparser = subcommand.add_subparser(name, subparsers)
        # configure doesn't need include-package because it imports
        # whatever classes it needs.
        if name != "configure":
            subparser.add_argument(
                "--include-package",
                type=str,
                action="append",
                default=[],
                help="additional packages to include",
            )

    return parser


def main(prog: str = None, subcommand_overrides: Dict[str, Subcommand] = None) -> None:
    """
    The :mod:`~allennlp.run` command only knows about the registered classes in the ``allennlp``
    codebase. In particular, once you start creating your own ``Model`` s and so forth, it won't
    work for them, unless you use the ``--include-package`` flag.
    """
    if subcommand_overrides is None:
        subcommand_overrides = {}

    parser = create_parser(prog, subcommand_overrides)
    args = parser.parse_args()

    # If a subparser is triggered, it adds its work as `args.func`.
    # So if no such attribute has been added, no subparser was triggered,
    # so give the user some help.
    if "func" in dir(args):
        # Import any additional modules needed (to register custom classes).
        for package_name in getattr(args, "include_package", ()):
            import_submodules(package_name)
        args.func(args)
    else:
        parser.print_help()<|MERGE_RESOLUTION|>--- conflicted
+++ resolved
@@ -51,11 +51,7 @@
         super().add_argument(*args, **kwargs)
 
 
-<<<<<<< HEAD
 def create_parser(prog: str = None, subcommand_overrides: Dict[str, Subcommand] = None) -> argparse.ArgumentParser:
-=======
-def main(prog: str = None, subcommand_overrides: Dict[str, Subcommand] = {}) -> None:
->>>>>>> 32e37f00
     """
     Creates the argument parser for the main program.
     """
