--- conflicted
+++ resolved
@@ -8,28 +8,6 @@
 from allennlp.commands.subcommand import Subcommand
 from allennlp.service.predictors import DemoModel
 
-<<<<<<< HEAD
-# a mapping from predictor `type` to the location of the trained model of that type
-DEFAULT_MODELS = {
-        'machine-comprehension': 'https://s3-us-west-2.amazonaws.com/allennlp/models/bidaf-model-2017.09.15-charpad.tar.gz',  # pylint: disable=line-too-long
-        'semantic-role-labeling': 'https://s3-us-west-2.amazonaws.com/allennlp/models/srl-model-2017.09.05.tar.gz', # pylint: disable=line-too-long
-        'textual-entailment': 'https://s3-us-west-2.amazonaws.com/allennlp/models/decomposable-attention-2017.09.04.tar.gz',  # pylint: disable=line-too-long
-        'coreference-resolution': 'https://s3-us-west-2.amazonaws.com/allennlp/models/coref-model-2017.11.09.tar.gz',  # pylint: disable=line-too-long
-        'crf-tagger': 'https://s3-us-west-2.amazonaws.com/allennlp/models/ner-model-2017.11.15.tar.gz',  # pylint: disable=line-too-long
-}
-
-
-# a mapping from model `type` to the default Predictor for that type
-DEFAULT_PREDICTORS = {
-        'srl': 'semantic-role-labeling',
-        'decomposable_attention': 'textual-entailment',
-        'bidaf': 'machine-comprehension',
-        'simple_tagger': 'simple-tagger',
-        'crf_tagger': 'crf-tagger',
-        'coref': 'coreference-resolution'
-}
-=======
->>>>>>> 8f57b8c3
 
 def main(prog: str = None,
          model_overrides: Dict[str, DemoModel] = {},
