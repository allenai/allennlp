--- conflicted
+++ resolved
@@ -38,11 +38,7 @@
             type=str,
             help=(
                 "path to the file containing the evaluation data"
-<<<<<<< HEAD
-                ' (for multiple files, put ":" between filenames e.g., input1.txt:input2.txt)'
-=======
-                ' (for mutiple files, put "," between filenames e.g., input1.txt,input2.txt)'
->>>>>>> d7e0c877
+                " (for mutiple files, put "," between filenames e.g., input1.txt,input2.txt)"
             ),
         )
 
@@ -51,11 +47,7 @@
             type=str,
             help=(
                 "optional path to write the metrics to as JSON"
-<<<<<<< HEAD
-                ' (for multiple files, put ":" between filenames e.g., output1.txt:output2.txt)'
-=======
-                ' (for mutiple files, put "," between filenames e.g., output1.txt,output2.txt)'
->>>>>>> d7e0c877
+                " (for mutiple files, put "," between filenames e.g., output1.txt,output2.txt)"
             ),
         )
 
@@ -64,11 +56,7 @@
             type=str,
             help=(
                 "optional path to write the predictions to as JSON lines"
-<<<<<<< HEAD
-                ' (for multiple files, put ":" between filenames e.g., output1.jsonl:output2.jsonl)'
-=======
-                ' (for mutiple files, put "," between filenames e.g., output1.jsonl,output2.jsonl)'
->>>>>>> d7e0c877
+                " (for mutiple files, put "," between filenames e.g., output1.jsonl,output2.jsonl)"
             ),
         )
 
@@ -276,8 +264,7 @@
     dataset_reader = archive.validation_dataset_reader
 
     # split files
-<<<<<<< HEAD
-    evaluation_data_path_list = input_file.split(":")
+    evaluation_data_path_list = input_file.split(",")
 
     # TODO(gabeorlanski): Is it safe to always default to .outputs and .preds?
     # TODO(gabeorlanski): Add in way to save to specific output directory
@@ -292,7 +279,7 @@
                 p.parent.joinpath(f"{p.stem}.outputs") for p in map(Path, evaluation_data_path_list)
             ]
         else:
-            output_file_list = metrics_output_file.split(":")  # type: ignore
+            output_file_list = metrics_output_file.split(",")  # type: ignore
             assert len(output_file_list) == len(evaluation_data_path_list), (
                 "The number of `metrics_output_file` paths must be equal to the number "
                 "of datasets being evaluated."
@@ -308,25 +295,12 @@
                 p.parent.joinpath(f"{p.stem}.preds") for p in map(Path, evaluation_data_path_list)
             ]
         else:
-            predictions_output_file_list = predictions_output_file.split(":")  # type: ignore
+            predictions_output_file_list = predictions_output_file.split(",")  # type: ignore
             assert len(predictions_output_file_list) == len(evaluation_data_path_list), (
                 "The number of `predictions_output_file` paths must be equal"
                 + "to the number of datasets being evaluated. "
             )
-=======
-    evaluation_data_path_list = args.input_file.split(",")
-    if args.output_file is not None:
-        output_file_list = args.output_file.split(",")
-        assert len(output_file_list) == len(
-            evaluation_data_path_list
-        ), "The number of `output_file` paths must be equal to the number of datasets being evaluated."
-    if args.predictions_output_file is not None:
-        predictions_output_file_list = args.predictions_output_file.split(",")
-        assert len(predictions_output_file_list) == len(evaluation_data_path_list), (
-            "The number of `predictions_output_file` paths must be equal"
-            + "to the number of datasets being evaluated. "
-        )
->>>>>>> d7e0c877
+
 
     # output file
     output_file_path = None
