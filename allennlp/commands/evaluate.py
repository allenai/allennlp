--- conflicted
+++ resolved
@@ -58,14 +58,7 @@
     logging.getLogger('allennlp.nn.initializers').disabled = True
     logging.getLogger('allennlp.modules.token_embedders.embedding').setLevel(logging.INFO)
 
-<<<<<<< HEAD
-    # Load parameter file
-    with open(args.config_file) as config_file:
-        config = Params(json.loads(config_file.read()))
-
-=======
     config = Params.from_file(args.config_file)
->>>>>>> d670faa9
     model = Model.load(config,
                        weights_file=args.weights_file,
                        cuda_device=args.cuda_device)
