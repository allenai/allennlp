from allennlp.training.checkpointer import Checkpointer
from allennlp.training.tensorboard_writer import TensorBoardWriter
from allennlp.training.log_writer import LogWriter
from allennlp.training.no_op_trainer import NoOpTrainer
from allennlp.training.trainer import (
    Trainer,
    GradientDescentTrainer,
    TrainerCallback,
    TrackEpochCallback,
    TensorBoardCallback,
<<<<<<< HEAD
    SanityCheckCallback,
=======
    ConsoleLoggerCallback,
>>>>>>> a0edfae9
)<|MERGE_RESOLUTION|>--- conflicted
+++ resolved
@@ -8,9 +8,6 @@
     TrainerCallback,
     TrackEpochCallback,
     TensorBoardCallback,
-<<<<<<< HEAD
     SanityCheckCallback,
-=======
     ConsoleLoggerCallback,
->>>>>>> a0edfae9
 )