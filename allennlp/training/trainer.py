--- conflicted
+++ resolved
@@ -961,11 +961,7 @@
             epoch_start_time = time.time()
             train_metrics = self._train_epoch(epoch)
 
-<<<<<<< HEAD
             if self._checkpointer is not None:
-=======
-            if self._primary and self._checkpointer is not None:
->>>>>>> d2ae540d
                 self._checkpointer.save_checkpoint(epoch, self, save_model_only=True)
 
             # Wait for the primary process to finish saving the model checkpoint
@@ -1043,11 +1039,7 @@
             if self._momentum_scheduler:
                 self._momentum_scheduler.step(this_epoch_val_metric)
 
-<<<<<<< HEAD
             if self._checkpointer is not None:
-=======
-            if self._primary and self._checkpointer is not None:
->>>>>>> d2ae540d
                 self._checkpointer.save_checkpoint(
                     epoch, self, is_best_so_far=self._metric_tracker.is_best_so_far()
                 )
