"""
A :class:`~allennlp.training.trainer.Trainer` is responsible for training a
:class:`~allennlp.models.model.Model`.

Typically you might create a configuration file specifying the model and
training parameters and then use :mod:`~allennlp.commands.train`
rather than instantiating a ``Trainer`` yourself.
"""

import logging
import os
import shutil
import time
import re
import datetime
import traceback
from typing import Dict, Optional, List, Tuple, Union, Iterable, Any, Set

import torch
import torch.optim.lr_scheduler
from torch.nn.parallel import replicate, parallel_apply
from torch.nn.parallel.scatter_gather import scatter_kwargs, gather
from tensorboardX import SummaryWriter


from allennlp.common import Params
from allennlp.common.checks import ConfigurationError
from allennlp.common.util import peak_memory_mb, gpu_memory_mb
from allennlp.common.tqdm import Tqdm
from allennlp.data.instance import Instance
from allennlp.data.iterators.data_iterator import DataIterator
from allennlp.models.model import Model
from allennlp.nn import util
from allennlp.training.learning_rate_schedulers import LearningRateScheduler
from allennlp.training.optimizers import Optimizer
logger = logging.getLogger(__name__)  # pylint: disable=invalid-name


def is_sparse(tensor):
    return tensor.is_sparse


def sparse_clip_norm(parameters, max_norm, norm_type=2) -> float:
    """Clips gradient norm of an iterable of parameters.

    The norm is computed over all gradients together, as if they were
    concatenated into a single vector. Gradients are modified in-place.
    Supports sparse gradients.

    Parameters
    ----------
    parameters : ``(Iterable[torch.Tensor])``
        An iterable of Tensors that will have gradients normalized.
    max_norm : ``float``
        The max norm of the gradients.
    norm_type : ``float``
        The type of the used p-norm. Can be ``'inf'`` for infinity norm.

    Returns
    -------
    Total norm of the parameters (viewed as a single vector).
    """
    # pylint: disable=invalid-name,protected-access
    parameters = list(filter(lambda p: p.grad is not None, parameters))
    max_norm = float(max_norm)
    norm_type = float(norm_type)
    if norm_type == float('inf'):
        total_norm = max(p.grad.data.abs().max() for p in parameters)
    else:
        total_norm = 0
        for p in parameters:
            if is_sparse(p.grad):
                # need to coalesce the repeated indices before finding norm
                grad = p.grad.data.coalesce()
                param_norm = grad._values().norm(norm_type)
            else:
                param_norm = p.grad.data.norm(norm_type)
            total_norm += param_norm ** norm_type
        total_norm = total_norm ** (1. / norm_type)
    clip_coef = max_norm / (total_norm + 1e-6)
    if clip_coef < 1:
        for p in parameters:
            if is_sparse(p.grad):
                p.grad.data._values().mul_(clip_coef)
            else:
                p.grad.data.mul_(clip_coef)
    return total_norm


def move_optimizer_to_cuda(optimizer):
    """
    Move the optimizer state to GPU, if necessary.
    After calling, any parameter specific state in the optimizer
    will be located on the same device as the parameter.
    """
    for param_group in optimizer.param_groups:
        for param in param_group['params']:
            if param.is_cuda:
                param_state = optimizer.state[param]
                for k in param_state.keys():
                    if isinstance(param_state[k], torch.Tensor):
                        param_state[k] = param_state[k].cuda(device=param.get_device())


class TensorboardWriter:
    """
    Wraps a pair of ``SummaryWriter`` instances but is a no-op if they're ``None``.
    Allows Tensorboard logging without always checking for Nones first.
    """
    def __init__(self, train_log: SummaryWriter = None, validation_log: SummaryWriter = None) -> None:
        self._train_log = train_log
        self._validation_log = validation_log

    def add_train_scalar(self, name: str, value: float, global_step: int) -> None:
        if self._train_log is not None:
            self._train_log.add_scalar(name, value, global_step)

    def add_train_histogram(self, name: str, values: torch.Tensor, global_step: int) -> None:
        if self._train_log is not None:
            if isinstance(values, torch.Tensor):
                values_to_write = values.cpu().data.numpy().flatten()
                self._train_log.add_histogram(name, values_to_write, global_step)

    def add_validation_scalar(self, name: str, value: float, global_step: int) -> None:
        if self._validation_log is not None:
            self._validation_log.add_scalar(name, value, global_step)


def time_to_str(timestamp: int) -> str:
    """
    Convert seconds past Epoch to human readable string.
    """
    datetimestamp = datetime.datetime.fromtimestamp(timestamp)
    return '{:04d}-{:02d}-{:02d}-{:02d}-{:02d}-{:02d}'.format(
            datetimestamp.year, datetimestamp.month, datetimestamp.day,
            datetimestamp.hour, datetimestamp.minute, datetimestamp.second
    )


def str_to_time(time_str: str) -> datetime.datetime:
    """
    Convert human readable string to datetime.datetime.
    """
    pieces: Any = [int(piece) for piece in time_str.split('-')]
    return datetime.datetime(*pieces)


class Trainer:
    def __init__(self,
                 model: Model,
                 optimizer: torch.optim.Optimizer,
                 iterator: DataIterator,
                 train_dataset: Iterable[Instance],
                 validation_dataset: Optional[Iterable[Instance]] = None,
                 patience: Optional[int] = None,
                 validation_metric: str = "-loss",
                 num_epochs: int = 20,
                 serialization_dir: Optional[str] = None,
                 num_serialized_models_to_keep: int = None,
                 keep_serialized_model_every_num_seconds: int = None,
                 model_save_interval: float = None,
                 cuda_device: Union[int, List] = -1,
                 grad_norm: Optional[float] = None,
                 grad_clipping: Optional[float] = None,
                 learning_rate_scheduler: Optional[LearningRateScheduler] = None,
                 summary_interval: int = 100,
                 histogram_interval: int = None) -> None:
        """
        Parameters
        ----------
        model : ``Model``, required.
            An AllenNLP model to be optimized. Pytorch Modules can also be optimized if
            their ``forward`` method returns a dictionary with a "loss" key, containing a
            scalar tensor representing the loss function to be optimized.
        optimizer : ``torch.nn.Optimizer``, required.
            An instance of a Pytorch Optimizer, instantiated with the parameters of the
            model to be optimized.
        iterator : ``DataIterator``, required.
            A method for iterating over a ``Dataset``, yielding padded indexed batches.
        train_dataset : ``Dataset``, required.
            A ``Dataset`` to train on. The dataset should have already been indexed.
        validation_dataset : ``Dataset``, optional, (default = None).
            A ``Dataset`` to evaluate on. The dataset should have already been indexed.
        patience : Optional[int] > 0, optional (default=None)
            Number of epochs to be patient before early stopping: the training is stopped
            after ``patience`` epochs with no improvement. If given, it must be ``> 0``.
            If None, early stopping is disabled.
        validation_metric : str, optional (default="loss")
            Validation metric to measure for whether to stop training using patience
            and whether to serialize an ``is_best`` model each epoch. The metric name
            must be prepended with either "+" or "-", which specifies whether the metric
            is an increasing or decreasing function.
        num_epochs : int, optional (default = 20)
            Number of training epochs.
        serialization_dir : str, optional (default=None)
            Path to directory for saving and loading model files. Models will not be saved if
            this parameter is not passed.
        num_serialized_models_to_keep : ``int``, optional (default=None)
            Number of previous model checkpoints to retain.  Default is to keep all checkpoints.
        keep_serialized_model_every_num_seconds : ``int``, optional (default=None)
            If num_serialized_models_to_keep is not None, then occasionally it's useful to
            save models at a given interval in addition to the last num_serialized_models_to_keep.
            To do so, specify keep_serialized_model_every_num_seconds as the number of seconds
            between permanently saved checkpoints.  Note that this option is only used if
            num_serialized_models_to_keep is not None, otherwise all checkpoints are kept.
        model_save_interval : ``float``, optional (default=None)
            If provided, then serialize models every ``model_save_interval``
            seconds within single epochs.  In all cases, models are also saved
            at the end of every epoch if ``serialization_dir`` is provided.
        cuda_device : ``int``, optional (default = -1)
            An integer specifying the CUDA device to use. If -1, the CPU is used.
        grad_norm : ``float``, optional, (default = None).
            If provided, gradient norms will be rescaled to have a maximum of this value.
        grad_clipping : ``float``, optional (default = ``None``).
            If provided, gradients will be clipped `during the backward pass` to have an (absolute)
            maximum of this value.  If you are getting ``NaNs`` in your gradients during training
            that are not solved by using ``grad_norm``, you may need this.
        learning_rate_scheduler : ``PytorchLRScheduler``, optional, (default = None)
            A Pytorch learning rate scheduler. The learning rate will be decayed with respect to
            this schedule at the end of each epoch. If you use
            :class:`torch.optim.lr_scheduler.ReduceLROnPlateau`, this will use the ``validation_metric``
            provided to determine if learning has plateaued.  To support updating the learning
            rate on every batch, this can optionally implement ``step_batch(batch_num_total)`` which
            updates the learning rate given the batch number.
        summary_interval: ``int``, optional, (default = 100)
            Number of batches between logging scalars to tensorboard
        histogram_interval : ``int``, optional, (default = ``None``)
            If not None, then log histograms to tensorboard every ``histogram_interval`` batches.
            When this parameter is specified, the following additional logging is enabled:
                * Histograms of model parameters
                * The ratio of parameter update norm to parameter norm
                * Histogram of layer activations
            We log histograms of the parameters returned by
            ``model.get_parameters_for_histogram_tensorboard_logging``.
            The layer activations are logged for any modules in the ``Model`` that have
            the attribute ``should_log_activations`` set to ``True``.  Logging
            histograms requires a number of GPU-CPU copies during training and is typically
            slow, so we recommend logging histograms relatively infrequently.
            Note: only Modules that return tensors, tuples of tensors or dicts
            with tensors as values currently support activation logging.
        """
        self._model = model
        self._iterator = iterator
        self._optimizer = optimizer
        self._train_data = train_dataset
        self._validation_data = validation_dataset

        if patience is None:  # no early stopping
            if validation_dataset:
                logger.warning('You provided a validation dataset but patience was set to None, '
                               'meaning that early stopping is disabled')
        elif (not isinstance(patience, int)) or patience <= 0:
            raise ConfigurationError('{} is an invalid value for "patience": it must be a positive integer '
                                     'or None (if you want to disable early stopping)'.format(patience))
        self._patience = patience
        self._num_epochs = num_epochs

        self._serialization_dir = serialization_dir
        self._num_serialized_models_to_keep = num_serialized_models_to_keep
        self._keep_serialized_model_every_num_seconds = keep_serialized_model_every_num_seconds
        self._serialized_paths: List[Any] = []
        self._last_permanent_saved_checkpoint_time = time.time()
        self._model_save_interval = model_save_interval

        self._grad_norm = grad_norm
        self._grad_clipping = grad_clipping
        self._learning_rate_scheduler = learning_rate_scheduler

        increase_or_decrease = validation_metric[0]
        if increase_or_decrease not in ["+", "-"]:
            raise ConfigurationError("Validation metrics must specify whether they should increase "
                                     "or decrease by pre-pending the metric name with a +/-.")
        self._validation_metric = validation_metric[1:]
        self._validation_metric_decreases = increase_or_decrease == "-"

        if not isinstance(cuda_device, int) and not isinstance(cuda_device, list):
            raise ConfigurationError("Expected an int or list for cuda_device, got {}".format(cuda_device))

        if isinstance(cuda_device, list):
            logger.info(f"WARNING: Multiple GPU support is experimental not recommended for use. "
                        "In some cases it may lead to incorrect results or undefined behavior.")
            self._multiple_gpu = True
            self._cuda_devices = cuda_device
            # data_parallel will take care of transfering to cuda devices,
            # so the iterator keeps data on CPU.
            self._iterator_device = -1
        else:
            self._multiple_gpu = False
            self._cuda_devices = [cuda_device]
            self._iterator_device = cuda_device

        if self._cuda_devices[0] != -1:
            self._model = self._model.cuda(self._cuda_devices[0])

        self._log_interval = 10  # seconds
        self._summary_interval = summary_interval
        self._histogram_interval = histogram_interval
        self._log_histograms_this_batch = False
        # We keep the total batch number as a class variable because it
        # is used inside a closure for the hook which logs activations in
        # ``_enable_activation_logging``.
        self._batch_num_total = 0

        self._last_log = 0.0  # time of last logging

        if serialization_dir is not None:
            train_log = SummaryWriter(os.path.join(serialization_dir, "log", "train"))
            validation_log = SummaryWriter(os.path.join(serialization_dir, "log", "validation"))
            self._tensorboard = TensorboardWriter(train_log, validation_log)
        else:
            self._tensorboard = TensorboardWriter()

    def _enable_gradient_clipping(self) -> None:
        if self._grad_clipping is not None:
            # Pylint is unable to tell that we're in the case that _grad_clipping is not None...
            # pylint: disable=invalid-unary-operand-type
            clip_function = lambda grad: grad.clamp(-self._grad_clipping, self._grad_clipping)
            for parameter in self._model.parameters():
                if parameter.requires_grad:
                    parameter.register_hook(clip_function)

    def _enable_activation_logging(self) -> None:
        """
        Log activations to tensorboard
        """
        if self._histogram_interval is not None:
            # To log activation histograms to the forward pass, we register
            # a hook on forward to capture the output tensors.
            # This uses a closure on self._log_histograms_this_batch to
            # determine whether to send the activations to tensorboard,
            # since we don't want them on every call.
            for _, module in self._model.named_modules():
                if not getattr(module, 'should_log_activations', False):
                    # skip it
                    continue

                def hook(module_, inputs, outputs):
                    # pylint: disable=unused-argument,cell-var-from-loop
                    log_prefix = 'activation_histogram/{0}'.format(module_.__class__)
                    if self._log_histograms_this_batch:
                        if isinstance(outputs, torch.Tensor):
                            log_name = log_prefix
                            self._tensorboard.add_train_histogram(log_name,
                                                                  outputs,
                                                                  self._batch_num_total)
                        elif isinstance(outputs, (list, tuple)):
                            for i, output in enumerate(outputs):
                                log_name = "{0}_{1}".format(log_prefix, i)
                                self._tensorboard.add_train_histogram(log_name,
                                                                      output,
                                                                      self._batch_num_total)
                        elif isinstance(outputs, dict):
                            for k, tensor in outputs.items():
                                log_name = "{0}_{1}".format(log_prefix, k)
                                self._tensorboard.add_train_histogram(log_name,
                                                                      tensor,
                                                                      self._batch_num_total)
                        else:
                            # skip it
                            pass

                module.register_forward_hook(hook)

    def _rescale_gradients(self) -> Optional[float]:
        """
        Performs gradient rescaling. Is a no-op if gradient rescaling is not enabled.
        """
        if self._grad_norm:
            parameters_to_clip = [p for p in self._model.parameters()
                                  if p.grad is not None]
            return sparse_clip_norm(parameters_to_clip, self._grad_norm)
        return None

    def _data_parallel(self, batch):
        """
        Do the forward pass using multiple GPUs.  This is a simplification
        of torch.nn.parallel.data_parallel to support the allennlp model
        interface.
        """
        inputs, module_kwargs = scatter_kwargs((), batch, self._cuda_devices, 0)
        used_device_ids = self._cuda_devices[:len(inputs)]
        replicas = replicate(self._model, used_device_ids)
        outputs = parallel_apply(replicas, inputs, module_kwargs, used_device_ids)

        # Only the 'loss' is needed.
        # a (num_gpu, ) tensor with loss on each GPU
        losses = gather([output['loss'] for output in outputs], used_device_ids[0], 0)
        return {'loss': losses.mean()}

    def _batch_loss(self, batch: torch.Tensor, for_training: bool) -> torch.Tensor:
        """
        Does a forward pass on the given batch and returns the ``loss`` value in the result.
        If ``for_training`` is `True` also applies regularization penalty.
        """
        if self._multiple_gpu:
            output_dict = self._data_parallel(batch)
        else:
            output_dict = self._model(**batch)

        try:
            loss = output_dict["loss"]
            if for_training:
                loss += self._model.get_regularization_penalty()
        except KeyError:
            if for_training:
                raise RuntimeError("The model you are trying to optimize does not contain a"
                                   " 'loss' key in the output of model.forward(inputs).")
            loss = None

        return loss

    def _get_metrics(self, total_loss: float, num_batches: int, reset: bool = False) -> Dict[str, float]:
        """
        Gets the metrics but sets ``"loss"`` to
        the total loss divided by the ``num_batches`` so that
        the ``"loss"`` metric is "average loss per batch".
        """
        metrics = self._model.get_metrics(reset=reset)
        metrics["loss"] = float(total_loss / num_batches) if num_batches > 0 else 0.0
        return metrics

    def _train_epoch(self, epoch: int) -> Dict[str, float]:
        """
        Trains one epoch and returns metrics.
        """
        logger.info("Epoch %d/%d", epoch, self._num_epochs - 1)
        logger.info(f"Peak CPU memory usage MB: {peak_memory_mb()}")
        for gpu, memory in gpu_memory_mb().items():
            logger.info(f"GPU {gpu} memory usage MB: {memory}")

        train_loss = 0.0
        # Set the model to "train" mode.
        self._model.train()

        # Get tqdm for the training batches
        train_generator = self._iterator(self._train_data,
                                         num_epochs=1,
                                         cuda_device=self._iterator_device)
        num_training_batches = self._iterator.get_num_batches(self._train_data)
        train_generator_tqdm = Tqdm.tqdm(train_generator,
                                         total=num_training_batches)
        self._last_log = time.time()
        last_save_time = time.time()

        batches_this_epoch = 0
        if self._batch_num_total is None:
            self._batch_num_total = 0

        if self._histogram_interval is not None:
            histogram_parameters = set(self._model.get_parameters_for_histogram_tensorboard_logging())

        logger.info("Training")
        for batch in train_generator_tqdm:
            batches_this_epoch += 1
            self._batch_num_total += 1
            batch_num_total = self._batch_num_total

            self._log_histograms_this_batch = self._histogram_interval is not None and (
                    batch_num_total % self._histogram_interval == 0)

            self._optimizer.zero_grad()

            loss = self._batch_loss(batch, for_training=True)
            loss.backward()

            train_loss += loss.item()

            batch_grad_norm = self._rescale_gradients()

<<<<<<< HEAD
            #self._update_learning_rate(None, batch_num_total=batch_num_total)
=======
            # This does nothing if batch_num_total is None or you are using an
            # LRScheduler which doesn't update per batch.
            if self._learning_rate_scheduler:
                self._learning_rate_scheduler.step_batch(batch_num_total)
>>>>>>> 50fcb0ce

            if self._log_histograms_this_batch:
                # get the magnitude of parameter updates for logging
                # We need a copy of current parameters to compute magnitude of updates,
                # and copy them to CPU so large models won't go OOM on the GPU.
                param_updates = {name: param.detach().cpu().clone()
                                 for name, param in self._model.named_parameters()}
                self._optimizer.step()
                for name, param in self._model.named_parameters():
                    param_updates[name].sub_(param.detach().cpu())
                    update_norm = torch.norm(param_updates[name].view(-1, ))
                    param_norm = torch.norm(param.view(-1, ))
                    self._tensorboard.add_train_scalar("gradient_update/" + name,
                                                       update_norm / (param_norm + 1e-7),
                                                       batch_num_total)
            else:
                self._optimizer.step()

            # Update the description with the latest metrics
            metrics = self._get_metrics(train_loss, batches_this_epoch)
            description = self._description_from_metrics(metrics)

            train_generator_tqdm.set_description(description, refresh=False)

            # Log parameter values to Tensorboard
            if batch_num_total % self._summary_interval == 0:
                self._parameter_and_gradient_statistics_to_tensorboard(batch_num_total, batch_grad_norm)
                self._tensorboard.add_train_scalar("loss/loss_train", metrics["loss"], batch_num_total)
                self._metrics_to_tensorboard(batch_num_total,
                                             {"epoch_metrics/" + k: v for k, v in metrics.items()})

            if self._log_histograms_this_batch:
                self._histograms_to_tensorboard(batch_num_total, histogram_parameters)

            # Save model if needed.
            if self._model_save_interval is not None and (
                    time.time() - last_save_time > self._model_save_interval
            ):
                last_save_time = time.time()
                self._save_checkpoint(
                        '{0}.{1}'.format(epoch, time_to_str(int(last_save_time))), [], is_best=False
                )

        return self._get_metrics(train_loss, batches_this_epoch, reset=True)

    def _should_stop_early(self, metric_history: List[float]) -> bool:
        """
        uses patience and the validation metric to determine if training should stop early
        """
        if self._patience and self._patience < len(metric_history):
            # Pylint can't figure out that in this branch `self._patience` is an int.
            # pylint: disable=invalid-unary-operand-type

            # Is the best score in the past N epochs worse than or equal the best score overall?
            if self._validation_metric_decreases:
                return min(metric_history[-self._patience:]) >= min(metric_history[:-self._patience])
            else:
                return max(metric_history[-self._patience:]) <= max(metric_history[:-self._patience])

        return False

    def _parameter_and_gradient_statistics_to_tensorboard(self, # pylint: disable=invalid-name
                                                          epoch: int,
                                                          batch_grad_norm: float) -> None:
        """
        Send the mean and std of all parameters and gradients to tensorboard, as well
        as logging the average gradient norm.
        """
        # Log parameter values to Tensorboard
        for name, param in self._model.named_parameters():
            self._tensorboard.add_train_scalar("parameter_mean/" + name,
                                               param.data.mean(),
                                               epoch)
            self._tensorboard.add_train_scalar("parameter_std/" + name, param.data.std(), epoch)
            if param.grad is not None:
                if is_sparse(param.grad):
                    # pylint: disable=protected-access
                    grad_data = param.grad.data._values()
                else:
                    grad_data = param.grad.data
                self._tensorboard.add_train_scalar("gradient_mean/" + name,
                                                   grad_data.mean(),
                                                   epoch)
                self._tensorboard.add_train_scalar("gradient_std/" + name,
                                                   grad_data.std(),
                                                   epoch)
        # norm of gradients
        if batch_grad_norm is not None:
            self._tensorboard.add_train_scalar("gradient_norm",
                                               batch_grad_norm,
                                               epoch)

    def _histograms_to_tensorboard(self, epoch: int, histogram_parameters: Set[str]) -> None:
        """
        Send histograms of parameters to tensorboard.
        """
        for name, param in self._model.named_parameters():
            if name in histogram_parameters:
                self._tensorboard.add_train_histogram("parameter_histogram/" + name,
                                                      param,
                                                      epoch)

    def _metrics_to_tensorboard(self,
                                epoch: int,
                                train_metrics: dict,
                                val_metrics: dict = None) -> None:
        """
        Sends all of the train metrics (and validation metrics, if provided) to tensorboard.
        """
        metric_names = set(train_metrics.keys())
        if val_metrics is not None:
            metric_names.update(val_metrics.keys())
        val_metrics = val_metrics or {}

        for name in metric_names:
            train_metric = train_metrics.get(name)
            if train_metric is not None:
                self._tensorboard.add_train_scalar(name, train_metric, epoch)
            val_metric = val_metrics.get(name)
            if val_metric is not None:
                self._tensorboard.add_validation_scalar(name, val_metric, epoch)

    def _metrics_to_console(self,  # pylint: disable=no-self-use
                            train_metrics: dict,
                            val_metrics: dict = None) -> None:
        """
        Logs all of the train metrics (and validation metrics, if provided) to the console.
        """
        val_metrics = val_metrics or {}
        dual_message_template = "Training %s : %3f    Validation %s : %3f "
        message_template = "%s %s : %3f "

        metric_names = set(train_metrics.keys())
        if val_metrics:
            metric_names.update(val_metrics.keys())

        for name in metric_names:
            train_metric = train_metrics.get(name)
            val_metric = val_metrics.get(name)

            if val_metric is not None and train_metric is not None:
                logger.info(dual_message_template, name, train_metric, name, val_metric)
            elif val_metric is not None:
                logger.info(message_template, "Validation", name, val_metric)
            elif train_metric is not None:
                logger.info(message_template, "Training", name, train_metric)

    def _validation_loss(self) -> Tuple[float, int]:
        """
        Computes the validation loss. Returns it and the number of batches.
        """
        logger.info("Validating")

        self._model.eval()

        val_generator = self._iterator(self._validation_data,
                                       num_epochs=1,
                                       cuda_device=self._iterator_device)
        num_validation_batches = self._iterator.get_num_batches(self._validation_data)
        val_generator_tqdm = Tqdm.tqdm(val_generator,
                                       total=num_validation_batches)
        batches_this_epoch = 0
        val_loss = 0
        for batch in val_generator_tqdm:

            loss = self._batch_loss(batch, for_training=False)
            if loss is not None:
                # You shouldn't necessarily have to compute a loss for validation, so we allow for
                # `loss` to be None.  We need to be careful, though - `batches_this_epoch` is
                # currently only used as the divisor for the loss function, so we can safely only
                # count those batches for which we actually have a loss.  If this variable ever
                # gets used for something else, we might need to change things around a bit.
                batches_this_epoch += 1
                val_loss += loss.detach().cpu().numpy()

            # Update the description with the latest metrics
            val_metrics = self._get_metrics(val_loss, batches_this_epoch)
            description = self._description_from_metrics(val_metrics)
            val_generator_tqdm.set_description(description, refresh=False)

        return val_loss, batches_this_epoch

    def train(self) -> Dict[str, Any]:
        """
        Trains the supplied model with the supplied parameters.
        """
        try:
            epoch_counter, validation_metric_per_epoch = self._restore_checkpoint()
        except RuntimeError:
            traceback.print_exc()
            raise ConfigurationError("Could not recover training from the checkpoint.  Did you mean to output to "
                                     "a different serialization directory or delete the existing serialization "
                                     "directory?")

        self._enable_gradient_clipping()
        self._enable_activation_logging()

        logger.info("Beginning training.")

        train_metrics: Dict[str, float] = {}
        val_metrics: Dict[str, float] = {}
        epochs_trained = 0
        training_start_time = time.time()
        for epoch in range(epoch_counter, self._num_epochs):
            epoch_start_time = time.time()
            train_metrics = self._train_epoch(epoch)

            if self._validation_data is not None:
                with torch.no_grad():
                    # We have a validation set, so compute all the metrics on it.
                    val_loss, num_batches = self._validation_loss()
                    val_metrics = self._get_metrics(val_loss, num_batches, reset=True)

                    # Check validation metric for early stopping
                    this_epoch_val_metric = val_metrics[self._validation_metric]

                    # Check validation metric to see if it's the best so far
                    is_best_so_far = self._is_best_so_far(this_epoch_val_metric, validation_metric_per_epoch)

                    validation_metric_per_epoch.append(this_epoch_val_metric)
                    if self._should_stop_early(validation_metric_per_epoch):
                        logger.info("Ran out of patience.  Stopping training.")
                        break

            else:
                # No validation set, so just assume it's the best so far.
                is_best_so_far = True
                val_metrics = {}
                this_epoch_val_metric = None

            self._save_checkpoint(epoch, validation_metric_per_epoch, is_best=is_best_so_far)
            self._metrics_to_tensorboard(epoch, train_metrics, val_metrics=val_metrics)
            self._metrics_to_console(train_metrics, val_metrics)

            if self._learning_rate_scheduler:
                # The LRScheduler API is agnostic to whether your schedule requires a validation metric -
                # if it doesn't, the validation metric passed here is ignored.
                self._learning_rate_scheduler.step(this_epoch_val_metric, epoch)

            epoch_elapsed_time = time.time() - epoch_start_time
            logger.info("Epoch duration: %s", time.strftime("%H:%M:%S", time.gmtime(epoch_elapsed_time)))

            if epoch < self._num_epochs - 1:
                training_elapsed_time = time.time() - training_start_time
                estimated_time_remaining = training_elapsed_time * \
                    ((self._num_epochs - epoch_counter) / float(epoch - epoch_counter + 1) - 1)
                formatted_time = time.strftime("%H:%M:%S", time.gmtime(estimated_time_remaining))
                logger.info("Estimated training time remaining: %s", formatted_time)

            epochs_trained += 1

        training_elapsed_time = time.time() - training_start_time
        metrics = {
                "training_duration": time.strftime("%H:%M:%S", time.gmtime(training_elapsed_time)),
                "training_start_epoch": epoch_counter,
                "training_epochs": epochs_trained
        }
        for key, value in train_metrics.items():
            metrics["training_" + key] = value
        for key, value in val_metrics.items():
            metrics["validation_" + key] = value

        if validation_metric_per_epoch:
            # We may not have had validation data, so we need to hide this behind an if.
            if self._validation_metric_decreases:
                best_validation_metric = min(validation_metric_per_epoch)
            else:
                best_validation_metric = max(validation_metric_per_epoch)
            metrics[f"best_validation_{self._validation_metric}"] = best_validation_metric
            metrics['best_epoch'] = [i for i, value in enumerate(validation_metric_per_epoch)
                                     if value == best_validation_metric][-1]
        return metrics

    def _is_best_so_far(self,
                        this_epoch_val_metric: float,
                        validation_metric_per_epoch: List[float]):
        if not validation_metric_per_epoch:
            return True
        elif self._validation_metric_decreases:
            return this_epoch_val_metric < min(validation_metric_per_epoch)
        else:
            return this_epoch_val_metric > max(validation_metric_per_epoch)

    def _description_from_metrics(self, metrics: Dict[str, float]) -> str:
        # pylint: disable=no-self-use
        return ', '.join(["%s: %.4f" % (name, value) for name, value in metrics.items()]) + " ||"

    def _save_checkpoint(self,
                         epoch: Union[int, str],
                         val_metric_per_epoch: List[float],
                         is_best: Optional[bool] = None) -> None:
        """
        Saves a checkpoint of the model to self._serialization_dir.
        Is a no-op if self._serialization_dir is None.

        Parameters
        ----------
        epoch : Union[int, str], required.
            The epoch of training.  If the checkpoint is saved in the middle
            of an epoch, the parameter is a string with the epoch and timestamp.
        is_best: bool, optional (default = None)
            A flag which causes the model weights at the given epoch to
            be copied to a "best.th" file. The value of this flag should
            be based on some validation metric computed by your model.
        """
        if self._serialization_dir is not None:
            model_path = os.path.join(self._serialization_dir, "model_state_epoch_{}.th".format(epoch))
            model_state = self._model.state_dict()
            torch.save(model_state, model_path)

            training_state = {'epoch': epoch,
                              'val_metric_per_epoch': val_metric_per_epoch,
                              'optimizer': self._optimizer.state_dict(),
                              'batch_num_total': self._batch_num_total}
            training_path = os.path.join(self._serialization_dir,
                                         "training_state_epoch_{}.th".format(epoch))
            torch.save(training_state, training_path)
            if is_best:
                logger.info("Best validation performance so far. "
                            "Copying weights to '%s/best.th'.", self._serialization_dir)
                shutil.copyfile(model_path, os.path.join(self._serialization_dir, "best.th"))

            if self._num_serialized_models_to_keep:
                self._serialized_paths.append([time.time(), model_path, training_path])
                if len(self._serialized_paths) > self._num_serialized_models_to_keep:
                    paths_to_remove = self._serialized_paths.pop(0)
                    # Check to see if we should keep this checkpoint, if it has been longer
                    # then self._keep_serialized_model_every_num_seconds since the last
                    # kept checkpoint.
                    remove_path = True
                    if self._keep_serialized_model_every_num_seconds is not None:
                        save_time = paths_to_remove[0]
                        time_since_checkpoint_kept = save_time - self._last_permanent_saved_checkpoint_time
                        if time_since_checkpoint_kept > self._keep_serialized_model_every_num_seconds:
                            # We want to keep this checkpoint.
                            remove_path = False
                            self._last_permanent_saved_checkpoint_time = save_time
                    if remove_path:
                        for fname in paths_to_remove[1:]:
                            os.remove(fname)

    def _restore_checkpoint(self) -> Tuple[int, List[float]]:
        """
        Restores a model from a serialization_dir to the last saved checkpoint.
        This includes an epoch count and optimizer state, which is serialized separately
        from  model parameters. This function should only be used to continue training -
        if you wish to load a model for inference/load parts of a model into a new
        computation graph, you should use the native Pytorch functions:
        `` model.load_state_dict(torch.load("/path/to/model/weights.th"))``

        If ``self._serialization_dir`` does not exist or does not contain any checkpointed weights,
        this function will do nothing and return 0.

        Returns
        -------
        epoch: int
            The epoch at which to resume training, which should be one after the epoch
            in the saved training state.
        """
        have_checkpoint = (self._serialization_dir is not None and
                           any("model_state_epoch_" in x for x in os.listdir(self._serialization_dir)))

        if not have_checkpoint:
            # No checkpoint to restore, start at 0
            return 0, []

        serialization_files = os.listdir(self._serialization_dir)
        model_checkpoints = [x for x in serialization_files if "model_state_epoch" in x]
        # Get the last checkpoint file.  Epochs are specified as either an
        # int (for end of epoch files) or with epoch and timestamp for
        # within epoch checkpoints, e.g. 5.2018-02-02-15-33-42
        found_epochs = [
                # pylint: disable=anomalous-backslash-in-string
                re.search("model_state_epoch_([0-9\.\-]+)\.th", x).group(1)
                for x in model_checkpoints
        ]
        int_epochs: Any = []
        for epoch in found_epochs:
            pieces = epoch.split('.')
            if len(pieces) == 1:
                # Just a single epoch without timestamp
                int_epochs.append([int(pieces[0]), 0])
            else:
                # has a timestamp
                int_epochs.append([int(pieces[0]), pieces[1]])
        last_epoch = sorted(int_epochs, reverse=True)[0]
        if last_epoch[1] == 0:
            epoch_to_load = str(last_epoch[0])
        else:
            epoch_to_load = '{0}.{1}'.format(last_epoch[0], last_epoch[1])

        model_path = os.path.join(self._serialization_dir,
                                  "model_state_epoch_{}.th".format(epoch_to_load))
        training_state_path = os.path.join(self._serialization_dir,
                                           "training_state_epoch_{}.th".format(epoch_to_load))

        # Load the parameters onto CPU, then transfer to GPU.
        # This avoids potential OOM on GPU for large models that
        # load parameters onto GPU then make a new GPU copy into the parameter
        # buffer. The GPU transfer happens implicitly in load_state_dict.
        model_state = torch.load(model_path, map_location=util.device_mapping(-1))
        training_state = torch.load(training_state_path, map_location=util.device_mapping(-1))
        self._model.load_state_dict(model_state)
        self._optimizer.load_state_dict(training_state["optimizer"])
        move_optimizer_to_cuda(self._optimizer)

        # We didn't used to save `validation_metric_per_epoch`, so we can't assume
        # that it's part of the trainer state. If it's not there, an empty list is all
        # we can do.
        if "val_metric_per_epoch" not in training_state:
            logger.warning("trainer state `val_metric_per_epoch` not found, using empty list")
            val_metric_per_epoch: List[float] = []
        else:
            val_metric_per_epoch = training_state["val_metric_per_epoch"]

        if isinstance(training_state["epoch"], int):
            epoch_to_return = training_state["epoch"] + 1
        else:
            epoch_to_return = int(training_state["epoch"].split('.')[0]) + 1

        # For older checkpoints with batch_num_total missing, default to old behavior where
        # it is unchanged.
        batch_num_total = training_state.get('batch_num_total')
        if batch_num_total is not None:
            self._batch_num_total = batch_num_total

        return epoch_to_return, val_metric_per_epoch

    @classmethod
    def from_params(cls,
                    model: Model,
                    serialization_dir: str,
                    iterator: DataIterator,
                    train_data: Iterable[Instance],
                    validation_data: Optional[Iterable[Instance]],
                    params: Params) -> 'Trainer':

        patience = params.pop_int("patience", None)
        validation_metric = params.pop("validation_metric", "-loss")
        num_epochs = params.pop_int("num_epochs", 20)
        cuda_device = params.pop_int("cuda_device", -1)
        grad_norm = params.pop_float("grad_norm", None)
        grad_clipping = params.pop_float("grad_clipping", None)
        lr_scheduler_params = params.pop("learning_rate_scheduler", None)

        if cuda_device >= 0:
            model = model.cuda(cuda_device)
        parameters = [[n, p] for n, p in model.named_parameters() if p.requires_grad]
        optimizer = Optimizer.from_params(parameters, params.pop("optimizer"))

        if lr_scheduler_params:
            scheduler = LearningRateScheduler.from_params(optimizer, lr_scheduler_params)
        else:
            scheduler = None

        num_serialized_models_to_keep = params.pop_int("num_serialized_models_to_keep", None)
        keep_serialized_model_every_num_seconds = params.pop_int(
                "keep_serialized_model_every_num_seconds", None)
        model_save_interval = params.pop_float("model_save_interval", None)
        summary_interval = params.pop_int("summary_interval", 100)
        histogram_interval = params.pop_int("histogram_interval", None)

        params.assert_empty(cls.__name__)
        return Trainer(model, optimizer, iterator,
                       train_data, validation_data,
                       patience=patience,
                       validation_metric=validation_metric,
                       num_epochs=num_epochs,
                       serialization_dir=serialization_dir,
                       cuda_device=cuda_device,
                       grad_norm=grad_norm,
                       grad_clipping=grad_clipping,
                       learning_rate_scheduler=scheduler,
                       num_serialized_models_to_keep=num_serialized_models_to_keep,
                       keep_serialized_model_every_num_seconds=keep_serialized_model_every_num_seconds,
                       model_save_interval=model_save_interval,
                       summary_interval=summary_interval,
                       histogram_interval=histogram_interval)<|MERGE_RESOLUTION|>--- conflicted
+++ resolved
@@ -467,14 +467,8 @@
 
             batch_grad_norm = self._rescale_gradients()
 
-<<<<<<< HEAD
-            #self._update_learning_rate(None, batch_num_total=batch_num_total)
-=======
-            # This does nothing if batch_num_total is None or you are using an
-            # LRScheduler which doesn't update per batch.
             if self._learning_rate_scheduler:
                 self._learning_rate_scheduler.step_batch(batch_num_total)
->>>>>>> 50fcb0ce
 
             if self._log_histograms_this_batch:
                 # get the magnitude of parameter updates for logging
