--- conflicted
+++ resolved
@@ -682,11 +682,8 @@
         grad_norm = params.pop_float("grad_norm", None)
         grad_clipping = params.pop_float("grad_clipping", None)
         lr_scheduler_params = params.pop("learning_rate_scheduler", None)
-<<<<<<< HEAD
         fp16 = params.pop_bool("fp16", False)
-=======
         momentum_scheduler_params = params.pop("momentum_scheduler", None)
->>>>>>> ff908456
 
         if isinstance(cuda_device, list):
             model_device = cuda_device[0]
