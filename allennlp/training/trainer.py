import logging
import os
from dataclasses import dataclass
from typing import Any, Dict, Optional, Union

import torch.optim.lr_scheduler

from allennlp.common import Registrable
from allennlp.common.checks import ConfigurationError, check_for_gpu
from allennlp.common.util import int_to_device

logger = logging.getLogger(__name__)


@dataclass
class TrainerCheckpoint:
    model_state: Dict[str, Any]
    trainer_state: Dict[str, Any]


class Trainer(Registrable):
    """
    The base class for an AllenNLP trainer. It can do pretty much
    anything you want. Your subclass should implement `train`
    and also probably `from_params`.
    """

    default_implementation = "gradient_descent"

    def __init__(
        self,
        serialization_dir: str = None,
        cuda_device: Optional[Union[int, torch.device]] = None,
        distributed: bool = False,
        local_rank: int = 0,
        world_size: int = 1,
    ) -> None:
        if cuda_device is None:
            from torch import cuda

            if cuda.device_count() > 0:
                cuda_device = 0
            else:
                cuda_device = -1

        check_for_gpu(cuda_device)

        if serialization_dir is None:
            import tempfile

            self._serialization_dir = tempfile.mkdtemp()
        else:
            self._serialization_dir = serialization_dir
        # Ensure serialization directory exists.
        os.makedirs(self._serialization_dir, exist_ok=True)

        if isinstance(cuda_device, list):
            raise ConfigurationError(
                "In AllenNLP 1.0, the Trainer can only be assigned a single `cuda_device`. "
                "Instead, we use torch's DistributedDataParallel at the command level, meaning "
                "our Trainer always uses a single GPU per process."
            )

        if distributed and world_size <= 1:
            raise ConfigurationError(
                "Distributed training can be performed only with more than 1 device. Check "
                "`cuda_device` key in the experiment configuration."
            )

        self.cuda_device = int_to_device(cuda_device)

        self._distributed = distributed
        self._rank = local_rank
        self._primary = self._rank == 0
        self._world_size = world_size

    def train(self) -> Dict[str, Any]:
        """
        Train a model and return the results.
        """
        raise NotImplementedError

    def get_checkpoint_state(self) -> TrainerCheckpoint:
        """
        Returns a tuple of (model state, training state), where training state could have several
        internal components (e.g., for an, optimizer, learning rate scheduler, etc.).
        """
        raise NotImplementedError

<<<<<<< HEAD

@Trainer.register("gradient_descent", constructor="from_partial_objects")
class GradientDescentTrainer(Trainer):
    """
    A trainer for doing supervised learning with gradient descent. It just takes a labeled dataset
    and a `DataLoader`, and uses the supplied `Optimizer` to learn the weights for your model over
    some fixed number of epochs. You can also pass in a validation data_loader and enable early
    stopping. There are many other bells and whistles as well.

    Registered as a `Trainer` with the name "gradient_descent" (and is also the default `Trainer`).
    The constructor that is registered is [`from_partial_objects`](#from_partial_objects) -
    see the arguments to that function for the exact keys that should be used, if you are using
    a configuration file. They largely match the arguments to `__init__`, and we don't repeat their
    docstrings in `from_partial_objects`.

    [0]: https://tinyurl.com/y5mv44fw

    # Parameters

    model : `Model`, required.
        An AllenNLP model to be optimized. Pytorch Modules can also be optimized if
        their `forward` method returns a dictionary with a "loss" key, containing a
        scalar tensor representing the loss function to be optimized.

        If you are training your model using GPUs, your model should already be
        on the correct device. (If you are using our `train` command this will be
        handled for you.)

        In a typical AllenNLP configuration file, this parameter does not get an entry under the
        "trainer", it gets constructed separately.

    optimizer : `torch.nn.Optimizer`, required.
        An instance of a Pytorch Optimizer, instantiated with the parameters of the
        model to be optimized.

    data_loader : `DataLoader`, required.
        A `DataLoader` containing your `Dataset`, yielding padded indexed batches.

        In a typical AllenNLP configuration file, this parameter does not get an entry under the
        "trainer", it gets constructed separately.

    patience : `Optional[int] > 0`, optional (default=`None`)
        Number of epochs to be patient before early stopping: the training is stopped
        after `patience` epochs with no improvement. If given, it must be `> 0`.
        If None, early stopping is disabled.

    validation_metric : `Union[str, List[str]]`, optional (default=`"-loss"`)
        Validation metric to measure for whether to stop training using patience
        and whether to serialize an `is_best` model each epoch. The metric name
        must be prepended with either "+" or "-", which specifies whether the metric
        is an increasing or decreasing function. If you specify more than one metric,
        the metrics will be summed to make the `is_best` decision.

    validation_data_loader : `DataLoader`, optional (default=`None`)
        A `DataLoader` to use for the validation set.  If `None`, then
        use the training `DataLoader` with the validation data.

        In a typical AllenNLP configuration file, this parameter does not get an entry under the
        "trainer", it gets constructed separately.

    num_epochs : `int`, optional (default = `20`)
        Number of training epochs.

    serialization_dir : `str`, optional (default=`None`)
        Path to directory for saving and loading model files. Models will not be saved if
        this parameter is not passed.

        In a typical AllenNLP configuration file, this parameter does not get an entry under the
        "trainer", it gets constructed separately.

    checkpointer : `Checkpointer`, optional (default=`None`)
        A `Checkpointer` is responsible for periodically saving model weights.  If none is given
        here, we will construct one with default parameters.

    cuda_device : `int`, optional (default = `-1`)
        An integer specifying the CUDA device(s) to use for this process. If -1, the CPU is used.
        Data parallelism is controlled at the allennlp train level, so each trainer will have a single
        GPU.

    grad_norm : `float`, optional, (default = `None`).
        If provided, gradient norms will be rescaled to have a maximum of this value.

    grad_clipping : `float`, optional (default = `None`).
        If provided, gradients will be clipped `during the backward pass` to have an (absolute)
        maximum of this value.  If you are getting `NaNs` in your gradients during training
        that are not solved by using `grad_norm`, you may need this.

    learning_rate_scheduler : `LearningRateScheduler`, optional (default = `None`)
        If specified, the learning rate will be decayed with respect to
        this schedule at the end of each epoch (or batch, if the scheduler implements
        the `step_batch` method). If you use `torch.optim.lr_scheduler.ReduceLROnPlateau`,
        this will use the `validation_metric` provided to determine if learning has plateaued.
        To support updating the learning rate on every batch, this can optionally implement
        `step_batch(batch_num_total)` which updates the learning rate given the batch number.

    momentum_scheduler : `MomentumScheduler`, optional (default = `None`)
        If specified, the momentum will be updated at the end of each batch or epoch
        according to the schedule.

    moving_average : `MovingAverage`, optional, (default = `None`)
        If provided, we will maintain moving averages for all parameters. During training, we
        employ a shadow variable for each parameter, which maintains the moving average. During
        evaluation, we backup the original parameters and assign the moving averages to corresponding
        parameters. Be careful that when saving the checkpoint, we will save the moving averages of
        parameters. This is necessary because we want the saved model to perform as well as the validated
        model if we load it later. But this may cause problems if you restart the training from checkpoint.

    callbacks : `List[Lazy[TrainerCallback]]`, optional (default = `None`)
        A list of callbacks that can be called at certain events: e.g. each batch, epoch, and at the start
        and end of training, etc.

    distributed : `bool`, optional, (default = `False`)
        If set, PyTorch's `DistributedDataParallel` is used to train the model in multiple GPUs. This also
        requires `world_size` to be greater than 1.

        In a typical AllenNLP configuration file, this parameter does not get an entry under the
        "trainer", it gets constructed separately (you need a top-level "distributed" key, next to
        the "trainer" entry, that specifies a list of "cuda_devices").

    local_rank : `int`, optional, (default = `0`)
        This is the unique identifier of the `Trainer` in a distributed process group. The GPU device id is
        used as the rank.

        In a typical AllenNLP configuration file, this parameter does not get an entry under the
        "trainer", it gets constructed separately.

    world_size : `int`, (default = `1`)
        The number of `Trainer` workers participating in the distributed training.

        In a typical AllenNLP configuration file, this parameter does not get an entry under the
        "trainer", it gets constructed separately.

    num_gradient_accumulation_steps : `int`, optional, (default = `1`)
        Gradients are accumulated for the given number of steps before doing an optimizer step. This can
        be useful to accommodate batches that are larger than the RAM size. Refer [Thomas Wolf's
        post][0] for details on Gradient Accumulation.

    use_amp : `bool`, optional, (default = `False`)
        If `True`, we'll train using [Automatic Mixed Precision](https://pytorch.org/docs/stable/amp.html).

    enable_default_callbacks : `bool`, optional (default = `True`)
        When `True`, the [`DEFAULT_CALLBACKS`](#default_callbacks) will be used in
        addition to any other callbacks listed in the `callbacks` parameter.
        When set to `False`, `DEFAULT_CALLBACKS` are not used.

    run_sanity_checks : `bool`, optional (default = `True`)
        Determines whether model sanity checks, such as
        [`NormalizationBiasVerification`](../../sanity_checks/normalization_bias_verification/),
        are ran.

    """

    def __init__(
        self,
        model: Model,
        optimizer: torch.optim.Optimizer,
        data_loader: DataLoader,
        patience: Optional[int] = None,
        validation_metric: Union[str, List[str]] = "-loss",
        validation_data_loader: DataLoader = None,
        num_epochs: int = 20,
        serialization_dir: Optional[Union[str, os.PathLike]] = None,
        checkpointer: Checkpointer = None,
        cuda_device: Optional[Union[int, torch.device]] = None,
        grad_norm: Optional[float] = None,
        grad_clipping: Optional[float] = None,
        learning_rate_scheduler: Optional[LearningRateScheduler] = None,
        momentum_scheduler: Optional[MomentumScheduler] = None,
        moving_average: Optional[MovingAverage] = None,
        callbacks: List[TrainerCallback] = None,
        distributed: bool = False,
        local_rank: int = 0,
        world_size: int = 1,
        num_gradient_accumulation_steps: int = 1,
        use_amp: bool = False,
        enable_default_callbacks: bool = True,
        run_sanity_checks: bool = True,
    ) -> None:
        super().__init__(serialization_dir, cuda_device, distributed, local_rank, world_size)

        # I am not calling move_to_gpu here, because if the model is
        # not already on the GPU then the optimizer is going to be wrong.
        self.model = model

        self.data_loader = data_loader
        self.data_loader.set_target_device(self.cuda_device)
        self._validation_data_loader = validation_data_loader
        if self._validation_data_loader is not None:
            self._validation_data_loader.set_target_device(self.cuda_device)
        self.optimizer = optimizer

        if patience is None:  # no early stopping
            if validation_data_loader is not None:
                logger.warning(
                    "You provided a validation dataset but patience was set to None, "
                    "meaning that early stopping is disabled"
                )
        elif (not isinstance(patience, int)) or patience <= 0:
            raise ConfigurationError(
                '{} is an invalid value for "patience": it must be a positive integer '
                "or None (if you want to disable early stopping)".format(patience)
            )

        # For tracking is_best_so_far and should_stop_early
        self._metric_tracker = MetricTracker(validation_metric, patience)

        self._num_epochs = num_epochs

        self._checkpointer: Optional[Checkpointer] = checkpointer
        if checkpointer is None and serialization_dir is not None:
            self._checkpointer = Checkpointer(serialization_dir)

        self._grad_norm = grad_norm
        self._grad_clipping = grad_clipping

        self._learning_rate_scheduler = learning_rate_scheduler
        self._momentum_scheduler = momentum_scheduler
        self._moving_average = moving_average

        self._callbacks = callbacks or []
        default_callbacks = list(DEFAULT_CALLBACKS) if enable_default_callbacks else []
        if run_sanity_checks:
            default_callbacks.append(SanityChecksCallback)
        for callback_cls in default_callbacks:
            for callback in self._callbacks:
                if callback.__class__ == callback_cls:
                    break
            else:
                self._callbacks.append(callback_cls(self._serialization_dir))

        self._batch_num_total = 0
        self._last_log = 0.0  # time of last logging
        self._num_gradient_accumulation_steps = num_gradient_accumulation_steps

        # Enable automatic mixed precision training.
        self._scaler: Optional[amp.GradScaler] = None
        self._use_amp = use_amp
        if self._use_amp:
            if self.cuda_device == torch.device("cpu"):
                raise ValueError("Using AMP requires a cuda device")
            self._scaler = amp.GradScaler()

        # Using `DistributedDataParallel`(ddp) brings in a quirk wrt AllenNLP's `Model` interface and its
        # usage. A `Model` object is wrapped by `ddp`, but assigning the wrapped model to `self.model`
        # will break the usages such as `Model.get_regularization_penalty`, `Model.get_metrics`, etc.
        #
        # Hence a reference to Pytorch's object is maintained in the case of distributed training and in the
        # normal case, reference to `Model` is retained. This reference is only used in
        # these places: `model.__call__`, `model.train` and `model.eval`.
        if self._distributed:
            self._pytorch_model = DistributedDataParallel(
                self.model,
                device_ids=None if self.cuda_device == torch.device("cpu") else [self.cuda_device],
                find_unused_parameters=True,
            )
        else:
            self._pytorch_model = self.model

    def rescale_gradients(self) -> float:
        """
        Performs gradient rescaling. Is a no-op if gradient rescaling is not enabled.

        Returns the norm of the gradients.
        """
        parameters_to_clip = [p for p in self.model.parameters() if p.grad is not None]
        if self._grad_norm:
            if self._scaler is not None:
                # Need to first unscale gradients in order to clip as usual.
                self._scaler.unscale_(self.optimizer)
            return clip_grad_norm_(parameters_to_clip, self._grad_norm)
        else:
            return torch.norm(
                torch.stack([torch.norm(p.grad.detach()) for p in parameters_to_clip])
            )

    def batch_outputs(self, batch: TensorDict, for_training: bool) -> Dict[str, torch.Tensor]:
        """
        Does a forward pass on the given batch and returns the output dictionary that the model
        returns, after adding any specified regularization penalty to the loss (if training).
        """
        output_dict = self._pytorch_model(**batch)

        if for_training:
            try:
                assert "loss" in output_dict
                regularization_penalty = self.model.get_regularization_penalty()

                if regularization_penalty is not None:
                    output_dict["reg_loss"] = regularization_penalty
                    output_dict["loss"] += regularization_penalty

            except AssertionError:
                if for_training:
                    raise RuntimeError(
                        "The model you are trying to optimize does not contain a"
                        " 'loss' key in the output of model.forward(inputs)."
                    )

        return output_dict

    def _train_epoch(self, epoch: int) -> Dict[str, float]:
        """
        Trains one epoch and returns metrics.
        """
        logger.info("Epoch %d/%d", epoch, self._num_epochs - 1)
        cpu_memory_usage = []
        for worker, memory in common_util.peak_cpu_memory().items():
            cpu_memory_usage.append((worker, memory))
            logger.info(f"Worker {worker} memory usage: {common_util.format_size(memory)}")
        gpu_memory_usage = []
        for gpu, memory in common_util.peak_gpu_memory().items():
            gpu_memory_usage.append((gpu, memory))
            logger.info(f"GPU {gpu} memory usage: {common_util.format_size(memory)}")

        regularization_penalty = self.model.get_regularization_penalty()

        train_loss = 0.0
        train_reg_loss = None if regularization_penalty is None else 0.0
        batch_reg_loss = None if regularization_penalty is None else 0.0

        # Set the model to "train" mode.
        self._pytorch_model.train()

        # Get tqdm for the training batches
        batch_generator = iter(self.data_loader)
        batch_group_generator = common_util.lazy_groups_of(
            batch_generator, self._num_gradient_accumulation_steps
        )

        logger.info("Training")

        num_training_batches: Union[int, float]
        try:
            len_data_loader = len(self.data_loader)
            num_training_batches = math.ceil(
                len_data_loader / self._num_gradient_accumulation_steps
            )
        except TypeError:
            num_training_batches = float("inf")

        # Having multiple tqdm bars in case of distributed training will be a mess. Hence only the primary's
        # progress is shown
        if self._primary:
            batch_group_generator_tqdm = Tqdm.tqdm(
                batch_group_generator, total=num_training_batches
            )
        else:
            batch_group_generator_tqdm = batch_group_generator

        self._last_log = time.time()

        batches_this_epoch = 0
        if self._batch_num_total is None:
            self._batch_num_total = 0

        done_early = False
        for batch_group in batch_group_generator_tqdm:
            if done_early:
                break

            batches_this_epoch += 1
            self._batch_num_total += 1
            batch_num_total = self._batch_num_total

            # Zero gradients.
            # NOTE: this is actually more efficient than calling `self.optimizer.zero_grad()`
            # because it avoids a read op when the gradients are first updated below.
            for param_group in self.optimizer.param_groups:
                for p in param_group["params"]:
                    p.grad = None

            batch_loss = 0.0
            batch_group_outputs = []
            for batch in batch_group:
                if self._distributed:
                    # Check whether the other workers have stopped already (due to differing amounts of
                    # data in each). If so, we can't proceed because we would hang when we hit the
                    # barrier implicit in Model.forward. We use a IntTensor instead a BoolTensor
                    # here because NCCL process groups apparently don't support BoolTensor.
                    done = torch.tensor(0, device=self.cuda_device)
                    torch.distributed.all_reduce(done, torch.distributed.ReduceOp.SUM)
                    if done.item() > 0:
                        done_early = True
                        logger.warning(
                            f"Worker {torch.distributed.get_rank()} finishing training early! "
                            "This implies that there is an imbalance in your training "
                            "data across the workers and that some amount of it will be "
                            "ignored. A small amount of this is fine, but a major imbalance "
                            "should be avoided. Note: This warning will appear unless your "
                            "data is perfectly balanced."
                        )
                        break

                with amp.autocast(self._use_amp):
                    batch_outputs = self.batch_outputs(batch, for_training=True)
                    batch_group_outputs.append(batch_outputs)
                    loss = batch_outputs["loss"]
                    reg_loss = batch_outputs.get("reg_loss")
                    if torch.isnan(loss):
                        raise ValueError("nan loss encountered")
                    loss = loss / len(batch_group)

                    batch_loss += loss.item()
                    if reg_loss is not None:
                        reg_loss = reg_loss / len(batch_group)
                        batch_reg_loss = reg_loss.item()
                        train_reg_loss += batch_reg_loss  # type: ignore

                if self._scaler is not None:
                    self._scaler.scale(loss).backward()
                else:
                    loss.backward()
            if len(batch_group_outputs) <= 0:
                continue

            train_loss += batch_loss

            batch_grad_norm = self.rescale_gradients()

            # This does nothing if batch_num_total is None or you are using a
            # scheduler which doesn't update per batch.
            if self._learning_rate_scheduler:
                self._learning_rate_scheduler.step_batch(batch_num_total)
            if self._momentum_scheduler:
                self._momentum_scheduler.step_batch(batch_num_total)

            if self._scaler is not None:
                self._scaler.step(self.optimizer)
                self._scaler.update()
            else:
                self.optimizer.step()

            # Update moving averages
            if self._moving_average is not None:
                self._moving_average.apply(batch_num_total)

            # Update the description with the latest metrics
            metrics = training_util.get_metrics(
                self.model,
                train_loss,
                train_reg_loss,
                batch_loss,
                batch_reg_loss,
                batches_this_epoch,
                world_size=self._world_size,
                cuda_device=self.cuda_device,
            )

            if self._primary:
                # Updating tqdm only for the primary as the trainers wouldn't have one
                description = training_util.description_from_metrics(metrics)
                batch_group_generator_tqdm.set_description(description, refresh=False)

                if self._checkpointer is not None:
                    self._checkpointer.maybe_save_checkpoint(self, epoch, batches_this_epoch)

            for callback in self._callbacks:
                callback.on_batch(
                    self,
                    batch_group,
                    batch_group_outputs,
                    metrics,
                    epoch,
                    batches_this_epoch,
                    is_training=True,
                    is_primary=self._primary,
                    batch_grad_norm=batch_grad_norm,
                )

        if self._distributed and not done_early:
            logger.warning(
                f"Worker {torch.distributed.get_rank()} completed its entire epoch (training)."
            )
            # Indicate that we're done so that any workers that have remaining data stop the epoch early.
            done = torch.tensor(1, device=self.cuda_device)
            torch.distributed.all_reduce(done, torch.distributed.ReduceOp.SUM)
            assert done.item()

        # Let all workers finish their epoch before computing
        # the final statistics for the epoch.
        if self._distributed:
            dist.barrier()

        metrics = training_util.get_metrics(
            self.model,
            train_loss,
            train_reg_loss,
            batch_loss=None,
            batch_reg_loss=None,
            num_batches=batches_this_epoch,
            reset=True,
            world_size=self._world_size,
            cuda_device=self.cuda_device,
        )

        for (worker, memory) in cpu_memory_usage:
            metrics["worker_" + str(worker) + "_memory_MB"] = memory / (1024 * 1024)
        for (gpu_num, memory) in gpu_memory_usage:
            metrics["gpu_" + str(gpu_num) + "_memory_MB"] = memory / (1024 * 1024)
        return metrics

    def _validation_loss(self, epoch: int) -> Tuple[float, Optional[float], int]:
        """
        Computes the validation loss. Returns it and the number of batches.
        """
        logger.info("Validating")

        self._pytorch_model.eval()

        # Replace parameter values with the shadow values from the moving averages.
        if self._moving_average is not None:
            self._moving_average.assign_average_value()

        if self._validation_data_loader is not None:
            validation_data_loader = self._validation_data_loader
        else:
            raise ConfigurationError(
                "Validation results cannot be calculated without a validation_data_loader"
            )

        regularization_penalty = self.model.get_regularization_penalty()

        # Having multiple tqdm bars in case of distributed training will be a mess. Hence only the primary's
        # progress is shown
        if self._primary:
            val_generator_tqdm = Tqdm.tqdm(validation_data_loader)
        else:
            val_generator_tqdm = validation_data_loader

        batches_this_epoch = 0
        val_loss = 0.0
        val_batch_loss = 0.0
        val_reg_loss = None if regularization_penalty is None else 0.0
        val_batch_reg_loss = None if regularization_penalty is None else 0.0
        done_early = False
        for batch in val_generator_tqdm:
            if self._distributed:
                # Check whether the other workers have stopped already (due to differing amounts of
                # data in each). If so, we can't proceed because we would hang when we hit the
                # barrier implicit in Model.forward. We use a IntTensor instead a BoolTensor
                # here because NCCL process groups apparently don't support BoolTensor.
                done = torch.tensor(0, device=self.cuda_device)
                torch.distributed.all_reduce(done, torch.distributed.ReduceOp.SUM)
                if done.item() > 0:
                    done_early = True
                    logger.warning(
                        f"Worker {torch.distributed.get_rank()} finishing validation early! "
                        "This implies that there is an imbalance in your validation "
                        "data across the workers and that some amount of it will be "
                        "ignored. A small amount of this is fine, but a major imbalance "
                        "should be avoided. Note: This warning will appear unless your "
                        "data is perfectly balanced."
                    )
                    break

            with amp.autocast(self._use_amp):
                batch_outputs = self.batch_outputs(batch, for_training=False)
                loss = batch_outputs.get("loss")
                reg_loss = batch_outputs.get("reg_loss")
                if loss is not None:
                    # You shouldn't necessarily have to compute a loss for validation, so we allow for
                    # `loss` to be None.  We need to be careful, though - `batches_this_epoch` is
                    # currently only used as the divisor for the loss function, so we can safely only
                    # count those batches for which we actually have a loss.  If this variable ever
                    # gets used for something else, we might need to change things around a bit.
                    batches_this_epoch += 1
                    val_batch_loss = loss.item()
                    val_loss += val_batch_loss
                    if reg_loss is not None:
                        val_batch_reg_loss = reg_loss.item()
                        val_reg_loss += val_batch_reg_loss  # type: ignore

            # Update the description with the latest metrics
            val_metrics = training_util.get_metrics(
                self.model,
                val_loss,
                val_reg_loss,
                val_batch_loss,
                val_batch_reg_loss,
                batches_this_epoch,
                world_size=self._world_size,
                cuda_device=self.cuda_device,
            )

            description = training_util.description_from_metrics(val_metrics)
            if self._primary:
                val_generator_tqdm.set_description(description, refresh=False)

            for callback in self._callbacks:
                callback.on_batch(
                    self,
                    [batch],
                    [batch_outputs],
                    val_metrics,
                    epoch,
                    batches_this_epoch,
                    is_training=False,
                    is_primary=self._primary,
                )

        if self._distributed and not done_early:
            logger.warning(
                f"Worker {torch.distributed.get_rank()} completed its entire epoch (validation)."
            )
            # Indicate that we're done so that any workers that have remaining data stop validation early.
            done = torch.tensor(1, device=self.cuda_device)
            torch.distributed.all_reduce(done, torch.distributed.ReduceOp.SUM)
            assert done.item()

        # Now restore the original parameter values.
        if self._moving_average is not None:
            self._moving_average.restore()

        return val_loss, val_reg_loss, batches_this_epoch

    def train(self) -> Dict[str, Any]:
        """
        Trains the supplied model with the supplied parameters.
        """

        for callback in self._callbacks:
            callback.on_start(self, is_primary=self._primary)

        # Set default values in case of failure
        epoch = None
        metrics = None

        try:
            metrics, epoch = self._try_train()
            return metrics
        finally:
            for callback in self._callbacks:
                callback.on_end(self, metrics=metrics, epoch=epoch, is_primary=self._primary)

    def _try_train(self) -> Tuple[Dict[str, Any], int]:
        try:
            epoch_counter = self._restore_checkpoint()
        except RuntimeError:
            traceback.print_exc()
            raise ConfigurationError(
                "Could not recover training from the checkpoint. Did you mean to output to "
                "a different serialization directory or delete the existing serialization "
                "directory?"
            )

        training_util.enable_gradient_clipping(self.model, self._grad_clipping)

        logger.info("Beginning training.")

        val_metrics: Dict[str, float] = {}
        metrics: Dict[str, Any] = {}
        epochs_trained = 0
        training_start_time = time.time()

        metrics["best_epoch"] = self._metric_tracker.best_epoch
        for key, value in self._metric_tracker.best_epoch_metrics.items():
            metrics["best_validation_" + key] = value

        for epoch in range(epoch_counter, self._num_epochs):
            epoch_start_time = time.time()
            train_metrics = self._train_epoch(epoch)

            # Back up the model now, in case something goes wrong later with the evaluation
            if self._primary and self._checkpointer is not None:
                self._checkpointer.shelve_model(epoch, self)
            # Wait for the primary process to finish saving the model checkpoint
            if self._distributed:
                dist.barrier()

            # get peak of memory usage
            for key, value in train_metrics.items():
                if key.startswith("gpu_") and key.endswith("_memory_MB"):
                    metrics["peak_" + key] = max(metrics.get("peak_" + key, 0), value)
                elif key.startswith("worker_") and key.endswith("_memory_MB"):
                    metrics["peak_" + key] = max(metrics.get("peak_" + key, 0), value)

            this_epoch_val_metric: float = 0.0
            if self._validation_data_loader is not None:
                with torch.no_grad():
                    # We have a validation set, so compute all the metrics on it.
                    val_loss, val_reg_loss, num_batches = self._validation_loss(epoch)

                    # It is safe again to wait till the validation is done. This is
                    # important to get the metrics right.
                    if self._distributed:
                        dist.barrier()

                    val_metrics = training_util.get_metrics(
                        self.model,
                        val_loss,
                        val_reg_loss,
                        batch_loss=None,
                        batch_reg_loss=None,
                        num_batches=num_batches,
                        reset=True,
                        world_size=self._world_size,
                        cuda_device=self.cuda_device,
                    )

                    # Check validation metric for early stopping
                    this_epoch_val_metric = self._metric_tracker.combined_score(val_metrics)
                    self._metric_tracker.add_metrics(val_metrics)

            # Create overall metrics dict
            training_elapsed_time = time.time() - training_start_time
            metrics["training_duration"] = str(datetime.timedelta(seconds=training_elapsed_time))
            metrics["training_start_epoch"] = epoch_counter
            metrics["training_epochs"] = epochs_trained
            metrics["epoch"] = epoch

            for key, value in train_metrics.items():
                metrics["training_" + key] = value
            for key, value in val_metrics.items():
                metrics["validation_" + key] = value

            if self._metric_tracker.is_best_so_far():
                # Update all the best_ metrics.
                # (Otherwise they just stay the same as they were.)
                metrics["best_epoch"] = epoch
                for key, value in val_metrics.items():
                    metrics["best_validation_" + key] = value

                self._metric_tracker.best_epoch_metrics = val_metrics

            if self._serialization_dir and self._primary:
                common_util.dump_metrics(
                    os.path.join(self._serialization_dir, f"metrics_epoch_{epoch}.json"),
                    metrics,
                )

            # The Scheduler API is agnostic to whether your schedule requires a validation metric -
            # if it doesn't, the validation metric passed here is ignored.
            if self._learning_rate_scheduler:
                self._learning_rate_scheduler.step(this_epoch_val_metric)
            if self._momentum_scheduler:
                self._momentum_scheduler.step(this_epoch_val_metric)

            # The checkpointer saves state from the learning rate scheduler and the momentum
            # scheduler, so we have to make sure those are updated before we save the checkpoint here.
            if self._primary and self._checkpointer is not None:
                self._checkpointer.save_checkpoint(
                    epoch, self, is_best_so_far=self._metric_tracker.is_best_so_far()
                )
            # Wait for the primary process to finish saving the checkpoint
            if self._distributed:
                dist.barrier()

            for callback in self._callbacks:
                callback.on_epoch(self, metrics=metrics, epoch=epoch, is_primary=self._primary)

            epoch_elapsed_time = time.time() - epoch_start_time
            logger.info("Epoch duration: %s", datetime.timedelta(seconds=epoch_elapsed_time))

            if epoch < self._num_epochs - 1:
                training_elapsed_time = time.time() - training_start_time
                estimated_time_remaining = training_elapsed_time * (
                    (self._num_epochs - epoch_counter) / float(epoch - epoch_counter + 1) - 1
                )
                formatted_time = str(datetime.timedelta(seconds=int(estimated_time_remaining)))
                logger.info("Estimated training time remaining: %s", formatted_time)

            epochs_trained += 1

            if self._metric_tracker.should_stop_early():
                logger.info("Ran out of patience. Stopping training.")
                break
        else:
            epoch = self._num_epochs - 1

        # Load the best model state before returning
        best_model_state = (
            None if self._checkpointer is None else self._checkpointer.best_model_state()
        )
        if best_model_state:
            self.model.load_state_dict(best_model_state)

        return metrics, epoch

    @contextmanager
    def get_checkpoint_state(self) -> Iterator[Tuple[Dict[str, Any], Dict[str, Any]]]:
        if self._moving_average is not None:
            # Assigning average value to model parameters.  The checkpointer will call
            # `restore_state_after_checkpointing` when it is done to put this back to what it was.
            self._moving_average.assign_average_value()

        model_state = self.model.state_dict()

        # These are the training states we need to persist.
        training_states = {
            "metric_tracker": self._metric_tracker.state_dict(),
            "optimizer": self.optimizer.state_dict(),
            "batch_num_total": self._batch_num_total,
        }

        # If we have a learning rate or momentum scheduler, we should persist them too.
        if self._learning_rate_scheduler is not None:
            training_states["learning_rate_scheduler"] = self._learning_rate_scheduler.state_dict()
        if self._momentum_scheduler is not None:
            training_states["momentum_scheduler"] = self._momentum_scheduler.state_dict()

        try:
            yield model_state, training_states
        finally:
            if self._moving_average is not None:
                self._moving_average.restore()

    def _restore_checkpoint(self) -> int:
        """
        Restores the model and training state from the last saved checkpoint.
        This includes an epoch count and optimizer state, which is serialized separately
        from model parameters. This function should only be used to continue training -
        if you wish to load a model for inference/load parts of a model into a new
        computation graph, you should use the native Pytorch functions:
        ` model.load_state_dict(torch.load("/path/to/model/weights.th"))`

        If `self._serialization_dir` does not exist or does not contain any checkpointed weights,
        this function will do nothing and return 0.

        # Returns

        epoch: `int`
            The epoch at which to resume training, which should be one after the epoch
            in the saved training state.
        """
        if self._checkpointer is None:
            return 0

        model_state, training_state = self._checkpointer.restore_checkpoint()

        if not training_state:
            # No checkpoint to restore, start at 0
            return 0

        self.model.load_state_dict(model_state)
        self.optimizer.load_state_dict(training_state["optimizer"])
        if (
            self._learning_rate_scheduler is not None
            and "learning_rate_scheduler" in training_state
        ):
            self._learning_rate_scheduler.load_state_dict(training_state["learning_rate_scheduler"])
        if self._momentum_scheduler is not None and "momentum_scheduler" in training_state:
            self._momentum_scheduler.load_state_dict(training_state["momentum_scheduler"])
        training_util.move_optimizer_to_cuda(self.optimizer)

        # Currently the `training_state` contains a serialized `MetricTracker`.
        if "metric_tracker" in training_state:
            self._metric_tracker.load_state_dict(training_state["metric_tracker"])
        else:
            self._metric_tracker.clear()

        if isinstance(training_state["epoch"], int):
            epoch_to_return = training_state["epoch"] + 1
        else:
            epoch_to_return = int(training_state["epoch"].split(".")[0]) + 1

        # For older checkpoints with batch_num_total missing, default to old behavior where
        # it is unchanged.
        batch_num_total = training_state.get("batch_num_total")
        if batch_num_total is not None:
            self._batch_num_total = batch_num_total

        return epoch_to_return

    @classmethod
    def from_partial_objects(
        cls,
        model: Model,
        serialization_dir: str,
        data_loader: DataLoader,
        validation_data_loader: DataLoader = None,
        local_rank: int = 0,
        patience: int = None,
        validation_metric: Union[str, List[str]] = "-loss",
        num_epochs: int = 20,
        cuda_device: Optional[Union[int, torch.device]] = None,
        grad_norm: float = None,
        grad_clipping: float = None,
        distributed: bool = False,
        world_size: int = 1,
        num_gradient_accumulation_steps: int = 1,
        use_amp: bool = False,
        no_grad: List[str] = None,
        optimizer: Lazy[Optimizer] = Lazy(Optimizer.default),
        learning_rate_scheduler: Lazy[LearningRateScheduler] = None,
        momentum_scheduler: Lazy[MomentumScheduler] = None,
        moving_average: Lazy[MovingAverage] = None,
        checkpointer: Lazy[Checkpointer] = Lazy(Checkpointer),
        callbacks: List[Lazy[TrainerCallback]] = None,
        enable_default_callbacks: bool = True,
        run_sanity_checks: bool = True,
    ) -> "Trainer":
        """
        This method exists so that we can have a documented method to construct this class using
        `FromParams`. If you are not using `FromParams` or config files, you can safely ignore this
        method.

        The reason we can't just use `__init__` with `FromParams` here is because there are
        sequential dependencies to this class's arguments.  Anything that has a `Lazy[]` type
        annotation needs something from one of the non-`Lazy` arguments.  The `Optimizer` needs to
        have the parameters from the `Model` before it's constructed, and the `Schedulers` need to
        have the `Optimizer`. Because of this, the typical way we construct things `FromParams`
        doesn't work, so we use `Lazy` to allow for constructing the objects sequentially.

        If you're not using `FromParams`, you can just construct these arguments in the right order
        yourself in your code and call the constructor directly.
        """
        if cuda_device is None:
            from torch import cuda

            if cuda.device_count() > 0:
                cuda_device = 0
            else:
                cuda_device = -1

        check_for_gpu(cuda_device)
        if cuda_device >= 0:
            # Moving model to GPU here so that the optimizer state gets constructed on
            # the right device.
            model = model.cuda(cuda_device)

        if no_grad:
            for name, parameter in model.named_parameters():
                if any(re.search(regex, name) for regex in no_grad):
                    parameter.requires_grad_(False)

        parameters = [[n, p] for n, p in model.named_parameters() if p.requires_grad]
        optimizer_ = optimizer.construct(model_parameters=parameters)

        common_util.log_frozen_and_tunable_parameter_names(model)

        batches_per_epoch: Optional[int]
        try:
            batches_per_epoch = len(data_loader)
            batches_per_epoch = math.ceil(batches_per_epoch / num_gradient_accumulation_steps)
        except TypeError:
            batches_per_epoch = None

        moving_average_ = (
            None if moving_average is None else moving_average.construct(parameters=parameters)
        )
        learning_rate_scheduler_ = (
            None
            if learning_rate_scheduler is None
            else learning_rate_scheduler.construct(
                optimizer=optimizer_, num_epochs=num_epochs, num_steps_per_epoch=batches_per_epoch
            )
        )
        momentum_scheduler_ = (
            None
            if momentum_scheduler is None
            else momentum_scheduler.construct(optimizer=optimizer_)
        )
        checkpointer_ = checkpointer.construct(serialization_dir=serialization_dir)

        callbacks_: List[TrainerCallback] = []
        for callback_ in callbacks or []:
            callbacks_.append(callback_.construct(serialization_dir=serialization_dir))

        return cls(
            model,
            optimizer_,
            data_loader,
            patience=patience,
            validation_metric=validation_metric,
            validation_data_loader=validation_data_loader,
            num_epochs=num_epochs,
            serialization_dir=serialization_dir,
            cuda_device=cuda_device,
            grad_norm=grad_norm,
            grad_clipping=grad_clipping,
            learning_rate_scheduler=learning_rate_scheduler_,
            momentum_scheduler=momentum_scheduler_,
            checkpointer=checkpointer_,
            moving_average=moving_average_,
            callbacks=callbacks_,
            distributed=distributed,
            local_rank=local_rank,
            world_size=world_size,
            num_gradient_accumulation_steps=num_gradient_accumulation_steps,
            use_amp=use_amp,
            enable_default_callbacks=enable_default_callbacks,
            run_sanity_checks=run_sanity_checks,
        )


DEFAULT_CALLBACKS: Tuple[Type[TrainerCallback]] = (ConsoleLoggerCallback,)
"""
The default callbacks used by `GradientDescentTrainer`.
"""
=======
    def get_best_weights_path(self) -> Optional[str]:
        """Returns the path to file containing the current best weights."""
        return None
>>>>>>> 154f75d7
<|MERGE_RESOLUTION|>--- conflicted
+++ resolved
@@ -87,998 +87,6 @@
         """
         raise NotImplementedError
 
-<<<<<<< HEAD
-
-@Trainer.register("gradient_descent", constructor="from_partial_objects")
-class GradientDescentTrainer(Trainer):
-    """
-    A trainer for doing supervised learning with gradient descent. It just takes a labeled dataset
-    and a `DataLoader`, and uses the supplied `Optimizer` to learn the weights for your model over
-    some fixed number of epochs. You can also pass in a validation data_loader and enable early
-    stopping. There are many other bells and whistles as well.
-
-    Registered as a `Trainer` with the name "gradient_descent" (and is also the default `Trainer`).
-    The constructor that is registered is [`from_partial_objects`](#from_partial_objects) -
-    see the arguments to that function for the exact keys that should be used, if you are using
-    a configuration file. They largely match the arguments to `__init__`, and we don't repeat their
-    docstrings in `from_partial_objects`.
-
-    [0]: https://tinyurl.com/y5mv44fw
-
-    # Parameters
-
-    model : `Model`, required.
-        An AllenNLP model to be optimized. Pytorch Modules can also be optimized if
-        their `forward` method returns a dictionary with a "loss" key, containing a
-        scalar tensor representing the loss function to be optimized.
-
-        If you are training your model using GPUs, your model should already be
-        on the correct device. (If you are using our `train` command this will be
-        handled for you.)
-
-        In a typical AllenNLP configuration file, this parameter does not get an entry under the
-        "trainer", it gets constructed separately.
-
-    optimizer : `torch.nn.Optimizer`, required.
-        An instance of a Pytorch Optimizer, instantiated with the parameters of the
-        model to be optimized.
-
-    data_loader : `DataLoader`, required.
-        A `DataLoader` containing your `Dataset`, yielding padded indexed batches.
-
-        In a typical AllenNLP configuration file, this parameter does not get an entry under the
-        "trainer", it gets constructed separately.
-
-    patience : `Optional[int] > 0`, optional (default=`None`)
-        Number of epochs to be patient before early stopping: the training is stopped
-        after `patience` epochs with no improvement. If given, it must be `> 0`.
-        If None, early stopping is disabled.
-
-    validation_metric : `Union[str, List[str]]`, optional (default=`"-loss"`)
-        Validation metric to measure for whether to stop training using patience
-        and whether to serialize an `is_best` model each epoch. The metric name
-        must be prepended with either "+" or "-", which specifies whether the metric
-        is an increasing or decreasing function. If you specify more than one metric,
-        the metrics will be summed to make the `is_best` decision.
-
-    validation_data_loader : `DataLoader`, optional (default=`None`)
-        A `DataLoader` to use for the validation set.  If `None`, then
-        use the training `DataLoader` with the validation data.
-
-        In a typical AllenNLP configuration file, this parameter does not get an entry under the
-        "trainer", it gets constructed separately.
-
-    num_epochs : `int`, optional (default = `20`)
-        Number of training epochs.
-
-    serialization_dir : `str`, optional (default=`None`)
-        Path to directory for saving and loading model files. Models will not be saved if
-        this parameter is not passed.
-
-        In a typical AllenNLP configuration file, this parameter does not get an entry under the
-        "trainer", it gets constructed separately.
-
-    checkpointer : `Checkpointer`, optional (default=`None`)
-        A `Checkpointer` is responsible for periodically saving model weights.  If none is given
-        here, we will construct one with default parameters.
-
-    cuda_device : `int`, optional (default = `-1`)
-        An integer specifying the CUDA device(s) to use for this process. If -1, the CPU is used.
-        Data parallelism is controlled at the allennlp train level, so each trainer will have a single
-        GPU.
-
-    grad_norm : `float`, optional, (default = `None`).
-        If provided, gradient norms will be rescaled to have a maximum of this value.
-
-    grad_clipping : `float`, optional (default = `None`).
-        If provided, gradients will be clipped `during the backward pass` to have an (absolute)
-        maximum of this value.  If you are getting `NaNs` in your gradients during training
-        that are not solved by using `grad_norm`, you may need this.
-
-    learning_rate_scheduler : `LearningRateScheduler`, optional (default = `None`)
-        If specified, the learning rate will be decayed with respect to
-        this schedule at the end of each epoch (or batch, if the scheduler implements
-        the `step_batch` method). If you use `torch.optim.lr_scheduler.ReduceLROnPlateau`,
-        this will use the `validation_metric` provided to determine if learning has plateaued.
-        To support updating the learning rate on every batch, this can optionally implement
-        `step_batch(batch_num_total)` which updates the learning rate given the batch number.
-
-    momentum_scheduler : `MomentumScheduler`, optional (default = `None`)
-        If specified, the momentum will be updated at the end of each batch or epoch
-        according to the schedule.
-
-    moving_average : `MovingAverage`, optional, (default = `None`)
-        If provided, we will maintain moving averages for all parameters. During training, we
-        employ a shadow variable for each parameter, which maintains the moving average. During
-        evaluation, we backup the original parameters and assign the moving averages to corresponding
-        parameters. Be careful that when saving the checkpoint, we will save the moving averages of
-        parameters. This is necessary because we want the saved model to perform as well as the validated
-        model if we load it later. But this may cause problems if you restart the training from checkpoint.
-
-    callbacks : `List[Lazy[TrainerCallback]]`, optional (default = `None`)
-        A list of callbacks that can be called at certain events: e.g. each batch, epoch, and at the start
-        and end of training, etc.
-
-    distributed : `bool`, optional, (default = `False`)
-        If set, PyTorch's `DistributedDataParallel` is used to train the model in multiple GPUs. This also
-        requires `world_size` to be greater than 1.
-
-        In a typical AllenNLP configuration file, this parameter does not get an entry under the
-        "trainer", it gets constructed separately (you need a top-level "distributed" key, next to
-        the "trainer" entry, that specifies a list of "cuda_devices").
-
-    local_rank : `int`, optional, (default = `0`)
-        This is the unique identifier of the `Trainer` in a distributed process group. The GPU device id is
-        used as the rank.
-
-        In a typical AllenNLP configuration file, this parameter does not get an entry under the
-        "trainer", it gets constructed separately.
-
-    world_size : `int`, (default = `1`)
-        The number of `Trainer` workers participating in the distributed training.
-
-        In a typical AllenNLP configuration file, this parameter does not get an entry under the
-        "trainer", it gets constructed separately.
-
-    num_gradient_accumulation_steps : `int`, optional, (default = `1`)
-        Gradients are accumulated for the given number of steps before doing an optimizer step. This can
-        be useful to accommodate batches that are larger than the RAM size. Refer [Thomas Wolf's
-        post][0] for details on Gradient Accumulation.
-
-    use_amp : `bool`, optional, (default = `False`)
-        If `True`, we'll train using [Automatic Mixed Precision](https://pytorch.org/docs/stable/amp.html).
-
-    enable_default_callbacks : `bool`, optional (default = `True`)
-        When `True`, the [`DEFAULT_CALLBACKS`](#default_callbacks) will be used in
-        addition to any other callbacks listed in the `callbacks` parameter.
-        When set to `False`, `DEFAULT_CALLBACKS` are not used.
-
-    run_sanity_checks : `bool`, optional (default = `True`)
-        Determines whether model sanity checks, such as
-        [`NormalizationBiasVerification`](../../sanity_checks/normalization_bias_verification/),
-        are ran.
-
-    """
-
-    def __init__(
-        self,
-        model: Model,
-        optimizer: torch.optim.Optimizer,
-        data_loader: DataLoader,
-        patience: Optional[int] = None,
-        validation_metric: Union[str, List[str]] = "-loss",
-        validation_data_loader: DataLoader = None,
-        num_epochs: int = 20,
-        serialization_dir: Optional[Union[str, os.PathLike]] = None,
-        checkpointer: Checkpointer = None,
-        cuda_device: Optional[Union[int, torch.device]] = None,
-        grad_norm: Optional[float] = None,
-        grad_clipping: Optional[float] = None,
-        learning_rate_scheduler: Optional[LearningRateScheduler] = None,
-        momentum_scheduler: Optional[MomentumScheduler] = None,
-        moving_average: Optional[MovingAverage] = None,
-        callbacks: List[TrainerCallback] = None,
-        distributed: bool = False,
-        local_rank: int = 0,
-        world_size: int = 1,
-        num_gradient_accumulation_steps: int = 1,
-        use_amp: bool = False,
-        enable_default_callbacks: bool = True,
-        run_sanity_checks: bool = True,
-    ) -> None:
-        super().__init__(serialization_dir, cuda_device, distributed, local_rank, world_size)
-
-        # I am not calling move_to_gpu here, because if the model is
-        # not already on the GPU then the optimizer is going to be wrong.
-        self.model = model
-
-        self.data_loader = data_loader
-        self.data_loader.set_target_device(self.cuda_device)
-        self._validation_data_loader = validation_data_loader
-        if self._validation_data_loader is not None:
-            self._validation_data_loader.set_target_device(self.cuda_device)
-        self.optimizer = optimizer
-
-        if patience is None:  # no early stopping
-            if validation_data_loader is not None:
-                logger.warning(
-                    "You provided a validation dataset but patience was set to None, "
-                    "meaning that early stopping is disabled"
-                )
-        elif (not isinstance(patience, int)) or patience <= 0:
-            raise ConfigurationError(
-                '{} is an invalid value for "patience": it must be a positive integer '
-                "or None (if you want to disable early stopping)".format(patience)
-            )
-
-        # For tracking is_best_so_far and should_stop_early
-        self._metric_tracker = MetricTracker(validation_metric, patience)
-
-        self._num_epochs = num_epochs
-
-        self._checkpointer: Optional[Checkpointer] = checkpointer
-        if checkpointer is None and serialization_dir is not None:
-            self._checkpointer = Checkpointer(serialization_dir)
-
-        self._grad_norm = grad_norm
-        self._grad_clipping = grad_clipping
-
-        self._learning_rate_scheduler = learning_rate_scheduler
-        self._momentum_scheduler = momentum_scheduler
-        self._moving_average = moving_average
-
-        self._callbacks = callbacks or []
-        default_callbacks = list(DEFAULT_CALLBACKS) if enable_default_callbacks else []
-        if run_sanity_checks:
-            default_callbacks.append(SanityChecksCallback)
-        for callback_cls in default_callbacks:
-            for callback in self._callbacks:
-                if callback.__class__ == callback_cls:
-                    break
-            else:
-                self._callbacks.append(callback_cls(self._serialization_dir))
-
-        self._batch_num_total = 0
-        self._last_log = 0.0  # time of last logging
-        self._num_gradient_accumulation_steps = num_gradient_accumulation_steps
-
-        # Enable automatic mixed precision training.
-        self._scaler: Optional[amp.GradScaler] = None
-        self._use_amp = use_amp
-        if self._use_amp:
-            if self.cuda_device == torch.device("cpu"):
-                raise ValueError("Using AMP requires a cuda device")
-            self._scaler = amp.GradScaler()
-
-        # Using `DistributedDataParallel`(ddp) brings in a quirk wrt AllenNLP's `Model` interface and its
-        # usage. A `Model` object is wrapped by `ddp`, but assigning the wrapped model to `self.model`
-        # will break the usages such as `Model.get_regularization_penalty`, `Model.get_metrics`, etc.
-        #
-        # Hence a reference to Pytorch's object is maintained in the case of distributed training and in the
-        # normal case, reference to `Model` is retained. This reference is only used in
-        # these places: `model.__call__`, `model.train` and `model.eval`.
-        if self._distributed:
-            self._pytorch_model = DistributedDataParallel(
-                self.model,
-                device_ids=None if self.cuda_device == torch.device("cpu") else [self.cuda_device],
-                find_unused_parameters=True,
-            )
-        else:
-            self._pytorch_model = self.model
-
-    def rescale_gradients(self) -> float:
-        """
-        Performs gradient rescaling. Is a no-op if gradient rescaling is not enabled.
-
-        Returns the norm of the gradients.
-        """
-        parameters_to_clip = [p for p in self.model.parameters() if p.grad is not None]
-        if self._grad_norm:
-            if self._scaler is not None:
-                # Need to first unscale gradients in order to clip as usual.
-                self._scaler.unscale_(self.optimizer)
-            return clip_grad_norm_(parameters_to_clip, self._grad_norm)
-        else:
-            return torch.norm(
-                torch.stack([torch.norm(p.grad.detach()) for p in parameters_to_clip])
-            )
-
-    def batch_outputs(self, batch: TensorDict, for_training: bool) -> Dict[str, torch.Tensor]:
-        """
-        Does a forward pass on the given batch and returns the output dictionary that the model
-        returns, after adding any specified regularization penalty to the loss (if training).
-        """
-        output_dict = self._pytorch_model(**batch)
-
-        if for_training:
-            try:
-                assert "loss" in output_dict
-                regularization_penalty = self.model.get_regularization_penalty()
-
-                if regularization_penalty is not None:
-                    output_dict["reg_loss"] = regularization_penalty
-                    output_dict["loss"] += regularization_penalty
-
-            except AssertionError:
-                if for_training:
-                    raise RuntimeError(
-                        "The model you are trying to optimize does not contain a"
-                        " 'loss' key in the output of model.forward(inputs)."
-                    )
-
-        return output_dict
-
-    def _train_epoch(self, epoch: int) -> Dict[str, float]:
-        """
-        Trains one epoch and returns metrics.
-        """
-        logger.info("Epoch %d/%d", epoch, self._num_epochs - 1)
-        cpu_memory_usage = []
-        for worker, memory in common_util.peak_cpu_memory().items():
-            cpu_memory_usage.append((worker, memory))
-            logger.info(f"Worker {worker} memory usage: {common_util.format_size(memory)}")
-        gpu_memory_usage = []
-        for gpu, memory in common_util.peak_gpu_memory().items():
-            gpu_memory_usage.append((gpu, memory))
-            logger.info(f"GPU {gpu} memory usage: {common_util.format_size(memory)}")
-
-        regularization_penalty = self.model.get_regularization_penalty()
-
-        train_loss = 0.0
-        train_reg_loss = None if regularization_penalty is None else 0.0
-        batch_reg_loss = None if regularization_penalty is None else 0.0
-
-        # Set the model to "train" mode.
-        self._pytorch_model.train()
-
-        # Get tqdm for the training batches
-        batch_generator = iter(self.data_loader)
-        batch_group_generator = common_util.lazy_groups_of(
-            batch_generator, self._num_gradient_accumulation_steps
-        )
-
-        logger.info("Training")
-
-        num_training_batches: Union[int, float]
-        try:
-            len_data_loader = len(self.data_loader)
-            num_training_batches = math.ceil(
-                len_data_loader / self._num_gradient_accumulation_steps
-            )
-        except TypeError:
-            num_training_batches = float("inf")
-
-        # Having multiple tqdm bars in case of distributed training will be a mess. Hence only the primary's
-        # progress is shown
-        if self._primary:
-            batch_group_generator_tqdm = Tqdm.tqdm(
-                batch_group_generator, total=num_training_batches
-            )
-        else:
-            batch_group_generator_tqdm = batch_group_generator
-
-        self._last_log = time.time()
-
-        batches_this_epoch = 0
-        if self._batch_num_total is None:
-            self._batch_num_total = 0
-
-        done_early = False
-        for batch_group in batch_group_generator_tqdm:
-            if done_early:
-                break
-
-            batches_this_epoch += 1
-            self._batch_num_total += 1
-            batch_num_total = self._batch_num_total
-
-            # Zero gradients.
-            # NOTE: this is actually more efficient than calling `self.optimizer.zero_grad()`
-            # because it avoids a read op when the gradients are first updated below.
-            for param_group in self.optimizer.param_groups:
-                for p in param_group["params"]:
-                    p.grad = None
-
-            batch_loss = 0.0
-            batch_group_outputs = []
-            for batch in batch_group:
-                if self._distributed:
-                    # Check whether the other workers have stopped already (due to differing amounts of
-                    # data in each). If so, we can't proceed because we would hang when we hit the
-                    # barrier implicit in Model.forward. We use a IntTensor instead a BoolTensor
-                    # here because NCCL process groups apparently don't support BoolTensor.
-                    done = torch.tensor(0, device=self.cuda_device)
-                    torch.distributed.all_reduce(done, torch.distributed.ReduceOp.SUM)
-                    if done.item() > 0:
-                        done_early = True
-                        logger.warning(
-                            f"Worker {torch.distributed.get_rank()} finishing training early! "
-                            "This implies that there is an imbalance in your training "
-                            "data across the workers and that some amount of it will be "
-                            "ignored. A small amount of this is fine, but a major imbalance "
-                            "should be avoided. Note: This warning will appear unless your "
-                            "data is perfectly balanced."
-                        )
-                        break
-
-                with amp.autocast(self._use_amp):
-                    batch_outputs = self.batch_outputs(batch, for_training=True)
-                    batch_group_outputs.append(batch_outputs)
-                    loss = batch_outputs["loss"]
-                    reg_loss = batch_outputs.get("reg_loss")
-                    if torch.isnan(loss):
-                        raise ValueError("nan loss encountered")
-                    loss = loss / len(batch_group)
-
-                    batch_loss += loss.item()
-                    if reg_loss is not None:
-                        reg_loss = reg_loss / len(batch_group)
-                        batch_reg_loss = reg_loss.item()
-                        train_reg_loss += batch_reg_loss  # type: ignore
-
-                if self._scaler is not None:
-                    self._scaler.scale(loss).backward()
-                else:
-                    loss.backward()
-            if len(batch_group_outputs) <= 0:
-                continue
-
-            train_loss += batch_loss
-
-            batch_grad_norm = self.rescale_gradients()
-
-            # This does nothing if batch_num_total is None or you are using a
-            # scheduler which doesn't update per batch.
-            if self._learning_rate_scheduler:
-                self._learning_rate_scheduler.step_batch(batch_num_total)
-            if self._momentum_scheduler:
-                self._momentum_scheduler.step_batch(batch_num_total)
-
-            if self._scaler is not None:
-                self._scaler.step(self.optimizer)
-                self._scaler.update()
-            else:
-                self.optimizer.step()
-
-            # Update moving averages
-            if self._moving_average is not None:
-                self._moving_average.apply(batch_num_total)
-
-            # Update the description with the latest metrics
-            metrics = training_util.get_metrics(
-                self.model,
-                train_loss,
-                train_reg_loss,
-                batch_loss,
-                batch_reg_loss,
-                batches_this_epoch,
-                world_size=self._world_size,
-                cuda_device=self.cuda_device,
-            )
-
-            if self._primary:
-                # Updating tqdm only for the primary as the trainers wouldn't have one
-                description = training_util.description_from_metrics(metrics)
-                batch_group_generator_tqdm.set_description(description, refresh=False)
-
-                if self._checkpointer is not None:
-                    self._checkpointer.maybe_save_checkpoint(self, epoch, batches_this_epoch)
-
-            for callback in self._callbacks:
-                callback.on_batch(
-                    self,
-                    batch_group,
-                    batch_group_outputs,
-                    metrics,
-                    epoch,
-                    batches_this_epoch,
-                    is_training=True,
-                    is_primary=self._primary,
-                    batch_grad_norm=batch_grad_norm,
-                )
-
-        if self._distributed and not done_early:
-            logger.warning(
-                f"Worker {torch.distributed.get_rank()} completed its entire epoch (training)."
-            )
-            # Indicate that we're done so that any workers that have remaining data stop the epoch early.
-            done = torch.tensor(1, device=self.cuda_device)
-            torch.distributed.all_reduce(done, torch.distributed.ReduceOp.SUM)
-            assert done.item()
-
-        # Let all workers finish their epoch before computing
-        # the final statistics for the epoch.
-        if self._distributed:
-            dist.barrier()
-
-        metrics = training_util.get_metrics(
-            self.model,
-            train_loss,
-            train_reg_loss,
-            batch_loss=None,
-            batch_reg_loss=None,
-            num_batches=batches_this_epoch,
-            reset=True,
-            world_size=self._world_size,
-            cuda_device=self.cuda_device,
-        )
-
-        for (worker, memory) in cpu_memory_usage:
-            metrics["worker_" + str(worker) + "_memory_MB"] = memory / (1024 * 1024)
-        for (gpu_num, memory) in gpu_memory_usage:
-            metrics["gpu_" + str(gpu_num) + "_memory_MB"] = memory / (1024 * 1024)
-        return metrics
-
-    def _validation_loss(self, epoch: int) -> Tuple[float, Optional[float], int]:
-        """
-        Computes the validation loss. Returns it and the number of batches.
-        """
-        logger.info("Validating")
-
-        self._pytorch_model.eval()
-
-        # Replace parameter values with the shadow values from the moving averages.
-        if self._moving_average is not None:
-            self._moving_average.assign_average_value()
-
-        if self._validation_data_loader is not None:
-            validation_data_loader = self._validation_data_loader
-        else:
-            raise ConfigurationError(
-                "Validation results cannot be calculated without a validation_data_loader"
-            )
-
-        regularization_penalty = self.model.get_regularization_penalty()
-
-        # Having multiple tqdm bars in case of distributed training will be a mess. Hence only the primary's
-        # progress is shown
-        if self._primary:
-            val_generator_tqdm = Tqdm.tqdm(validation_data_loader)
-        else:
-            val_generator_tqdm = validation_data_loader
-
-        batches_this_epoch = 0
-        val_loss = 0.0
-        val_batch_loss = 0.0
-        val_reg_loss = None if regularization_penalty is None else 0.0
-        val_batch_reg_loss = None if regularization_penalty is None else 0.0
-        done_early = False
-        for batch in val_generator_tqdm:
-            if self._distributed:
-                # Check whether the other workers have stopped already (due to differing amounts of
-                # data in each). If so, we can't proceed because we would hang when we hit the
-                # barrier implicit in Model.forward. We use a IntTensor instead a BoolTensor
-                # here because NCCL process groups apparently don't support BoolTensor.
-                done = torch.tensor(0, device=self.cuda_device)
-                torch.distributed.all_reduce(done, torch.distributed.ReduceOp.SUM)
-                if done.item() > 0:
-                    done_early = True
-                    logger.warning(
-                        f"Worker {torch.distributed.get_rank()} finishing validation early! "
-                        "This implies that there is an imbalance in your validation "
-                        "data across the workers and that some amount of it will be "
-                        "ignored. A small amount of this is fine, but a major imbalance "
-                        "should be avoided. Note: This warning will appear unless your "
-                        "data is perfectly balanced."
-                    )
-                    break
-
-            with amp.autocast(self._use_amp):
-                batch_outputs = self.batch_outputs(batch, for_training=False)
-                loss = batch_outputs.get("loss")
-                reg_loss = batch_outputs.get("reg_loss")
-                if loss is not None:
-                    # You shouldn't necessarily have to compute a loss for validation, so we allow for
-                    # `loss` to be None.  We need to be careful, though - `batches_this_epoch` is
-                    # currently only used as the divisor for the loss function, so we can safely only
-                    # count those batches for which we actually have a loss.  If this variable ever
-                    # gets used for something else, we might need to change things around a bit.
-                    batches_this_epoch += 1
-                    val_batch_loss = loss.item()
-                    val_loss += val_batch_loss
-                    if reg_loss is not None:
-                        val_batch_reg_loss = reg_loss.item()
-                        val_reg_loss += val_batch_reg_loss  # type: ignore
-
-            # Update the description with the latest metrics
-            val_metrics = training_util.get_metrics(
-                self.model,
-                val_loss,
-                val_reg_loss,
-                val_batch_loss,
-                val_batch_reg_loss,
-                batches_this_epoch,
-                world_size=self._world_size,
-                cuda_device=self.cuda_device,
-            )
-
-            description = training_util.description_from_metrics(val_metrics)
-            if self._primary:
-                val_generator_tqdm.set_description(description, refresh=False)
-
-            for callback in self._callbacks:
-                callback.on_batch(
-                    self,
-                    [batch],
-                    [batch_outputs],
-                    val_metrics,
-                    epoch,
-                    batches_this_epoch,
-                    is_training=False,
-                    is_primary=self._primary,
-                )
-
-        if self._distributed and not done_early:
-            logger.warning(
-                f"Worker {torch.distributed.get_rank()} completed its entire epoch (validation)."
-            )
-            # Indicate that we're done so that any workers that have remaining data stop validation early.
-            done = torch.tensor(1, device=self.cuda_device)
-            torch.distributed.all_reduce(done, torch.distributed.ReduceOp.SUM)
-            assert done.item()
-
-        # Now restore the original parameter values.
-        if self._moving_average is not None:
-            self._moving_average.restore()
-
-        return val_loss, val_reg_loss, batches_this_epoch
-
-    def train(self) -> Dict[str, Any]:
-        """
-        Trains the supplied model with the supplied parameters.
-        """
-
-        for callback in self._callbacks:
-            callback.on_start(self, is_primary=self._primary)
-
-        # Set default values in case of failure
-        epoch = None
-        metrics = None
-
-        try:
-            metrics, epoch = self._try_train()
-            return metrics
-        finally:
-            for callback in self._callbacks:
-                callback.on_end(self, metrics=metrics, epoch=epoch, is_primary=self._primary)
-
-    def _try_train(self) -> Tuple[Dict[str, Any], int]:
-        try:
-            epoch_counter = self._restore_checkpoint()
-        except RuntimeError:
-            traceback.print_exc()
-            raise ConfigurationError(
-                "Could not recover training from the checkpoint. Did you mean to output to "
-                "a different serialization directory or delete the existing serialization "
-                "directory?"
-            )
-
-        training_util.enable_gradient_clipping(self.model, self._grad_clipping)
-
-        logger.info("Beginning training.")
-
-        val_metrics: Dict[str, float] = {}
-        metrics: Dict[str, Any] = {}
-        epochs_trained = 0
-        training_start_time = time.time()
-
-        metrics["best_epoch"] = self._metric_tracker.best_epoch
-        for key, value in self._metric_tracker.best_epoch_metrics.items():
-            metrics["best_validation_" + key] = value
-
-        for epoch in range(epoch_counter, self._num_epochs):
-            epoch_start_time = time.time()
-            train_metrics = self._train_epoch(epoch)
-
-            # Back up the model now, in case something goes wrong later with the evaluation
-            if self._primary and self._checkpointer is not None:
-                self._checkpointer.shelve_model(epoch, self)
-            # Wait for the primary process to finish saving the model checkpoint
-            if self._distributed:
-                dist.barrier()
-
-            # get peak of memory usage
-            for key, value in train_metrics.items():
-                if key.startswith("gpu_") and key.endswith("_memory_MB"):
-                    metrics["peak_" + key] = max(metrics.get("peak_" + key, 0), value)
-                elif key.startswith("worker_") and key.endswith("_memory_MB"):
-                    metrics["peak_" + key] = max(metrics.get("peak_" + key, 0), value)
-
-            this_epoch_val_metric: float = 0.0
-            if self._validation_data_loader is not None:
-                with torch.no_grad():
-                    # We have a validation set, so compute all the metrics on it.
-                    val_loss, val_reg_loss, num_batches = self._validation_loss(epoch)
-
-                    # It is safe again to wait till the validation is done. This is
-                    # important to get the metrics right.
-                    if self._distributed:
-                        dist.barrier()
-
-                    val_metrics = training_util.get_metrics(
-                        self.model,
-                        val_loss,
-                        val_reg_loss,
-                        batch_loss=None,
-                        batch_reg_loss=None,
-                        num_batches=num_batches,
-                        reset=True,
-                        world_size=self._world_size,
-                        cuda_device=self.cuda_device,
-                    )
-
-                    # Check validation metric for early stopping
-                    this_epoch_val_metric = self._metric_tracker.combined_score(val_metrics)
-                    self._metric_tracker.add_metrics(val_metrics)
-
-            # Create overall metrics dict
-            training_elapsed_time = time.time() - training_start_time
-            metrics["training_duration"] = str(datetime.timedelta(seconds=training_elapsed_time))
-            metrics["training_start_epoch"] = epoch_counter
-            metrics["training_epochs"] = epochs_trained
-            metrics["epoch"] = epoch
-
-            for key, value in train_metrics.items():
-                metrics["training_" + key] = value
-            for key, value in val_metrics.items():
-                metrics["validation_" + key] = value
-
-            if self._metric_tracker.is_best_so_far():
-                # Update all the best_ metrics.
-                # (Otherwise they just stay the same as they were.)
-                metrics["best_epoch"] = epoch
-                for key, value in val_metrics.items():
-                    metrics["best_validation_" + key] = value
-
-                self._metric_tracker.best_epoch_metrics = val_metrics
-
-            if self._serialization_dir and self._primary:
-                common_util.dump_metrics(
-                    os.path.join(self._serialization_dir, f"metrics_epoch_{epoch}.json"),
-                    metrics,
-                )
-
-            # The Scheduler API is agnostic to whether your schedule requires a validation metric -
-            # if it doesn't, the validation metric passed here is ignored.
-            if self._learning_rate_scheduler:
-                self._learning_rate_scheduler.step(this_epoch_val_metric)
-            if self._momentum_scheduler:
-                self._momentum_scheduler.step(this_epoch_val_metric)
-
-            # The checkpointer saves state from the learning rate scheduler and the momentum
-            # scheduler, so we have to make sure those are updated before we save the checkpoint here.
-            if self._primary and self._checkpointer is not None:
-                self._checkpointer.save_checkpoint(
-                    epoch, self, is_best_so_far=self._metric_tracker.is_best_so_far()
-                )
-            # Wait for the primary process to finish saving the checkpoint
-            if self._distributed:
-                dist.barrier()
-
-            for callback in self._callbacks:
-                callback.on_epoch(self, metrics=metrics, epoch=epoch, is_primary=self._primary)
-
-            epoch_elapsed_time = time.time() - epoch_start_time
-            logger.info("Epoch duration: %s", datetime.timedelta(seconds=epoch_elapsed_time))
-
-            if epoch < self._num_epochs - 1:
-                training_elapsed_time = time.time() - training_start_time
-                estimated_time_remaining = training_elapsed_time * (
-                    (self._num_epochs - epoch_counter) / float(epoch - epoch_counter + 1) - 1
-                )
-                formatted_time = str(datetime.timedelta(seconds=int(estimated_time_remaining)))
-                logger.info("Estimated training time remaining: %s", formatted_time)
-
-            epochs_trained += 1
-
-            if self._metric_tracker.should_stop_early():
-                logger.info("Ran out of patience. Stopping training.")
-                break
-        else:
-            epoch = self._num_epochs - 1
-
-        # Load the best model state before returning
-        best_model_state = (
-            None if self._checkpointer is None else self._checkpointer.best_model_state()
-        )
-        if best_model_state:
-            self.model.load_state_dict(best_model_state)
-
-        return metrics, epoch
-
-    @contextmanager
-    def get_checkpoint_state(self) -> Iterator[Tuple[Dict[str, Any], Dict[str, Any]]]:
-        if self._moving_average is not None:
-            # Assigning average value to model parameters.  The checkpointer will call
-            # `restore_state_after_checkpointing` when it is done to put this back to what it was.
-            self._moving_average.assign_average_value()
-
-        model_state = self.model.state_dict()
-
-        # These are the training states we need to persist.
-        training_states = {
-            "metric_tracker": self._metric_tracker.state_dict(),
-            "optimizer": self.optimizer.state_dict(),
-            "batch_num_total": self._batch_num_total,
-        }
-
-        # If we have a learning rate or momentum scheduler, we should persist them too.
-        if self._learning_rate_scheduler is not None:
-            training_states["learning_rate_scheduler"] = self._learning_rate_scheduler.state_dict()
-        if self._momentum_scheduler is not None:
-            training_states["momentum_scheduler"] = self._momentum_scheduler.state_dict()
-
-        try:
-            yield model_state, training_states
-        finally:
-            if self._moving_average is not None:
-                self._moving_average.restore()
-
-    def _restore_checkpoint(self) -> int:
-        """
-        Restores the model and training state from the last saved checkpoint.
-        This includes an epoch count and optimizer state, which is serialized separately
-        from model parameters. This function should only be used to continue training -
-        if you wish to load a model for inference/load parts of a model into a new
-        computation graph, you should use the native Pytorch functions:
-        ` model.load_state_dict(torch.load("/path/to/model/weights.th"))`
-
-        If `self._serialization_dir` does not exist or does not contain any checkpointed weights,
-        this function will do nothing and return 0.
-
-        # Returns
-
-        epoch: `int`
-            The epoch at which to resume training, which should be one after the epoch
-            in the saved training state.
-        """
-        if self._checkpointer is None:
-            return 0
-
-        model_state, training_state = self._checkpointer.restore_checkpoint()
-
-        if not training_state:
-            # No checkpoint to restore, start at 0
-            return 0
-
-        self.model.load_state_dict(model_state)
-        self.optimizer.load_state_dict(training_state["optimizer"])
-        if (
-            self._learning_rate_scheduler is not None
-            and "learning_rate_scheduler" in training_state
-        ):
-            self._learning_rate_scheduler.load_state_dict(training_state["learning_rate_scheduler"])
-        if self._momentum_scheduler is not None and "momentum_scheduler" in training_state:
-            self._momentum_scheduler.load_state_dict(training_state["momentum_scheduler"])
-        training_util.move_optimizer_to_cuda(self.optimizer)
-
-        # Currently the `training_state` contains a serialized `MetricTracker`.
-        if "metric_tracker" in training_state:
-            self._metric_tracker.load_state_dict(training_state["metric_tracker"])
-        else:
-            self._metric_tracker.clear()
-
-        if isinstance(training_state["epoch"], int):
-            epoch_to_return = training_state["epoch"] + 1
-        else:
-            epoch_to_return = int(training_state["epoch"].split(".")[0]) + 1
-
-        # For older checkpoints with batch_num_total missing, default to old behavior where
-        # it is unchanged.
-        batch_num_total = training_state.get("batch_num_total")
-        if batch_num_total is not None:
-            self._batch_num_total = batch_num_total
-
-        return epoch_to_return
-
-    @classmethod
-    def from_partial_objects(
-        cls,
-        model: Model,
-        serialization_dir: str,
-        data_loader: DataLoader,
-        validation_data_loader: DataLoader = None,
-        local_rank: int = 0,
-        patience: int = None,
-        validation_metric: Union[str, List[str]] = "-loss",
-        num_epochs: int = 20,
-        cuda_device: Optional[Union[int, torch.device]] = None,
-        grad_norm: float = None,
-        grad_clipping: float = None,
-        distributed: bool = False,
-        world_size: int = 1,
-        num_gradient_accumulation_steps: int = 1,
-        use_amp: bool = False,
-        no_grad: List[str] = None,
-        optimizer: Lazy[Optimizer] = Lazy(Optimizer.default),
-        learning_rate_scheduler: Lazy[LearningRateScheduler] = None,
-        momentum_scheduler: Lazy[MomentumScheduler] = None,
-        moving_average: Lazy[MovingAverage] = None,
-        checkpointer: Lazy[Checkpointer] = Lazy(Checkpointer),
-        callbacks: List[Lazy[TrainerCallback]] = None,
-        enable_default_callbacks: bool = True,
-        run_sanity_checks: bool = True,
-    ) -> "Trainer":
-        """
-        This method exists so that we can have a documented method to construct this class using
-        `FromParams`. If you are not using `FromParams` or config files, you can safely ignore this
-        method.
-
-        The reason we can't just use `__init__` with `FromParams` here is because there are
-        sequential dependencies to this class's arguments.  Anything that has a `Lazy[]` type
-        annotation needs something from one of the non-`Lazy` arguments.  The `Optimizer` needs to
-        have the parameters from the `Model` before it's constructed, and the `Schedulers` need to
-        have the `Optimizer`. Because of this, the typical way we construct things `FromParams`
-        doesn't work, so we use `Lazy` to allow for constructing the objects sequentially.
-
-        If you're not using `FromParams`, you can just construct these arguments in the right order
-        yourself in your code and call the constructor directly.
-        """
-        if cuda_device is None:
-            from torch import cuda
-
-            if cuda.device_count() > 0:
-                cuda_device = 0
-            else:
-                cuda_device = -1
-
-        check_for_gpu(cuda_device)
-        if cuda_device >= 0:
-            # Moving model to GPU here so that the optimizer state gets constructed on
-            # the right device.
-            model = model.cuda(cuda_device)
-
-        if no_grad:
-            for name, parameter in model.named_parameters():
-                if any(re.search(regex, name) for regex in no_grad):
-                    parameter.requires_grad_(False)
-
-        parameters = [[n, p] for n, p in model.named_parameters() if p.requires_grad]
-        optimizer_ = optimizer.construct(model_parameters=parameters)
-
-        common_util.log_frozen_and_tunable_parameter_names(model)
-
-        batches_per_epoch: Optional[int]
-        try:
-            batches_per_epoch = len(data_loader)
-            batches_per_epoch = math.ceil(batches_per_epoch / num_gradient_accumulation_steps)
-        except TypeError:
-            batches_per_epoch = None
-
-        moving_average_ = (
-            None if moving_average is None else moving_average.construct(parameters=parameters)
-        )
-        learning_rate_scheduler_ = (
-            None
-            if learning_rate_scheduler is None
-            else learning_rate_scheduler.construct(
-                optimizer=optimizer_, num_epochs=num_epochs, num_steps_per_epoch=batches_per_epoch
-            )
-        )
-        momentum_scheduler_ = (
-            None
-            if momentum_scheduler is None
-            else momentum_scheduler.construct(optimizer=optimizer_)
-        )
-        checkpointer_ = checkpointer.construct(serialization_dir=serialization_dir)
-
-        callbacks_: List[TrainerCallback] = []
-        for callback_ in callbacks or []:
-            callbacks_.append(callback_.construct(serialization_dir=serialization_dir))
-
-        return cls(
-            model,
-            optimizer_,
-            data_loader,
-            patience=patience,
-            validation_metric=validation_metric,
-            validation_data_loader=validation_data_loader,
-            num_epochs=num_epochs,
-            serialization_dir=serialization_dir,
-            cuda_device=cuda_device,
-            grad_norm=grad_norm,
-            grad_clipping=grad_clipping,
-            learning_rate_scheduler=learning_rate_scheduler_,
-            momentum_scheduler=momentum_scheduler_,
-            checkpointer=checkpointer_,
-            moving_average=moving_average_,
-            callbacks=callbacks_,
-            distributed=distributed,
-            local_rank=local_rank,
-            world_size=world_size,
-            num_gradient_accumulation_steps=num_gradient_accumulation_steps,
-            use_amp=use_amp,
-            enable_default_callbacks=enable_default_callbacks,
-            run_sanity_checks=run_sanity_checks,
-        )
-
-
-DEFAULT_CALLBACKS: Tuple[Type[TrainerCallback]] = (ConsoleLoggerCallback,)
-"""
-The default callbacks used by `GradientDescentTrainer`.
-"""
-=======
     def get_best_weights_path(self) -> Optional[str]:
         """Returns the path to file containing the current best weights."""
-        return None
->>>>>>> 154f75d7
+        return None