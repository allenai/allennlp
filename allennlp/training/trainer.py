"""
A :class:`~allennlp.training.trainer.Trainer` is responsible for training a
:class:`~allennlp.models.model.Model`.

Typically you might create a configuration file specifying the model and
training parameters and then use :mod:`~allennlp.commands.train`
rather than instantiating a ``Trainer`` yourself.
"""

import logging
import os
import shutil
import time
import re
import datetime
import traceback
from typing import Dict, Optional, List, Tuple, Union, Iterable, Any, Set

import torch
import torch.optim.lr_scheduler
from torch.nn.parallel import replicate, parallel_apply
from torch.nn.parallel.scatter_gather import scatter_kwargs, gather
from tensorboardX import SummaryWriter


from allennlp.common import Params
from allennlp.common.checks import ConfigurationError
from allennlp.common.util import peak_memory_mb, gpu_memory_mb
from allennlp.common.tqdm import Tqdm
from allennlp.data.instance import Instance
from allennlp.data.iterators.data_iterator import DataIterator
from allennlp.models.model import Model
from allennlp.nn import util
from allennlp.training.learning_rate_schedulers import LearningRateScheduler
from allennlp.training.optimizers import Optimizer
logger = logging.getLogger(__name__)  # pylint: disable=invalid-name


def is_sparse(tensor):
    return tensor.is_sparse


def sparse_clip_norm(parameters, max_norm, norm_type=2) -> float:
    """Clips gradient norm of an iterable of parameters.

    The norm is computed over all gradients together, as if they were
    concatenated into a single vector. Gradients are modified in-place.
    Supports sparse gradients.

    Parameters
    ----------
    parameters : ``(Iterable[torch.Tensor])``
        An iterable of Tensors that will have gradients normalized.
    max_norm : ``float``
        The max norm of the gradients.
    norm_type : ``float``
        The type of the used p-norm. Can be ``'inf'`` for infinity norm.

    Returns
    -------
    Total norm of the parameters (viewed as a single vector).
    """
    # pylint: disable=invalid-name,protected-access
    parameters = list(filter(lambda p: p.grad is not None, parameters))
    max_norm = float(max_norm)
    norm_type = float(norm_type)
    if norm_type == float('inf'):
        total_norm = max(p.grad.data.abs().max() for p in parameters)
    else:
        total_norm = 0
        for p in parameters:
            if is_sparse(p.grad):
                # need to coalesce the repeated indices before finding norm
                grad = p.grad.data.coalesce()
                param_norm = grad._values().norm(norm_type)
            else:
                param_norm = p.grad.data.norm(norm_type)
            total_norm += param_norm ** norm_type
        total_norm = total_norm ** (1. / norm_type)
    clip_coef = max_norm / (total_norm + 1e-6)
    if clip_coef < 1:
        for p in parameters:
            if is_sparse(p.grad):
                p.grad.data._values().mul_(clip_coef)
            else:
                p.grad.data.mul_(clip_coef)
    return total_norm


def move_optimizer_to_cuda(optimizer):
    """
    Move the optimizer state to GPU, if necessary.
    After calling, any parameter specific state in the optimizer
    will be located on the same device as the parameter.
    """
    for param_group in optimizer.param_groups:
        for param in param_group['params']:
            if param.is_cuda:
                param_state = optimizer.state[param]
                for k in param_state.keys():
                    if isinstance(param_state[k], torch.Tensor):
                        param_state[k] = param_state[k].cuda(device=param.get_device())


class TensorboardWriter:
    """
    Wraps a pair of ``SummaryWriter`` instances but is a no-op if they're ``None``.
    Allows Tensorboard logging without always checking for Nones first.
    """
    def __init__(self, train_log: SummaryWriter = None, validation_log: SummaryWriter = None) -> None:
        self._train_log = train_log
        self._validation_log = validation_log

    def add_train_scalar(self, name: str, value: float, global_step: int) -> None:
        if self._train_log is not None:
            self._train_log.add_scalar(name, value, global_step)

    def add_train_histogram(self, name: str, values: torch.Tensor, global_step: int) -> None:
        if self._train_log is not None:
            if isinstance(values, torch.Tensor):
                values_to_write = values.cpu().data.numpy().flatten()
                self._train_log.add_histogram(name, values_to_write, global_step)

    def add_validation_scalar(self, name: str, value: float, global_step: int) -> None:
        if self._validation_log is not None:
            self._validation_log.add_scalar(name, value, global_step)


def time_to_str(timestamp: int) -> str:
    """
    Convert seconds past Epoch to human readable string.
    """
    datetimestamp = datetime.datetime.fromtimestamp(timestamp)
    return '{:04d}-{:02d}-{:02d}-{:02d}-{:02d}-{:02d}'.format(
            datetimestamp.year, datetimestamp.month, datetimestamp.day,
            datetimestamp.hour, datetimestamp.minute, datetimestamp.second
    )


def str_to_time(time_str: str) -> datetime.datetime:
    """
    Convert human readable string to datetime.datetime.
    """
    pieces: Any = [int(piece) for piece in time_str.split('-')]
    return datetime.datetime(*pieces)


class Trainer:
    def __init__(self,
                 model: Model,
                 optimizer: torch.optim.Optimizer,
                 iterator: DataIterator,
                 train_dataset: Iterable[Instance],
                 validation_dataset: Optional[Iterable[Instance]] = None,
                 patience: Optional[int] = None,
                 validation_metric: str = "-loss",
                 num_epochs: int = 20,
                 serialization_dir: Optional[str] = None,
                 num_serialized_models_to_keep: int = None,
                 keep_serialized_model_every_num_seconds: int = None,
                 model_save_interval: float = None,
                 cuda_device: Union[int, List] = -1,
                 grad_norm: Optional[float] = None,
                 grad_clipping: Optional[float] = None,
                 learning_rate_scheduler: Optional[LearningRateScheduler] = None,
                 summary_interval: int = 100,
                 histogram_interval: int = None) -> None:
        """
        Parameters
        ----------
        model : ``Model``, required.
            An AllenNLP model to be optimized. Pytorch Modules can also be optimized if
            their ``forward`` method returns a dictionary with a "loss" key, containing a
            scalar tensor representing the loss function to be optimized.
        optimizer : ``torch.nn.Optimizer``, required.
            An instance of a Pytorch Optimizer, instantiated with the parameters of the
            model to be optimized.
        iterator : ``DataIterator``, required.
            A method for iterating over a ``Dataset``, yielding padded indexed batches.
        train_dataset : ``Dataset``, required.
            A ``Dataset`` to train on. The dataset should have already been indexed.
        validation_dataset : ``Dataset``, optional, (default = None).
            A ``Dataset`` to evaluate on. The dataset should have already been indexed.
        patience : Optional[int] > 0, optional (default=None)
            Number of epochs to be patient before early stopping: the training is stopped
            after ``patience`` epochs with no improvement. If given, it must be ``> 0``.
            If None, early stopping is disabled.
        validation_metric : str, optional (default="loss")
            Validation metric to measure for whether to stop training using patience
            and whether to serialize an ``is_best`` model each epoch. The metric name
            must be prepended with either "+" or "-", which specifies whether the metric
            is an increasing or decreasing function.
        num_epochs : int, optional (default = 20)
            Number of training epochs.
        serialization_dir : str, optional (default=None)
            Path to directory for saving and loading model files. Models will not be saved if
            this parameter is not passed.
        num_serialized_models_to_keep : ``int``, optional (default=None)
            Number of previous model checkpoints to retain.  Default is to keep all checkpoints.
        keep_serialized_model_every_num_seconds : ``int``, optional (default=None)
            If num_serialized_models_to_keep is not None, then occasionally it's useful to
            save models at a given interval in addition to the last num_serialized_models_to_keep.
            To do so, specify keep_serialized_model_every_num_seconds as the number of seconds
            between permanently saved checkpoints.  Note that this option is only used if
            num_serialized_models_to_keep is not None, otherwise all checkpoints are kept.
        model_save_interval : ``float``, optional (default=None)
            If provided, then serialize models every ``model_save_interval``
            seconds within single epochs.  In all cases, models are also saved
            at the end of every epoch if ``serialization_dir`` is provided.
        cuda_device : ``int``, optional (default = -1)
            An integer specifying the CUDA device to use. If -1, the CPU is used.
        grad_norm : ``float``, optional, (default = None).
            If provided, gradient norms will be rescaled to have a maximum of this value.
        grad_clipping : ``float``, optional (default = ``None``).
            If provided, gradients will be clipped `during the backward pass` to have an (absolute)
            maximum of this value.  If you are getting ``NaNs`` in your gradients during training
            that are not solved by using ``grad_norm``, you may need this.
        learning_rate_scheduler : ``PytorchLRScheduler``, optional, (default = None)
            A Pytorch learning rate scheduler. The learning rate will be decayed with respect to
            this schedule at the end of each epoch. If you use
            :class:`torch.optim.lr_scheduler.ReduceLROnPlateau`, this will use the ``validation_metric``
            provided to determine if learning has plateaued.  To support updating the learning
            rate on every batch, this can optionally implement ``step_batch(batch_num_total)`` which
            updates the learning rate given the batch number.
        summary_interval: ``int``, optional, (default = 100)
            Number of batches between logging scalars to tensorboard
        histogram_interval : ``int``, optional, (default = ``None``)
            If not None, then log histograms to tensorboard every ``histogram_interval`` batches.
            When this parameter is specified, the following additional logging is enabled:
                * Histograms of model parameters
                * The ratio of parameter update norm to parameter norm
                * Histogram of layer activations
            We log histograms of the parameters returned by
            ``model.get_parameters_for_histogram_tensorboard_logging``.
            The layer activations are logged for any modules in the ``Model`` that have
            the attribute ``should_log_activations`` set to ``True``.  Logging
            histograms requires a number of GPU-CPU copies during training and is typically
            slow, so we recommend logging histograms relatively infrequently.
            Note: only Modules that return tensors, tuples of tensors or dicts
            with tensors as values currently support activation logging.
        """
        self._model = model
        self._iterator = iterator
        self._optimizer = optimizer
        self._train_data = train_dataset
        self._validation_data = validation_dataset

        if patience is None:  # no early stopping
            if validation_dataset:
                logger.warning('You provided a validation dataset but patience was set to None, '
                               'meaning that early stopping is disabled')
        elif (not isinstance(patience, int)) or patience <= 0:
            raise ConfigurationError('{} is an invalid value for "patience": it must be a positive integer '
                                     'or None (if you want to disable early stopping)'.format(patience))
        self._patience = patience
        self._num_epochs = num_epochs

        self._serialization_dir = serialization_dir
        self._num_serialized_models_to_keep = num_serialized_models_to_keep
        self._keep_serialized_model_every_num_seconds = keep_serialized_model_every_num_seconds
        self._serialized_paths: List[Any] = []
        self._last_permanent_saved_checkpoint_time = time.time()
        self._model_save_interval = model_save_interval

        self._grad_norm = grad_norm
        self._grad_clipping = grad_clipping
        self._learning_rate_scheduler = learning_rate_scheduler

        increase_or_decrease = validation_metric[0]
        if increase_or_decrease not in ["+", "-"]:
            raise ConfigurationError("Validation metrics must specify whether they should increase "
                                     "or decrease by pre-pending the metric name with a +/-.")
        self._validation_metric = validation_metric[1:]
        self._validation_metric_decreases = increase_or_decrease == "-"

        if not isinstance(cuda_device, int) and not isinstance(cuda_device, list):
            raise ConfigurationError("Expected an int or list for cuda_device, got {}".format(cuda_device))

        if isinstance(cuda_device, list):
            logger.info(f"WARNING: Multiple GPU support is experimental not recommended for use. "
                        "In some cases it may lead to incorrect results or undefined behavior.")
            self._multiple_gpu = True
            self._cuda_devices = cuda_device
            # data_parallel will take care of transfering to cuda devices,
            # so the iterator keeps data on CPU.
            self._iterator_device = -1
        else:
            self._multiple_gpu = False
            self._cuda_devices = [cuda_device]
            self._iterator_device = cuda_device

        if self._cuda_devices[0] != -1:
            self._model = self._model.cuda(self._cuda_devices[0])

        self._log_interval = 10  # seconds
        self._summary_interval = summary_interval
        self._histogram_interval = histogram_interval
        self._log_histograms_this_batch = False
        # We keep the total batch number as a class variable because it
        # is used inside a closure for the hook which logs activations in
        # ``_enable_activation_logging``.
        self._batch_num_total = 0

        self._last_log = 0.0  # time of last logging

        if serialization_dir is not None:
            train_log = SummaryWriter(os.path.join(serialization_dir, "log", "train"))
            validation_log = SummaryWriter(os.path.join(serialization_dir, "log", "validation"))
            self._tensorboard = TensorboardWriter(train_log, validation_log)
        else:
            self._tensorboard = TensorboardWriter()

    def _enable_gradient_clipping(self) -> None:
        if self._grad_clipping is not None:
            # Pylint is unable to tell that we're in the case that _grad_clipping is not None...
            # pylint: disable=invalid-unary-operand-type
            clip_function = lambda grad: grad.clamp(-self._grad_clipping, self._grad_clipping)
            for parameter in self._model.parameters():
                if parameter.requires_grad:
                    parameter.register_hook(clip_function)

    def _enable_activation_logging(self) -> None:
        """
        Log activations to tensorboard
        """
        if self._histogram_interval is not None:
            # To log activation histograms to the forward pass, we register
            # a hook on forward to capture the output tensors.
            # This uses a closure on self._log_histograms_this_batch to
            # determine whether to send the activations to tensorboard,
            # since we don't want them on every call.
            for _, module in self._model.named_modules():
                if not getattr(module, 'should_log_activations', False):
                    # skip it
                    continue

                def hook(module_, inputs, outputs):
                    # pylint: disable=unused-argument,cell-var-from-loop
                    log_prefix = 'activation_histogram/{0}'.format(module_.__class__)
                    if self._log_histograms_this_batch:
                        if isinstance(outputs, torch.Tensor):
                            log_name = log_prefix
                            self._tensorboard.add_train_histogram(log_name,
                                                                  outputs,
                                                                  self._batch_num_total)
                        elif isinstance(outputs, (list, tuple)):
                            for i, output in enumerate(outputs):
                                log_name = "{0}_{1}".format(log_prefix, i)
                                self._tensorboard.add_train_histogram(log_name,
                                                                      output,
                                                                      self._batch_num_total)
                        elif isinstance(outputs, dict):
                            for k, tensor in outputs.items():
                                log_name = "{0}_{1}".format(log_prefix, k)
                                self._tensorboard.add_train_histogram(log_name,
                                                                      tensor,
                                                                      self._batch_num_total)
                        else:
                            # skip it
                            pass

                module.register_forward_hook(hook)

    def _rescale_gradients(self) -> Optional[float]:
        """
        Performs gradient rescaling. Is a no-op if gradient rescaling is not enabled.
        """
        if self._grad_norm:
            parameters_to_clip = [p for p in self._model.parameters()
                                  if p.grad is not None]
            return sparse_clip_norm(parameters_to_clip, self._grad_norm)
        return None

    def _data_parallel(self, batch):
        """
        Do the forward pass using multiple GPUs.  This is a simplification
        of torch.nn.parallel.data_parallel to support the allennlp model
        interface.
        """
        inputs, module_kwargs = scatter_kwargs((), batch, self._cuda_devices, 0)
        used_device_ids = self._cuda_devices[:len(inputs)]
        replicas = replicate(self._model, used_device_ids)
        outputs = parallel_apply(replicas, inputs, module_kwargs, used_device_ids)

        # Only the 'loss' is needed.
        # a (num_gpu, ) tensor with loss on each GPU
        losses = gather([output['loss'] for output in outputs], used_device_ids[0], 0)
        return {'loss': losses.mean()}

    def _batch_loss(self, batch: torch.Tensor, for_training: bool) -> torch.Tensor:
        """
        Does a forward pass on the given batch and returns the ``loss`` value in the result.
        If ``for_training`` is `True` also applies regularization penalty.
        """
        if self._multiple_gpu:
            output_dict = self._data_parallel(batch)
        else:
            output_dict = self._model(**batch)

        try:
            loss = output_dict["loss"]
            if for_training:
                loss += self._model.get_regularization_penalty()
        except KeyError:
            if for_training:
                raise RuntimeError("The model you are trying to optimize does not contain a"
                                   " 'loss' key in the output of model.forward(inputs).")
            loss = None

        return loss

    def _get_metrics(self, total_loss: float, num_batches: int, reset: bool = False) -> Dict[str, float]:
        """
        Gets the metrics but sets ``"loss"`` to
        the total loss divided by the ``num_batches`` so that
        the ``"loss"`` metric is "average loss per batch".
        """
        metrics = self._model.get_metrics(reset=reset)
        metrics["loss"] = float(total_loss / num_batches) if num_batches > 0 else 0.0
        return metrics

    def _train_epoch(self, epoch: int) -> Dict[str, float]:
        """
        Trains one epoch and returns metrics.
        """
        logger.info("Epoch %d/%d", epoch, self._num_epochs - 1)
        logger.info(f"Peak CPU memory usage MB: {peak_memory_mb()}")
        for gpu, memory in gpu_memory_mb().items():
            logger.info(f"GPU {gpu} memory usage MB: {memory}")

        train_loss = 0.0
        # Set the model to "train" mode.
        self._model.train()

        # Get tqdm for the training batches
        train_generator = self._iterator(self._train_data,
                                         num_epochs=1,
                                         cuda_device=self._iterator_device)
        num_training_batches = self._iterator.get_num_batches(self._train_data)
        train_generator_tqdm = Tqdm.tqdm(train_generator,
                                         total=num_training_batches)
        self._last_log = time.time()
        last_save_time = time.time()

        batches_this_epoch = 0
        if self._batch_num_total is None:
            self._batch_num_total = 0

        if self._histogram_interval is not None:
            histogram_parameters = set(self._model.get_parameters_for_histogram_tensorboard_logging())

        logger.info("Training")
        for batch in train_generator_tqdm:
            batches_this_epoch += 1
            self._batch_num_total += 1
            batch_num_total = self._batch_num_total

            self._log_histograms_this_batch = self._histogram_interval is not None and (
                    batch_num_total % self._histogram_interval == 0)

            self._optimizer.zero_grad()

            loss = self._batch_loss(batch, for_training=True)
            loss.backward()

            train_loss += loss.item()

            batch_grad_norm = self._rescale_gradients()

            # This does nothing if batch_num_total is None or you are using an
            # LRScheduler which doesn't update per batch.
            if self._learning_rate_scheduler:
                self._learning_rate_scheduler.step_batch(batch_num_total)

            if self._log_histograms_this_batch:
                # get the magnitude of parameter updates for logging
                # We need a copy of current parameters to compute magnitude of updates,
                # and copy them to CPU so large models won't go OOM on the GPU.
                param_updates = {name: param.detach().cpu().clone()
                                 for name, param in self._model.named_parameters()}
                self._optimizer.step()
                for name, param in self._model.named_parameters():
                    param_updates[name].sub_(param.detach().cpu())
                    update_norm = torch.norm(param_updates[name].view(-1, ))
                    param_norm = torch.norm(param.view(-1, ))
                    self._tensorboard.add_train_scalar("gradient_update/" + name,
                                                       update_norm / (param_norm + 1e-7),
                                                       batch_num_total)
            else:
                self._optimizer.step()

            # Update the description with the latest metrics
            metrics = self._get_metrics(train_loss, batches_this_epoch)
            description = self._description_from_metrics(metrics)

            train_generator_tqdm.set_description(description, refresh=False)

            # Log parameter values to Tensorboard
            if batch_num_total % self._summary_interval == 0:
                self._parameter_and_gradient_statistics_to_tensorboard(batch_num_total, batch_grad_norm)
                self._tensorboard.add_train_scalar("loss/loss_train", metrics["loss"], batch_num_total)
                self._metrics_to_tensorboard(batch_num_total,
                                             {"epoch_metrics/" + k: v for k, v in metrics.items()})

            if self._log_histograms_this_batch:
                self._histograms_to_tensorboard(batch_num_total, histogram_parameters)

            # Save model if needed.
            if self._model_save_interval is not None and (
                    time.time() - last_save_time > self._model_save_interval
            ):
                last_save_time = time.time()
                self._save_checkpoint(
                        '{0}.{1}'.format(epoch, time_to_str(int(last_save_time))), [], is_best=False
                )

        return self._get_metrics(train_loss, batches_this_epoch, reset=True)

    def _should_stop_early(self, metric_history: List[float]) -> bool:
        """
        uses patience and the validation metric to determine if training should stop early
        """
        if self._patience and self._patience < len(metric_history):
            # Pylint can't figure out that in this branch `self._patience` is an int.
            # pylint: disable=invalid-unary-operand-type

            # Is the best score in the past N epochs worse than or equal the best score overall?
            if self._validation_metric_decreases:
                return min(metric_history[-self._patience:]) >= min(metric_history[:-self._patience])
            else:
                return max(metric_history[-self._patience:]) <= max(metric_history[:-self._patience])

        return False

    def _parameter_and_gradient_statistics_to_tensorboard(self, # pylint: disable=invalid-name
                                                          epoch: int,
                                                          batch_grad_norm: float) -> None:
        """
        Send the mean and std of all parameters and gradients to tensorboard, as well
        as logging the average gradient norm.
        """
        # Log parameter values to Tensorboard
        for name, param in self._model.named_parameters():
            self._tensorboard.add_train_scalar("parameter_mean/" + name,
                                               param.data.mean(),
                                               epoch)
            self._tensorboard.add_train_scalar("parameter_std/" + name, param.data.std(), epoch)
            if param.grad is not None:
                if is_sparse(param.grad):
                    # pylint: disable=protected-access
                    grad_data = param.grad.data._values()
                else:
                    grad_data = param.grad.data
                self._tensorboard.add_train_scalar("gradient_mean/" + name,
                                                   grad_data.mean(),
                                                   epoch)
                self._tensorboard.add_train_scalar("gradient_std/" + name,
                                                   grad_data.std(),
                                                   epoch)
        # norm of gradients
        if batch_grad_norm is not None:
            self._tensorboard.add_train_scalar("gradient_norm",
                                               batch_grad_norm,
                                               epoch)

    def _histograms_to_tensorboard(self, epoch: int, histogram_parameters: Set[str]) -> None:
        """
        Send histograms of parameters to tensorboard.
        """
        for name, param in self._model.named_parameters():
            if name in histogram_parameters:
                self._tensorboard.add_train_histogram("parameter_histogram/" + name,
                                                      param,
                                                      epoch)

    def _metrics_to_tensorboard(self,
                                epoch: int,
                                train_metrics: dict,
                                val_metrics: dict = None) -> None:
        """
        Sends all of the train metrics (and validation metrics, if provided) to tensorboard.
        """
        metric_names = set(train_metrics.keys())
        if val_metrics is not None:
            metric_names.update(val_metrics.keys())
        val_metrics = val_metrics or {}

        for name in metric_names:
            train_metric = train_metrics.get(name)
            if train_metric is not None:
                self._tensorboard.add_train_scalar(name, train_metric, epoch)
            val_metric = val_metrics.get(name)
            if val_metric is not None:
                self._tensorboard.add_validation_scalar(name, val_metric, epoch)

    def _metrics_to_console(self,  # pylint: disable=no-self-use
                            train_metrics: dict,
                            val_metrics: dict = None) -> None:
        """
        Logs all of the train metrics (and validation metrics, if provided) to the console.
        """
        val_metrics = val_metrics or {}
        dual_message_template = "Training %s : %3f    Validation %s : %3f "
        message_template = "%s %s : %3f "

        metric_names = set(train_metrics.keys())
        if val_metrics:
            metric_names.update(val_metrics.keys())

        for name in metric_names:
            train_metric = train_metrics.get(name)
            val_metric = val_metrics.get(name)

            if val_metric is not None and train_metric is not None:
                logger.info(dual_message_template, name, train_metric, name, val_metric)
            elif val_metric is not None:
                logger.info(message_template, "Validation", name, val_metric)
            elif train_metric is not None:
                logger.info(message_template, "Training", name, train_metric)

    def _validation_loss(self) -> Tuple[float, int]:
        """
        Computes the validation loss. Returns it and the number of batches.
        """
        logger.info("Validating")

        self._model.eval()

        val_generator = self._iterator(self._validation_data,
                                       num_epochs=1,
                                       cuda_device=self._iterator_device)
        num_validation_batches = self._iterator.get_num_batches(self._validation_data)
        val_generator_tqdm = Tqdm.tqdm(val_generator,
                                       total=num_validation_batches)
        batches_this_epoch = 0
        val_loss = 0
        for batch in val_generator_tqdm:

            loss = self._batch_loss(batch, for_training=False)
            if loss is not None:
                # You shouldn't necessarily have to compute a loss for validation, so we allow for
                # `loss` to be None.  We need to be careful, though - `batches_this_epoch` is
                # currently only used as the divisor for the loss function, so we can safely only
                # count those batches for which we actually have a loss.  If this variable ever
                # gets used for something else, we might need to change things around a bit.
                batches_this_epoch += 1
                val_loss += loss.detach().cpu().numpy()

            # Update the description with the latest metrics
            val_metrics = self._get_metrics(val_loss, batches_this_epoch)
            description = self._description_from_metrics(val_metrics)
            val_generator_tqdm.set_description(description, refresh=False)

        return val_loss, batches_this_epoch

    def train(self) -> Dict[str, Any]:
        """
        Trains the supplied model with the supplied parameters.
        """
        try:
            epoch_counter, validation_metric_per_epoch = self._restore_checkpoint()
        except RuntimeError:
            traceback.print_exc()
            raise ConfigurationError("Could not recover training from the checkpoint.  Did you mean to output to "
                                     "a different serialization directory or delete the existing serialization "
                                     "directory?")

        self._enable_gradient_clipping()
        self._enable_activation_logging()

        logger.info("Beginning training.")

        train_metrics: Dict[str, float] = {}
        val_metrics: Dict[str, float] = {}
        epochs_trained = 0
        training_start_time = time.time()
        for epoch in range(epoch_counter, self._num_epochs):
            epoch_start_time = time.time()
            train_metrics = self._train_epoch(epoch)

            if self._validation_data is not None:
<<<<<<< HEAD
                # We have a validation set, so compute all the metrics on it.
                val_loss, num_batches = self._validation_loss()
                val_metrics = self._get_metrics(val_loss, num_batches, reset=True)

                # Check validation metric for early stopping
                this_epoch_val_metric = val_metrics[self._validation_metric]

                # Check validation metric to see if it's the best so far
                is_best_so_far = self._is_best_so_far(this_epoch_val_metric, validation_metric_per_epoch)

                validation_metric_per_epoch.append(this_epoch_val_metric)
                if self._should_stop_early(validation_metric_per_epoch):
                    logger.info("Ran out of patience. Stopping training.")
                    break
=======
                with torch.no_grad():
                    # We have a validation set, so compute all the metrics on it.
                    val_loss, num_batches = self._validation_loss()
                    val_metrics = self._get_metrics(val_loss, num_batches, reset=True)

                    # Check validation metric for early stopping
                    this_epoch_val_metric = val_metrics[self._validation_metric]
                    validation_metric_per_epoch.append(this_epoch_val_metric)
                    if self._should_stop_early(validation_metric_per_epoch):
                        logger.info("Ran out of patience.  Stopping training.")
                        break

                    # Check validation metric to see if it's the best so far
                    if self._validation_metric_decreases:
                        is_best_so_far = this_epoch_val_metric == min(validation_metric_per_epoch)
                    else:
                        is_best_so_far = this_epoch_val_metric == max(validation_metric_per_epoch)
>>>>>>> ed63b7ee
            else:
                # No validation set, so just assume it's the best so far.
                is_best_so_far = True
                val_metrics = {}
                this_epoch_val_metric = None

            self._save_checkpoint(epoch, validation_metric_per_epoch, is_best=is_best_so_far)
            self._metrics_to_tensorboard(epoch, train_metrics, val_metrics=val_metrics)
            self._metrics_to_console(train_metrics, val_metrics)

            if self._learning_rate_scheduler:
                # The LRScheduler API is agnostic to whether your schedule requires a validation metric -
                # if it doesn't, the validation metric passed here is ignored.
                self._learning_rate_scheduler.step(this_epoch_val_metric, epoch)

            epoch_elapsed_time = time.time() - epoch_start_time
            logger.info("Epoch duration: %s", time.strftime("%H:%M:%S", time.gmtime(epoch_elapsed_time)))

            if epoch < self._num_epochs - 1:
                training_elapsed_time = time.time() - training_start_time
                estimated_time_remaining = training_elapsed_time * \
                    ((self._num_epochs - epoch_counter) / float(epoch - epoch_counter + 1) - 1)
                formatted_time = time.strftime("%H:%M:%S", time.gmtime(estimated_time_remaining))
                logger.info("Estimated training time remaining: %s", formatted_time)

            epochs_trained += 1

        training_elapsed_time = time.time() - training_start_time
        metrics = {
                "training_duration": time.strftime("%H:%M:%S", time.gmtime(training_elapsed_time)),
                "training_start_epoch": epoch_counter,
                "training_epochs": epochs_trained
        }
        for key, value in train_metrics.items():
            metrics["training_" + key] = value
        for key, value in val_metrics.items():
            metrics["validation_" + key] = value

        if validation_metric_per_epoch:
            # We may not have had validation data, so we need to hide this behind an if.
            if self._validation_metric_decreases:
                best_validation_metric = min(validation_metric_per_epoch)
            else:
                best_validation_metric = max(validation_metric_per_epoch)
            metrics[f"best_validation_{self._validation_metric}"] = best_validation_metric
            metrics['best_epoch'] = [i for i, value in enumerate(validation_metric_per_epoch)
                                     if value == best_validation_metric][-1]
        return metrics

    def _is_best_so_far(self,
                        this_epoch_val_metric: float,
                        validation_metric_per_epoch: List[float]):
        if not validation_metric_per_epoch:
            return True
        elif self._validation_metric_decreases:
            return this_epoch_val_metric < min(validation_metric_per_epoch)
        else:
            return this_epoch_val_metric > max(validation_metric_per_epoch)

    def _description_from_metrics(self, metrics: Dict[str, float]) -> str:
        # pylint: disable=no-self-use
        return ', '.join(["%s: %.4f" % (name, value) for name, value in metrics.items()]) + " ||"

    def _save_checkpoint(self,
                         epoch: Union[int, str],
                         val_metric_per_epoch: List[float],
                         is_best: Optional[bool] = None) -> None:
        """
        Saves a checkpoint of the model to self._serialization_dir.
        Is a no-op if self._serialization_dir is None.

        Parameters
        ----------
        epoch : Union[int, str], required.
            The epoch of training.  If the checkpoint is saved in the middle
            of an epoch, the parameter is a string with the epoch and timestamp.
        is_best: bool, optional (default = None)
            A flag which causes the model weights at the given epoch to
            be copied to a "best.th" file. The value of this flag should
            be based on some validation metric computed by your model.
        """
        if self._serialization_dir is not None:
            model_path = os.path.join(self._serialization_dir, "model_state_epoch_{}.th".format(epoch))
            model_state = self._model.state_dict()
            torch.save(model_state, model_path)

            training_state = {'epoch': epoch,
                              'val_metric_per_epoch': val_metric_per_epoch,
                              'optimizer': self._optimizer.state_dict(),
                              'batch_num_total': self._batch_num_total}
            training_path = os.path.join(self._serialization_dir,
                                         "training_state_epoch_{}.th".format(epoch))
            torch.save(training_state, training_path)
            if is_best:
                logger.info("Best validation performance so far. "
                            "Copying weights to '%s/best.th'.", self._serialization_dir)
                shutil.copyfile(model_path, os.path.join(self._serialization_dir, "best.th"))

            if self._num_serialized_models_to_keep:
                self._serialized_paths.append([time.time(), model_path, training_path])
                if len(self._serialized_paths) > self._num_serialized_models_to_keep:
                    paths_to_remove = self._serialized_paths.pop(0)
                    # Check to see if we should keep this checkpoint, if it has been longer
                    # then self._keep_serialized_model_every_num_seconds since the last
                    # kept checkpoint.
                    remove_path = True
                    if self._keep_serialized_model_every_num_seconds is not None:
                        save_time = paths_to_remove[0]
                        time_since_checkpoint_kept = save_time - self._last_permanent_saved_checkpoint_time
                        if time_since_checkpoint_kept > self._keep_serialized_model_every_num_seconds:
                            # We want to keep this checkpoint.
                            remove_path = False
                            self._last_permanent_saved_checkpoint_time = save_time
                    if remove_path:
                        for fname in paths_to_remove[1:]:
                            os.remove(fname)

    def _restore_checkpoint(self) -> Tuple[int, List[float]]:
        """
        Restores a model from a serialization_dir to the last saved checkpoint.
        This includes an epoch count and optimizer state, which is serialized separately
        from  model parameters. This function should only be used to continue training -
        if you wish to load a model for inference/load parts of a model into a new
        computation graph, you should use the native Pytorch functions:
        `` model.load_state_dict(torch.load("/path/to/model/weights.th"))``

        If ``self._serialization_dir`` does not exist or does not contain any checkpointed weights,
        this function will do nothing and return 0.

        Returns
        -------
        epoch: int
            The epoch at which to resume training, which should be one after the epoch
            in the saved training state.
        """
        have_checkpoint = (self._serialization_dir is not None and
                           any("model_state_epoch_" in x for x in os.listdir(self._serialization_dir)))

        if not have_checkpoint:
            # No checkpoint to restore, start at 0
            return 0, []

        serialization_files = os.listdir(self._serialization_dir)
        model_checkpoints = [x for x in serialization_files if "model_state_epoch" in x]
        # Get the last checkpoint file.  Epochs are specified as either an
        # int (for end of epoch files) or with epoch and timestamp for
        # within epoch checkpoints, e.g. 5.2018-02-02-15-33-42
        found_epochs = [
                # pylint: disable=anomalous-backslash-in-string
                re.search("model_state_epoch_([0-9\.\-]+)\.th", x).group(1)
                for x in model_checkpoints
        ]
        int_epochs: Any = []
        for epoch in found_epochs:
            pieces = epoch.split('.')
            if len(pieces) == 1:
                # Just a single epoch without timestamp
                int_epochs.append([int(pieces[0]), 0])
            else:
                # has a timestamp
                int_epochs.append([int(pieces[0]), pieces[1]])
        last_epoch = sorted(int_epochs, reverse=True)[0]
        if last_epoch[1] == 0:
            epoch_to_load = str(last_epoch[0])
        else:
            epoch_to_load = '{0}.{1}'.format(last_epoch[0], last_epoch[1])

        model_path = os.path.join(self._serialization_dir,
                                  "model_state_epoch_{}.th".format(epoch_to_load))
        training_state_path = os.path.join(self._serialization_dir,
                                           "training_state_epoch_{}.th".format(epoch_to_load))

        # Load the parameters onto CPU, then transfer to GPU.
        # This avoids potential OOM on GPU for large models that
        # load parameters onto GPU then make a new GPU copy into the parameter
        # buffer. The GPU transfer happens implicitly in load_state_dict.
        model_state = torch.load(model_path, map_location=util.device_mapping(-1))
        training_state = torch.load(training_state_path, map_location=util.device_mapping(-1))
        self._model.load_state_dict(model_state)
        self._optimizer.load_state_dict(training_state["optimizer"])
        move_optimizer_to_cuda(self._optimizer)

        # We didn't used to save `validation_metric_per_epoch`, so we can't assume
        # that it's part of the trainer state. If it's not there, an empty list is all
        # we can do.
        if "val_metric_per_epoch" not in training_state:
            logger.warning("trainer state `val_metric_per_epoch` not found, using empty list")
            val_metric_per_epoch: List[float] = []
        else:
            val_metric_per_epoch = training_state["val_metric_per_epoch"]

        if isinstance(training_state["epoch"], int):
            epoch_to_return = training_state["epoch"] + 1
        else:
            epoch_to_return = int(training_state["epoch"].split('.')[0]) + 1

        # For older checkpoints with batch_num_total missing, default to old behavior where
        # it is unchanged.
        batch_num_total = training_state.get('batch_num_total')
        if batch_num_total is not None:
            self._batch_num_total = batch_num_total

        return epoch_to_return, val_metric_per_epoch

    @classmethod
    def from_params(cls,
                    model: Model,
                    serialization_dir: str,
                    iterator: DataIterator,
                    train_data: Iterable[Instance],
                    validation_data: Optional[Iterable[Instance]],
                    params: Params) -> 'Trainer':

        patience = params.pop_int("patience", None)
        validation_metric = params.pop("validation_metric", "-loss")
        num_epochs = params.pop_int("num_epochs", 20)
        cuda_device = params.pop_int("cuda_device", -1)
        grad_norm = params.pop_float("grad_norm", None)
        grad_clipping = params.pop_float("grad_clipping", None)
        lr_scheduler_params = params.pop("learning_rate_scheduler", None)

        if cuda_device >= 0:
            model = model.cuda(cuda_device)
        parameters = [[n, p] for n, p in model.named_parameters() if p.requires_grad]
        optimizer = Optimizer.from_params(parameters, params.pop("optimizer"))

        if lr_scheduler_params:
            scheduler = LearningRateScheduler.from_params(optimizer, lr_scheduler_params)
        else:
            scheduler = None

        num_serialized_models_to_keep = params.pop_int("num_serialized_models_to_keep", None)
        keep_serialized_model_every_num_seconds = params.pop_int(
                "keep_serialized_model_every_num_seconds", None)
        model_save_interval = params.pop_float("model_save_interval", None)
        summary_interval = params.pop_int("summary_interval", 100)
        histogram_interval = params.pop_int("histogram_interval", None)

        params.assert_empty(cls.__name__)
        return Trainer(model, optimizer, iterator,
                       train_data, validation_data,
                       patience=patience,
                       validation_metric=validation_metric,
                       num_epochs=num_epochs,
                       serialization_dir=serialization_dir,
                       cuda_device=cuda_device,
                       grad_norm=grad_norm,
                       grad_clipping=grad_clipping,
                       learning_rate_scheduler=scheduler,
                       num_serialized_models_to_keep=num_serialized_models_to_keep,
                       keep_serialized_model_every_num_seconds=keep_serialized_model_every_num_seconds,
                       model_save_interval=model_save_interval,
                       summary_interval=summary_interval,
                       histogram_interval=histogram_interval)<|MERGE_RESOLUTION|>--- conflicted
+++ resolved
@@ -679,22 +679,6 @@
             train_metrics = self._train_epoch(epoch)
 
             if self._validation_data is not None:
-<<<<<<< HEAD
-                # We have a validation set, so compute all the metrics on it.
-                val_loss, num_batches = self._validation_loss()
-                val_metrics = self._get_metrics(val_loss, num_batches, reset=True)
-
-                # Check validation metric for early stopping
-                this_epoch_val_metric = val_metrics[self._validation_metric]
-
-                # Check validation metric to see if it's the best so far
-                is_best_so_far = self._is_best_so_far(this_epoch_val_metric, validation_metric_per_epoch)
-
-                validation_metric_per_epoch.append(this_epoch_val_metric)
-                if self._should_stop_early(validation_metric_per_epoch):
-                    logger.info("Ran out of patience. Stopping training.")
-                    break
-=======
                 with torch.no_grad():
                     # We have a validation set, so compute all the metrics on it.
                     val_loss, num_batches = self._validation_loss()
@@ -702,17 +686,15 @@
 
                     # Check validation metric for early stopping
                     this_epoch_val_metric = val_metrics[self._validation_metric]
+
+                    # Check validation metric to see if it's the best so far
+                    is_best_so_far = self._is_best_so_far(this_epoch_val_metric, validation_metric_per_epoch)
+
                     validation_metric_per_epoch.append(this_epoch_val_metric)
                     if self._should_stop_early(validation_metric_per_epoch):
                         logger.info("Ran out of patience.  Stopping training.")
                         break
 
-                    # Check validation metric to see if it's the best so far
-                    if self._validation_metric_decreases:
-                        is_best_so_far = this_epoch_val_metric == min(validation_metric_per_epoch)
-                    else:
-                        is_best_so_far = this_epoch_val_metric == max(validation_metric_per_epoch)
->>>>>>> ed63b7ee
             else:
                 # No validation set, so just assume it's the best so far.
                 is_best_so_far = True
