import logging
import os
import re
from typing import Dict, Iterable, NamedTuple

from allennlp.common import Params
from allennlp.common.checks import ConfigurationError
<<<<<<< HEAD
from allennlp.common.util import log_frozen_and_tunable_parameter_names
from allennlp.data import DataIterator, Instance, Vocabulary
from allennlp.models import Model
=======
from allennlp.common.util import get_frozen_and_tunable_parameter_names, is_master
from allennlp.data.instance import Instance
from allennlp.data.iterators.data_iterator import DataIterator
from allennlp.data.vocabulary import Vocabulary
from allennlp.models.model import Model
>>>>>>> 02c8154b
from allennlp.training import util as training_util

logger = logging.getLogger(__name__)


class TrainerPieces(NamedTuple):
    """
    We would like to avoid having complex instantiation logic taking place
    in `Trainer.from_params`. This helper class has a `from_params` that
    instantiates a model, loads train (and possibly validation and test) datasets,
    constructs a Vocabulary, creates data iterators, and handles a little bit
    of bookkeeping. If you're creating your own alternative training regime
    you might be able to use this.
    """

    model: Model
    iterator: DataIterator
    train_dataset: Iterable[Instance]
    validation_dataset: Iterable[Instance]
    test_dataset: Iterable[Instance]
    validation_iterator: DataIterator
    params: Params

    @classmethod
    def from_params(
        cls,
        params: Params,
        serialization_dir: str,
        recover: bool = False,
        cache_directory: str = None,
        cache_prefix: str = None,
        model: Model = None,
        embedding_sources_mapping: Dict[str, str] = None,
        extend_vocab: bool = False,
    ) -> "TrainerPieces":
        all_datasets = training_util.datasets_from_params(params, cache_directory, cache_prefix)

        vocabulary_params = params.pop("vocabulary", {})

        if model:
            if params.pop("model", None):
                logger.warning(
                    "You passed parameters for the model in your configuration file, but we "
                    "are ignoring them, using instead the loaded model parameters."
                )

            if vocabulary_params.get("directory_path", None):
                logger.warning(
                    "You passed `directory_path` in parameters for the vocabulary in "
                    "your configuration file, but it will be ignored because we already "
                    "have a model with a vocabulary."
                )

<<<<<<< HEAD
            vocab = model.vocab
=======
        if recover and os.path.exists(os.path.join(serialization_dir, "vocabulary")):
            vocab_params = params.pop("vocabulary", {})
            vocab = Vocabulary.from_files(
                os.path.join(serialization_dir, "vocabulary"),
                vocab_params.get("padding_token", None),
                vocab_params.get("oov_token", None),
            )
>>>>>>> 02c8154b
        else:
            vocab = None

        vocabulary_path = os.path.join(serialization_dir, "vocabulary")

        if not vocab or extend_vocab:
            vocab = TrainerPieces.create_or_extend_vocab(
                datasets=all_datasets,
                params=params,
                recover=recover,
                vocab=vocab,
                vocabulary_params=vocabulary_params,
                vocabulary_path=vocabulary_path,
            )

            if not model:
                model = Model.from_params(vocab=vocab, params=params.pop("model"))

            # If vocab extension is ON for training, embedding extension should also be
            # done. If vocab and embeddings are already in sync, it would be a no-op.
            model.extend_embedder_vocab(embedding_sources_mapping)

        # Initializing the model can have side effect of expanding the vocabulary
<<<<<<< HEAD
        vocab.save_to_files(vocabulary_path)
=======
        # Save the vocab only in the master. In the degenerate non-distributed
        # case, we're trivially the master.
        if is_master():
            vocab.save_to_files(os.path.join(serialization_dir, "vocabulary"))
>>>>>>> 02c8154b

        iterator = DataIterator.from_params(params.pop("iterator"))
        iterator.index_with(model.vocab)
        validation_iterator_params = params.pop("validation_iterator", None)
        if validation_iterator_params:
            validation_iterator = DataIterator.from_params(validation_iterator_params)
            validation_iterator.index_with(model.vocab)
        else:
            validation_iterator = None

        train_data = all_datasets["train"]
        validation_data = all_datasets.get("validation")
        test_data = all_datasets.get("test")

        trainer_params = params.pop("trainer")
        no_grad_regexes = trainer_params.pop("no_grad", ())
        for name, parameter in model.named_parameters():
            if any(re.search(regex, name) for regex in no_grad_regexes):
                parameter.requires_grad_(False)

        log_frozen_and_tunable_parameter_names(model)

        return cls(
            model=model,
            iterator=iterator,
            train_dataset=train_data,
            validation_dataset=validation_data,
            test_dataset=test_data,
            validation_iterator=validation_iterator,
            params=trainer_params,
        )

    @staticmethod
    def create_or_extend_vocab(
        params: Params,
        datasets: Dict[str, Iterable[Instance]],
        vocabulary_params: Params,
        vocabulary_path: str,
        vocab: Vocabulary = None,
        recover: bool = False,
    ) -> Vocabulary:
        datasets_for_vocab_creation = set(params.pop("datasets_for_vocab_creation", datasets))

        for key in datasets_for_vocab_creation:
            if key not in datasets:
                raise ConfigurationError(f"invalid 'dataset_for_vocab_creation' {key}")

        instance_generator = (
            instance
            for key, dataset in datasets.items()
            if key in datasets_for_vocab_creation
            for instance in dataset
        )

        dataset_keys_to_use_str = ", ".join(datasets_for_vocab_creation)

        if vocab:
            logger.info(f"Extending model vocabulary using {dataset_keys_to_use_str} data.")
            vocab.extend_from_instances(vocabulary_params, instance_generator)
        else:
            logger.info(
                "From dataset instances, %s will be considered for vocabulary creation.",
                dataset_keys_to_use_str,
            )

            if recover:
                vocab = Vocabulary.from_files(vocabulary_path)
            else:
                # Using a generator comprehension here is important because, by being lazy,
                # it allows us to not iterate over the dataset when directory_path is specified.
                vocab = Vocabulary.from_params(vocabulary_params, instance_generator)

        return vocab<|MERGE_RESOLUTION|>--- conflicted
+++ resolved
@@ -5,17 +5,11 @@
 
 from allennlp.common import Params
 from allennlp.common.checks import ConfigurationError
-<<<<<<< HEAD
-from allennlp.common.util import log_frozen_and_tunable_parameter_names
-from allennlp.data import DataIterator, Instance, Vocabulary
-from allennlp.models import Model
-=======
-from allennlp.common.util import get_frozen_and_tunable_parameter_names, is_master
+from allennlp.common.util import log_frozen_and_tunable_parameter_names, is_master
 from allennlp.data.instance import Instance
 from allennlp.data.iterators.data_iterator import DataIterator
 from allennlp.data.vocabulary import Vocabulary
 from allennlp.models.model import Model
->>>>>>> 02c8154b
 from allennlp.training import util as training_util
 
 logger = logging.getLogger(__name__)
@@ -69,17 +63,7 @@
                     "have a model with a vocabulary."
                 )
 
-<<<<<<< HEAD
             vocab = model.vocab
-=======
-        if recover and os.path.exists(os.path.join(serialization_dir, "vocabulary")):
-            vocab_params = params.pop("vocabulary", {})
-            vocab = Vocabulary.from_files(
-                os.path.join(serialization_dir, "vocabulary"),
-                vocab_params.get("padding_token", None),
-                vocab_params.get("oov_token", None),
-            )
->>>>>>> 02c8154b
         else:
             vocab = None
 
@@ -103,14 +87,10 @@
             model.extend_embedder_vocab(embedding_sources_mapping)
 
         # Initializing the model can have side effect of expanding the vocabulary
-<<<<<<< HEAD
-        vocab.save_to_files(vocabulary_path)
-=======
         # Save the vocab only in the master. In the degenerate non-distributed
         # case, we're trivially the master.
         if is_master():
-            vocab.save_to_files(os.path.join(serialization_dir, "vocabulary"))
->>>>>>> 02c8154b
+            vocab.save_to_files(vocabulary_path)
 
         iterator = DataIterator.from_params(params.pop("iterator"))
         iterator.index_with(model.vocab)
@@ -177,7 +157,11 @@
             )
 
             if recover:
-                vocab = Vocabulary.from_files(vocabulary_path)
+                vocab = Vocabulary.from_files(
+                    vocabulary_path,
+                    vocabulary_params.get("padding_token", None),
+                    vocabulary_params.get("oov_token", None),
+                )
             else:
                 # Using a generator comprehension here is important because, by being lazy,
                 # it allows us to not iterate over the dataset when directory_path is specified.
