"""
Helper functions for Trainers
"""
import datetime
import logging
import os
import shutil
from os import PathLike
from typing import Any, Dict, Iterable, Optional, Union, Tuple, Set, List, TYPE_CHECKING
from collections import Counter

import torch
<<<<<<< HEAD
import torch.distributed as dist
=======

# import torch.distributed as dist
from torch.utils.data import DataLoader
>>>>>>> 6f820050
from torch.nn.utils import clip_grad_norm_

from allennlp.common.checks import check_for_gpu, ConfigurationError
from allennlp.common.params import Params
from allennlp.common.tqdm import Tqdm
from allennlp.data import Instance, Vocabulary, Batch, DataLoader
from allennlp.data.dataset_readers import DatasetReader
from allennlp.models.archival import CONFIG_NAME
from allennlp.models.model import Model
from allennlp.nn import util as nn_util

if TYPE_CHECKING:
    from allennlp.data import AllennlpDataset
    from allennlp.data import AllennlpLazyDataset

logger = logging.getLogger(__name__)


# We want to warn people that tqdm ignores metrics that start with underscores
# exactly once. This variable keeps track of whether we have.
class HasBeenWarned:
    tqdm_ignores_underscores = False


def move_optimizer_to_cuda(optimizer):
    """
    Move the optimizer state to GPU, if necessary.
    After calling, any parameter specific state in the optimizer
    will be located on the same device as the parameter.
    """
    for param_group in optimizer.param_groups:
        for param in param_group["params"]:
            if param.is_cuda:
                param_state = optimizer.state[param]
                for k in param_state.keys():
                    if isinstance(param_state[k], torch.Tensor):
                        param_state[k] = param_state[k].cuda(device=param.get_device())


def get_batch_size(batch: Union[Dict, torch.Tensor]) -> int:
    """
    Returns the size of the batch dimension. Assumes a well-formed batch,
    returns 0 otherwise.
    """
    if isinstance(batch, torch.Tensor):
        return batch.size(0)  # type: ignore
    elif isinstance(batch, Dict):
        return get_batch_size(next(iter(batch.values())))
    else:
        return 0


def time_to_str(timestamp: int) -> str:
    """
    Convert seconds past Epoch to human readable string.
    """
    datetimestamp = datetime.datetime.fromtimestamp(timestamp)
    return "{:04d}-{:02d}-{:02d}-{:02d}-{:02d}-{:02d}".format(
        datetimestamp.year,
        datetimestamp.month,
        datetimestamp.day,
        datetimestamp.hour,
        datetimestamp.minute,
        datetimestamp.second,
    )


def str_to_time(time_str: str) -> datetime.datetime:
    """
    Convert human readable string to datetime.datetime.
    """
    pieces: Any = [int(piece) for piece in time_str.split("-")]
    return datetime.datetime(*pieces)


<<<<<<< HEAD
def data_loaders_from_params(
    params: Params, train: bool = True, validation: bool = True, test: bool = True
) -> Dict[str, DataLoader]:
    """
    Load datasets specified by the config.
    """
    data_loaders: Dict[str, DataLoader] = {}
=======
def read_all_datasets(
    train_data_path: str,
    dataset_reader: DatasetReader,
    validation_dataset_reader: DatasetReader = None,
    validation_data_path: str = None,
    test_data_path: str = None,
) -> Dict[str, Union["AllennlpDataset", "AllennlpLazyDataset"]]:
    """
    Reads all datasets (perhaps lazily, if the corresponding dataset readers are lazy) and returns a
    dictionary mapping dataset name ("train", "validation" or "test") to the iterable resulting from
    `reader.read(filename)`.
    """

    logger.info("Reading training data from %s", train_data_path)
    train_data = dataset_reader.read(train_data_path)

    datasets = {"train": train_data}

    validation_dataset_reader = validation_dataset_reader or dataset_reader

    if validation_data_path is not None:
        logger.info("Reading validation data from %s", validation_data_path)
        validation_data = validation_dataset_reader.read(validation_data_path)
        datasets["validation"] = validation_data

    if test_data_path is not None:
        logger.info("Reading test data from %s", test_data_path)
        test_data = validation_dataset_reader.read(test_data_path)
        datasets["test"] = test_data

    return datasets


def datasets_from_params(
    params: Params, train: bool = True, validation: bool = True, test: bool = True
) -> Dict[str, Union["AllennlpDataset", "AllennlpLazyDataset"]]:
    """
    Load datasets specified by the config.
    """
    datasets: Dict[str, Union["AllennlpDataset", "AllennlpLazyDataset"]] = {}
>>>>>>> 6f820050

    train = train and ("train_data_path" in params)
    validation = validation and ("validation_data_path" in params)
    test = test and ("test_data_path" in params)
    if not any((train, validation, test)):
        # Return early so don't unnecessarily initialize the train data reader.
        return data_loaders

    dataset_reader_params = params.pop("dataset_reader")
    dataset_reader = DatasetReader.from_params(dataset_reader_params)
    data_loader_params = params.pop("data_loader")

    if train:
        train_data_path = params.pop("train_data_path")
        logger.info("Reading training data from %s", train_data_path)
        data_loaders["train"] = DataLoader.from_params(
            data_loader_params.duplicate(), reader=dataset_reader, data_path=train_data_path
        )

    if not validation and not test:
        # Return early so we don't unnecessarily initialize the validation/test data
        # reader.
        return data_loaders

    validation_and_test_dataset_reader: DatasetReader = dataset_reader
    validation_dataset_reader_params = params.pop("validation_dataset_reader", None)
    if validation_dataset_reader_params is not None:
        logger.info("Using a separate dataset reader to load validation and test data.")
        validation_and_test_dataset_reader = DatasetReader.from_params(
            validation_dataset_reader_params
        )

    validation_data_loader_params = params.pop("validation_data_loader", data_loader_params)

    if validation:
        validation_data_path = params.pop("validation_data_path")
        logger.info("Reading validation data from %s", validation_data_path)
        data_loaders["validation"] = DataLoader.from_params(
            validation_data_loader_params.duplicate(),
            reader=validation_and_test_dataset_reader,
            data_path=validation_data_path,
        )

    if test:
        test_data_path = params.pop("test_data_path")
        logger.info("Reading test data from %s", test_data_path)
        data_loaders["test"] = DataLoader.from_params(
            validation_data_loader_params,
            reader=validation_and_test_dataset_reader,
            data_path=test_data_path,
        )

    return data_loaders


def create_serialization_dir(
    params: Params, serialization_dir: Union[str, PathLike], recover: bool, force: bool
) -> None:
    """
    This function creates the serialization directory if it doesn't exist.  If it already exists
    and is non-empty, then it verifies that we're recovering from a training with an identical configuration.

    # Parameters

    params : `Params`
        A parameter object specifying an AllenNLP Experiment.
    serialization_dir : `str`
        The directory in which to save results and logs.
    recover : `bool`
        If `True`, we will try to recover from an existing serialization directory, and crash if
        the directory doesn't exist, or doesn't match the configuration we're given.
    force : `bool`
        If `True`, we will overwrite the serialization directory if it already exists.
    """
    if recover and force:
        raise ConfigurationError("Illegal arguments: both force and recover are true.")

    if os.path.exists(serialization_dir) and force:
        shutil.rmtree(serialization_dir)

    if os.path.exists(serialization_dir) and os.listdir(serialization_dir):
        if not recover:
            raise ConfigurationError(
                f"Serialization directory ({serialization_dir}) already exists and is "
                f"not empty. Specify --recover to recover from an existing output folder."
            )

        logger.info(f"Recovering from prior training at {serialization_dir}.")

        recovered_config_file = os.path.join(serialization_dir, CONFIG_NAME)
        if not os.path.exists(recovered_config_file):
            raise ConfigurationError(
                "The serialization directory already exists but doesn't "
                "contain a config.json. You probably gave the wrong directory."
            )
        loaded_params = Params.from_file(recovered_config_file)

        # Check whether any of the training configuration differs from the configuration we are
        # resuming.  If so, warn the user that training may fail.
        fail = False
        flat_params = params.as_flat_dict()
        flat_loaded = loaded_params.as_flat_dict()
        for key in flat_params.keys() - flat_loaded.keys():
            logger.error(
                f"Key '{key}' found in training configuration but not in the serialization "
                f"directory we're recovering from."
            )
            fail = True
        for key in flat_loaded.keys() - flat_params.keys():
            logger.error(
                f"Key '{key}' found in the serialization directory we're recovering from "
                f"but not in the training config."
            )
            fail = True
        for key in flat_params.keys():
            if flat_params.get(key) != flat_loaded.get(key):
                logger.error(
                    f"Value for '{key}' in training configuration does not match that the value in "
                    f"the serialization directory we're recovering from: "
                    f"{flat_params[key]} != {flat_loaded[key]}"
                )
                fail = True
        if fail:
            raise ConfigurationError(
                "Training configuration does not match the configuration we're recovering from."
            )
    else:
        if recover:
            raise ConfigurationError(
                f"--recover specified but serialization_dir ({serialization_dir}) "
                "does not exist.  There is nothing to recover from."
            )
        os.makedirs(serialization_dir, exist_ok=True)


def enable_gradient_clipping(model: Model, grad_clipping: Optional[float]) -> None:
    if grad_clipping is not None:
        for parameter in model.parameters():
            if parameter.requires_grad:
                parameter.register_hook(
                    lambda grad: nn_util.clamp_tensor(
                        grad, minimum=-grad_clipping, maximum=grad_clipping
                    )
                )


def rescale_gradients(model: Model, grad_norm: Optional[float] = None) -> Optional[float]:
    """
    Performs gradient rescaling. Is a no-op if gradient rescaling is not enabled.
    """
    if grad_norm:
        parameters_to_clip = [p for p in model.parameters() if p.grad is not None]
        return clip_grad_norm_(parameters_to_clip, grad_norm)
    return None


def get_metrics(
    model: Model,
    total_loss: float,
    total_reg_loss: Optional[float],
    batch_loss: Optional[float],
    batch_reg_loss: Optional[float],
    num_batches: int,
    reset: bool = False,
    world_size: int = 1,
    cuda_device: Union[int, torch.device] = torch.device("cpu"),
) -> Dict[str, float]:
    """
    Gets the metrics but sets `"loss"` to
    the total loss divided by the `num_batches` so that
    the `"loss"` metric is "average loss per batch".
    Returns the `"batch_loss"` separately.
    """
    metrics = model.get_metrics(reset=reset)
    if batch_loss is not None:
        metrics["batch_loss"] = batch_loss
    metrics["loss"] = float(total_loss / num_batches) if num_batches > 0 else 0.0
    if total_reg_loss is not None:
        if batch_reg_loss is not None:
            metrics["batch_reg_loss"] = batch_reg_loss
        metrics["reg_loss"] = float(total_reg_loss / num_batches) if num_batches > 0 else 0.0

    return metrics


def evaluate(
    model: Model, data_loader: DataLoader, cuda_device: int = -1, batch_weight_key: str = None,
) -> Dict[str, Any]:
    """
    # Parameters

    model : `Model`
        The model to evaluate
    data_loader : `DataLoader`
        The `DataLoader` that will iterate over the evaluation data (data loaders already contain
        their data).
    cuda_device : `int`, optional (default=`-1`)
        The cuda device to use for this evaluation.  The model is assumed to already be using this
        device; this parameter is only used for moving the input data to the correct device.
    batch_weight_key : `str`, optional (default=`None`)
        If given, this is a key in the output dictionary for each batch that specifies how to weight
        the loss for that batch.  If this is not given, we use a weight of 1 for every batch.
    """
    check_for_gpu(cuda_device)
    with torch.no_grad():
        model.eval()

        iterator = iter(data_loader)
        logger.info("Iterating over dataset")
        generator_tqdm = Tqdm.tqdm(iterator)

        # Number of batches in instances.
        batch_count = 0
        # Number of batches where the model produces a loss.
        loss_count = 0
        # Cumulative weighted loss
        total_loss = 0.0
        # Cumulative weight across all batches.
        total_weight = 0.0

        for batch in generator_tqdm:
            batch_count += 1
            batch = nn_util.move_to_device(batch, cuda_device)
            output_dict = model(**batch)
            loss = output_dict.get("loss")

            metrics = model.get_metrics()

            if loss is not None:
                loss_count += 1
                if batch_weight_key:
                    weight = output_dict[batch_weight_key].item()
                else:
                    weight = 1.0

                total_weight += weight
                total_loss += loss.item() * weight
                # Report the average loss so far.
                metrics["loss"] = total_loss / total_weight

            if not HasBeenWarned.tqdm_ignores_underscores and any(
                metric_name.startswith("_") for metric_name in metrics
            ):
                logger.warning(
                    'Metrics with names beginning with "_" will '
                    "not be logged to the tqdm progress bar."
                )
                HasBeenWarned.tqdm_ignores_underscores = True
            description = (
                ", ".join(
                    [
                        "%s: %.2f" % (name, value)
                        for name, value in metrics.items()
                        if not name.startswith("_")
                    ]
                )
                + " ||"
            )
            generator_tqdm.set_description(description, refresh=False)

        final_metrics = model.get_metrics(reset=True)
        if loss_count > 0:
            # Sanity check
            if loss_count != batch_count:
                raise RuntimeError(
                    "The model you are trying to evaluate only sometimes " + "produced a loss!"
                )
            final_metrics["loss"] = total_loss / total_weight

        return final_metrics


def description_from_metrics(metrics: Dict[str, float]) -> str:
    if not HasBeenWarned.tqdm_ignores_underscores and any(
        metric_name.startswith("_") for metric_name in metrics
    ):
        logger.warning(
            'Metrics with names beginning with "_" will ' "not be logged to the tqdm progress bar."
        )
        HasBeenWarned.tqdm_ignores_underscores = True
    return (
        ", ".join(
            [
                "%s: %.4f" % (name, value)
                for name, value in metrics.items()
                if not name.startswith("_")
            ]
        )
        + " ||"
    )


def make_vocab_from_params(
    params: Params, serialization_dir: Union[str, PathLike], print_statistics: bool = False
) -> Vocabulary:
    vocab_params = params.pop("vocabulary", {})
    os.makedirs(serialization_dir, exist_ok=True)
    vocab_dir = os.path.join(serialization_dir, "vocabulary")

    if os.path.isdir(vocab_dir) and os.listdir(vocab_dir) is not None:
        raise ConfigurationError(
            "The 'vocabulary' directory in the provided serialization directory is non-empty"
        )

    datasets_for_vocab_creation: Optional[List[str]] = params.pop(
        "datasets_for_vocab_creation", None
    )
    # Do a quick sanity check here. There's no need to load any datasets if the vocab
    # type is "empty".
    if datasets_for_vocab_creation is None and vocab_params.get("type") in ("empty", "from_files"):
        datasets_for_vocab_creation = []

<<<<<<< HEAD
    data_loaders: Dict[str, DataLoader]
=======
    datasets: Dict[str, Union["AllennlpDataset", "AllennlpLazyDataset"]]
>>>>>>> 6f820050
    if datasets_for_vocab_creation is None:
        # If `datasets_for_vocab_creation` was not specified, we'll use all datasets
        # from the config.
        data_loaders = data_loaders_from_params(params)
    else:
        for dataset_name in datasets_for_vocab_creation:
            data_path = f"{dataset_name}_data_path"
            if data_path not in params:
                raise ConfigurationError(f"invalid 'datasets_for_vocab_creation' {dataset_name}")
        data_loaders = data_loaders_from_params(
            params,
            train=("train" in datasets_for_vocab_creation),
            validation=("validation" in datasets_for_vocab_creation),
            test=("test" in datasets_for_vocab_creation),
        )

    instances: Iterable[Instance] = (
        instance
        for key, data_loader in data_loaders.items()
        if datasets_for_vocab_creation is None or key in datasets_for_vocab_creation
        for instance in data_loader.iter_instances()
    )

    if print_statistics:
        instances = list(instances)

    vocab = Vocabulary.from_params(vocab_params, instances=instances)

    logger.info(f"writing the vocabulary to {vocab_dir}.")
    vocab.save_to_files(vocab_dir)
    logger.info("done creating vocab")

    if print_statistics:
        dataset = Batch(instances)
        dataset.index_instances(vocab)
        dataset.print_statistics()
        vocab.print_statistics()

    return vocab


def ngrams(
    tensor: torch.LongTensor, ngram_size: int, exclude_indices: Set[int]
) -> Dict[Tuple[int, ...], int]:
    ngram_counts: Dict[Tuple[int, ...], int] = Counter()
    if ngram_size > tensor.size(-1):
        return ngram_counts
    for start_position in range(ngram_size):
        for tensor_slice in tensor[start_position:].split(ngram_size, dim=-1):
            if tensor_slice.size(-1) < ngram_size:
                break
            ngram = tuple(x.item() for x in tensor_slice)
            if any(x in exclude_indices for x in ngram):
                continue
            ngram_counts[ngram] += 1
    return ngram_counts


def get_valid_tokens_mask(tensor: torch.LongTensor, exclude_indices: Set[int]) -> torch.ByteTensor:
    valid_tokens_mask = torch.ones_like(tensor, dtype=torch.bool)
    for index in exclude_indices:
        valid_tokens_mask &= tensor != index
    return valid_tokens_mask<|MERGE_RESOLUTION|>--- conflicted
+++ resolved
@@ -10,13 +10,7 @@
 from collections import Counter
 
 import torch
-<<<<<<< HEAD
 import torch.distributed as dist
-=======
-
-# import torch.distributed as dist
-from torch.utils.data import DataLoader
->>>>>>> 6f820050
 from torch.nn.utils import clip_grad_norm_
 
 from allennlp.common.checks import check_for_gpu, ConfigurationError
@@ -92,7 +86,6 @@
     return datetime.datetime(*pieces)
 
 
-<<<<<<< HEAD
 def data_loaders_from_params(
     params: Params, train: bool = True, validation: bool = True, test: bool = True
 ) -> Dict[str, DataLoader]:
@@ -100,48 +93,6 @@
     Load datasets specified by the config.
     """
     data_loaders: Dict[str, DataLoader] = {}
-=======
-def read_all_datasets(
-    train_data_path: str,
-    dataset_reader: DatasetReader,
-    validation_dataset_reader: DatasetReader = None,
-    validation_data_path: str = None,
-    test_data_path: str = None,
-) -> Dict[str, Union["AllennlpDataset", "AllennlpLazyDataset"]]:
-    """
-    Reads all datasets (perhaps lazily, if the corresponding dataset readers are lazy) and returns a
-    dictionary mapping dataset name ("train", "validation" or "test") to the iterable resulting from
-    `reader.read(filename)`.
-    """
-
-    logger.info("Reading training data from %s", train_data_path)
-    train_data = dataset_reader.read(train_data_path)
-
-    datasets = {"train": train_data}
-
-    validation_dataset_reader = validation_dataset_reader or dataset_reader
-
-    if validation_data_path is not None:
-        logger.info("Reading validation data from %s", validation_data_path)
-        validation_data = validation_dataset_reader.read(validation_data_path)
-        datasets["validation"] = validation_data
-
-    if test_data_path is not None:
-        logger.info("Reading test data from %s", test_data_path)
-        test_data = validation_dataset_reader.read(test_data_path)
-        datasets["test"] = test_data
-
-    return datasets
-
-
-def datasets_from_params(
-    params: Params, train: bool = True, validation: bool = True, test: bool = True
-) -> Dict[str, Union["AllennlpDataset", "AllennlpLazyDataset"]]:
-    """
-    Load datasets specified by the config.
-    """
-    datasets: Dict[str, Union["AllennlpDataset", "AllennlpLazyDataset"]] = {}
->>>>>>> 6f820050
 
     train = train and ("train_data_path" in params)
     validation = validation and ("validation_data_path" in params)
@@ -454,11 +405,7 @@
     if datasets_for_vocab_creation is None and vocab_params.get("type") in ("empty", "from_files"):
         datasets_for_vocab_creation = []
 
-<<<<<<< HEAD
     data_loaders: Dict[str, DataLoader]
-=======
-    datasets: Dict[str, Union["AllennlpDataset", "AllennlpLazyDataset"]]
->>>>>>> 6f820050
     if datasets_for_vocab_creation is None:
         # If `datasets_for_vocab_creation` was not specified, we'll use all datasets
         # from the config.
