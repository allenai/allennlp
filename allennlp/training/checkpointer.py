import glob
from typing import Dict, Any, Tuple, Optional, Set, Union

import logging
import os
import re
import time

import torch

from allennlp.common import Registrable
from allennlp.common.util import is_distributed
from allennlp.nn import util as nn_util
from allennlp.training.trainer import Trainer

logger = logging.getLogger(__name__)


class Checkpointer(Registrable):
    """
    This class implements the functionality for checkpointing your model and trainer state
    during training. It is agnostic as to what those states look like (they are typed as
    `Dict[str, Any]`), but they will be fed to `torch.save` so they should be serializable
    in that sense. They will also be restored as `Dict[str, Any]`, which means the calling
    code is responsible for knowing what to do with them.

    # Parameters

<<<<<<< HEAD
    num_serialized_models_to_keep : `int`, optional (default=`2`)
        Number of previous model checkpoints to retain.  Default is to keep 2 checkpoints.
        A value of None or -1 means all checkpoints will be kept.

        In a typical AllenNLP configuration file, this argument does not get an entry under the
        "checkpointer", it gets passed in separately.

    keep_serialized_model_every_num_seconds : `int`, optional (default=`None`)
        If `num_serialized_models_to_keep` is not None, then occasionally it's useful to
        save models at a given interval in addition to the last `num_serialized_models_to_keep`.
        To do so, specify `keep_serialized_model_every_num_seconds` as the number of seconds
        between permanently saved checkpoints.  Note that this option is only used if
        `num_serialized_models_to_keep` is not None, otherwise all checkpoints are kept.

    model_save_interval : `float`, optional (default=`None`)
        If provided, then serialize models every `model_save_interval`
        seconds within single epochs.  In all cases, models are also saved
        at the end of every epoch if `serialization_dir` is provided.

        !!! Note
            Currently this option is not supported with distributed training.

=======
    save_completed_epochs : `bool`, (default=`True`)
        Saves model and trainer state at the end of each completed epoch.
    save_every_num_seconds : `int`, optional (default=`None`)
        If set, makes sure we never go longer than this number of seconds between saving a model.
    save_every_num_batches : `int`, optional (default=`None`)
        If set, makes sure we never go longer than this number of batches between saving a model.
    keep_most_recent_by_count : `int`, optional (default=`2`)
        Sets the number of model checkpoints to keep on disk. If both `keep_most_recent_by_count` and
        `keep_most_recent_by_age` are set, we'll keep checkpoints that satisfy either criterion.
        If both are `None`, we keep all checkpoints.
    keep_most_recent_by_age : `int`, optional (default=`None`)
        Sets the number of seconds we'll keep a checkpoint before deleting it. If both
        `keep_most_recent_by_count` and `keep_most_recent_by_age` are set, we'll keep checkpoints
        that satisfy either criterion. If both are `None`, we keep all checkpoints.
>>>>>>> 7a5106d5
    """

    default_implementation = "default"

    def __init__(
        self,
<<<<<<< HEAD
        serialization_dir: Optional[str] = None,
        keep_serialized_model_every_num_seconds: int = None,
        num_serialized_models_to_keep: int = 2,
        model_save_interval: float = None,
    ) -> None:
        self._serialization_dir = serialization_dir
        self._keep_serialized_model_every_num_seconds = keep_serialized_model_every_num_seconds
        self._num_serialized_models_to_keep = num_serialized_models_to_keep
        self._model_save_interval = model_save_interval
        if is_distributed() and model_save_interval is not None:
            # TODO (epwalsh): It's possible to support this, it just requires additional
            # syncronization to avoid dead-locks when using certain `DdpWrapper`s, like
            # `FairScaleFsdpWrapper`.
            raise ValueError(
                "'model_save_interval' is currently not supported during distributed training"
            )

        self._last_permanent_saved_checkpoint_time = time.time()
        self._serialized_paths: List[Tuple[float, str, str]] = []
=======
        serialization_dir: str,
        save_completed_epochs: bool = True,
        save_every_num_seconds: Optional[float] = None,
        save_every_num_batches: Optional[int] = None,
        keep_most_recent_by_count: Optional[int] = 2,
        keep_most_recent_by_age: Optional[int] = None,
    ) -> None:
        self._serialization_dir = serialization_dir
        self._save_completed_epochs = save_completed_epochs
        self._save_every_num_seconds = save_every_num_seconds
        self._save_every_num_batches = save_every_num_batches
        self._keep_most_recent_by_count = keep_most_recent_by_count
        self._keep_most_recent_by_age = keep_most_recent_by_age
>>>>>>> 7a5106d5
        self._last_save_time = time.time()
        self._last_save_num_epochs_completed = 0
        self._last_save_num_batches_in_epoch_completed = 0

    def _model_state_path(self, epochs_completed: int, batches_in_epoch_completed: int) -> str:
        return os.path.join(
            self._serialization_dir,
            f"model_state_e{epochs_completed}_b{batches_in_epoch_completed}.th",
        )

    def _training_state_path(self, epochs_completed: int, batches_in_epoch_completed: int) -> str:
        return os.path.join(
            self._serialization_dir,
            f"training_state_e{epochs_completed}_b{batches_in_epoch_completed}.th",
        )

    _model_state_file_re = re.compile(r"(.*/)?model_state_e(\d+)_b(\d+)\.th$")
    _training_state_file_re = re.compile(r"(.*/)?training_state_e(\d+)_b(\d+)\.th$")

    @classmethod
    def _parse_model_state_path(cls, path: Union[str, os.PathLike]) -> Optional[Tuple[int, int]]:
        match = cls._model_state_file_re.match(str(path))
        if match is None:
            return None
        else:
            try:
                return int(match.group(2)), int(match.group(3))
            except ValueError:
                return None

    @classmethod
    def _parse_training_state_path(cls, path: Union[str, os.PathLike]) -> Optional[Tuple[int, int]]:
        match = cls._training_state_file_re.match(str(path))
        if match is None:
            return None
        else:
            try:
                return int(match.group(2)), int(match.group(3))
            except ValueError:
                return None

    def _find_all_checkpoints(self) -> Set[Tuple[int, int]]:
        """Returns a set of integers, each of which is a number of batches that were completed at the
        time a checkpoint wsa saved."""
        checkpoints = set()
        for model_state_file in glob.iglob(
            os.path.join(self._serialization_dir, "model_state_e*_b*.th")
        ):
            point_in_time = self._parse_model_state_path(model_state_file)
            if point_in_time is None:
                continue
            else:
                checkpoints.add(point_in_time)
        return checkpoints

    def maybe_save_checkpoint(
        self,
        trainer: Trainer,
        num_epochs_completed: int,
        num_batches_in_epoch_completed: int,
    ) -> None:
        """
        Figures out whether we need to save a checkpoint, and does so if necessary.
        """
        end_of_epoch = num_batches_in_epoch_completed == 0
        if num_epochs_completed == self._last_save_num_epochs_completed:
            last_save_num_batches_in_epoch_completed = (
                self._last_save_num_batches_in_epoch_completed
            )
        else:
            last_save_num_batches_in_epoch_completed = 0

        should_save = (
            (end_of_epoch and self._save_completed_epochs)
            or (
                self._save_every_num_seconds is not None
                and (time.time() - self._last_save_time >= self._save_every_num_seconds)
            )
            or (
                self._save_every_num_batches is not None
                and (
                    num_batches_in_epoch_completed - last_save_num_batches_in_epoch_completed
                    >= self._save_every_num_batches
                )
            )
        )

        if should_save:
            self.save_checkpoint(trainer)

    def save_checkpoint(
        self,
        trainer: Trainer,
    ) -> None:
        if self._serialization_dir is None:
            return

        tcps = trainer.get_checkpoint_state()
        epochs_completed = tcps.trainer_state["epochs_completed"]
        batches_in_epoch_completed = tcps.trainer_state["batches_in_epoch_completed"]

        model_state_path = self._model_state_path(epochs_completed, batches_in_epoch_completed)
        if not os.path.isfile(model_state_path):
            torch.save(tcps.model_state, model_state_path)

        trainer_state_path = self._training_state_path(epochs_completed, batches_in_epoch_completed)
        if not os.path.isfile(trainer_state_path):
            torch.save(tcps.trainer_state, trainer_state_path)

        self._last_save_time = time.time()
        self._last_save_num_epochs_completed = epochs_completed
        self._last_save_num_batches_in_epoch_completed = batches_in_epoch_completed

        if self._keep_most_recent_by_age is not None or self._keep_most_recent_by_count is not None:
            checkpoints = list(self._find_all_checkpoints())
            checkpoints.sort(reverse=True)

            # Keep the most recent n checkpoints
            if self._keep_most_recent_by_count is not None:
                checkpoints_to_keep = set(checkpoints[: self._keep_most_recent_by_count])
            else:
                checkpoints_to_keep = set()

            # Keep the youngest checkpoints by age
            now = time.time()
            if self._keep_most_recent_by_age is not None:
                for checkpoint in checkpoints:
                    checkpoint_mtime = max(
                        os.path.getmtime(n)
                        for n in [
                            self._model_state_path(*checkpoint),
                            self._training_state_path(*checkpoint),
                        ]
                    )
                    if now - checkpoint_mtime <= self._keep_most_recent_by_age:
                        checkpoints_to_keep.add(checkpoint)

            # Remove everything we're not keeping
            for checkpoint in checkpoints:
                if checkpoint not in checkpoints_to_keep:
                    os.remove(self._model_state_path(*checkpoint))
                    os.remove(self._training_state_path(*checkpoint))

    def _find_latest_checkpoint(self) -> Optional[Tuple[str, str]]:
        """
        Return the location of the latest model and training state files.
        If there isn't a valid checkpoint then return None.
        """
<<<<<<< HEAD
        if self._serialization_dir is None or not any(
            "model_state_epoch_" in x for x in os.listdir(self._serialization_dir)
        ):
=======
        checkpoints = self._find_all_checkpoints()
        if len(checkpoints) <= 0:
>>>>>>> 7a5106d5
            return None
        last_checkpoint = max(checkpoints)
        return self._model_state_path(*last_checkpoint), self._training_state_path(*last_checkpoint)

    def load_checkpoint(self) -> Tuple[Dict[str, Any], Dict[str, Any]]:
        """
        Loads model state from a `serialization_dir` corresponding to the last saved checkpoint.
        This includes a training state, which is serialized separately from model parameters. This function
        should only be used to continue training - if you wish to load a model for inference/load parts
        of a model into a new computation graph, you should use the native Pytorch functions:
        `model.load_state_dict(torch.load("/path/to/model/weights.th"))`

        If `self._serialization_dir` does not exist or does not contain any checkpointed weights,
        this function will do nothing and return empty dicts.

        # Returns

        states : `Tuple[Dict[str, Any], Dict[str, Any]]`
            The model state and the training state.
        """
        latest_checkpoint = self._find_latest_checkpoint()
        if latest_checkpoint is None:
            return {}, {}
        model_path, training_state_path = latest_checkpoint

        # Load the parameters onto CPU, then transfer to GPU.
        # This avoids potential OOM on GPU for large models that
        # load parameters onto GPU then make a new GPU copy into the parameter
        # buffer. The GPU transfer happens implicitly in load_state_dict.
        model_state = torch.load(model_path, map_location=nn_util.device_mapping(-1))
        training_state = torch.load(training_state_path, map_location=nn_util.device_mapping(-1))
        return model_state, training_state


Checkpointer.register("default")(Checkpointer)<|MERGE_RESOLUTION|>--- conflicted
+++ resolved
@@ -9,7 +9,6 @@
 import torch
 
 from allennlp.common import Registrable
-from allennlp.common.util import is_distributed
 from allennlp.nn import util as nn_util
 from allennlp.training.trainer import Trainer
 
@@ -26,30 +25,6 @@
 
     # Parameters
 
-<<<<<<< HEAD
-    num_serialized_models_to_keep : `int`, optional (default=`2`)
-        Number of previous model checkpoints to retain.  Default is to keep 2 checkpoints.
-        A value of None or -1 means all checkpoints will be kept.
-
-        In a typical AllenNLP configuration file, this argument does not get an entry under the
-        "checkpointer", it gets passed in separately.
-
-    keep_serialized_model_every_num_seconds : `int`, optional (default=`None`)
-        If `num_serialized_models_to_keep` is not None, then occasionally it's useful to
-        save models at a given interval in addition to the last `num_serialized_models_to_keep`.
-        To do so, specify `keep_serialized_model_every_num_seconds` as the number of seconds
-        between permanently saved checkpoints.  Note that this option is only used if
-        `num_serialized_models_to_keep` is not None, otherwise all checkpoints are kept.
-
-    model_save_interval : `float`, optional (default=`None`)
-        If provided, then serialize models every `model_save_interval`
-        seconds within single epochs.  In all cases, models are also saved
-        at the end of every epoch if `serialization_dir` is provided.
-
-        !!! Note
-            Currently this option is not supported with distributed training.
-
-=======
     save_completed_epochs : `bool`, (default=`True`)
         Saves model and trainer state at the end of each completed epoch.
     save_every_num_seconds : `int`, optional (default=`None`)
@@ -64,34 +39,12 @@
         Sets the number of seconds we'll keep a checkpoint before deleting it. If both
         `keep_most_recent_by_count` and `keep_most_recent_by_age` are set, we'll keep checkpoints
         that satisfy either criterion. If both are `None`, we keep all checkpoints.
->>>>>>> 7a5106d5
     """
 
     default_implementation = "default"
 
     def __init__(
         self,
-<<<<<<< HEAD
-        serialization_dir: Optional[str] = None,
-        keep_serialized_model_every_num_seconds: int = None,
-        num_serialized_models_to_keep: int = 2,
-        model_save_interval: float = None,
-    ) -> None:
-        self._serialization_dir = serialization_dir
-        self._keep_serialized_model_every_num_seconds = keep_serialized_model_every_num_seconds
-        self._num_serialized_models_to_keep = num_serialized_models_to_keep
-        self._model_save_interval = model_save_interval
-        if is_distributed() and model_save_interval is not None:
-            # TODO (epwalsh): It's possible to support this, it just requires additional
-            # syncronization to avoid dead-locks when using certain `DdpWrapper`s, like
-            # `FairScaleFsdpWrapper`.
-            raise ValueError(
-                "'model_save_interval' is currently not supported during distributed training"
-            )
-
-        self._last_permanent_saved_checkpoint_time = time.time()
-        self._serialized_paths: List[Tuple[float, str, str]] = []
-=======
         serialization_dir: str,
         save_completed_epochs: bool = True,
         save_every_num_seconds: Optional[float] = None,
@@ -105,7 +58,6 @@
         self._save_every_num_batches = save_every_num_batches
         self._keep_most_recent_by_count = keep_most_recent_by_count
         self._keep_most_recent_by_age = keep_most_recent_by_age
->>>>>>> 7a5106d5
         self._last_save_time = time.time()
         self._last_save_num_epochs_completed = 0
         self._last_save_num_batches_in_epoch_completed = 0
@@ -254,14 +206,8 @@
         Return the location of the latest model and training state files.
         If there isn't a valid checkpoint then return None.
         """
-<<<<<<< HEAD
-        if self._serialization_dir is None or not any(
-            "model_state_epoch_" in x for x in os.listdir(self._serialization_dir)
-        ):
-=======
         checkpoints = self._find_all_checkpoints()
         if len(checkpoints) <= 0:
->>>>>>> 7a5106d5
             return None
         last_checkpoint = max(checkpoints)
         return self._model_state_path(*last_checkpoint), self._training_state_path(*last_checkpoint)
