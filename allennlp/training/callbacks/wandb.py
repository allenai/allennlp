--- conflicted
+++ resolved
@@ -127,11 +127,7 @@
             dict_to_log = {f"{log_prefix}/{k}": v for k, v in dict_to_log.items()}
         if epoch is not None:
             dict_to_log["epoch"] = epoch
-<<<<<<< HEAD
-        self.wandb.log(dict_to_log, step=self.trainer._total_batches_completed)  # type: ignore[union-attr]
-=======
-        self.wandb.log(dict_to_log, step=self.trainer._batch_num_total)  # type: ignore
->>>>>>> d6629772
+        self.wandb.log(dict_to_log, step=self.trainer._total_batches_completed)  # type: ignore
 
     @overrides
     def on_start(
