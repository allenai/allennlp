"""
AllenNLP just uses
`PyTorch optimizers <http://pytorch.org/docs/master/optim.html>`_ ,
with a thin wrapper to allow registering them and instantiating them ``from_params``.

The available optimizers are

* `"adadelta" <http://pytorch.org/docs/master/optim.html#torch.optim.Adadelta>`_
* `"adagrad" <http://pytorch.org/docs/master/optim.html#torch.optim.Adagrad>`_
* `"adam" <http://pytorch.org/docs/master/optim.html#torch.optim.Adam>`_
* `"sparse_adam" <http://pytorch.org/docs/master/optim.html#torch.optim.SparseAdam>`_
* `"sgd" <http://pytorch.org/docs/master/optim.html#torch.optim.SGD>`_
* `"rmsprop <http://pytorch.org/docs/master/optim.html#torch.optim.RMSprop>`_
* `"adamax <http://pytorch.org/docs/master/optim.html#torch.optim.Adamax>`_
* `"averaged_sgd <http://pytorch.org/docs/master/optim.html#torch.optim.ASGD>`_
"""

import logging
import re
import math
from typing import List, Any, Dict

import torch

from allennlp.common import Params, Registrable

logger = logging.getLogger(__name__)  # pylint: disable=invalid-name


class Optimizer(Registrable):
    """
    This class just allows us to implement ``Registrable`` for Pytorch Optimizers.
    """
    default_implementation = "adam"

    # Requires custom from_params.
    @classmethod
    def from_params(cls, model_parameters: List, params: Params):  # type: ignore
        # pylint: disable=arguments-differ
        if isinstance(params, str):
            optimizer = params
            params = Params({})
        else:
            optimizer = params.pop_choice("type", Optimizer.list_available())

        # make the parameter groups if need
        groups = params.pop("parameter_groups", None)
        if groups:
            # The input to the optimizer is list of dict.
            # Each dict contains a "parameter group" and groups specific options,
            # e.g., {'params': [list of parameters], 'lr': 1e-3, ...}
            # Any config option not specified in the additional options (e.g.
            # for the default group) is inherited from the top level config.
            # see: http://pytorch.org/docs/0.3.0/optim.html?#per-parameter-options
            #
            # groups contains something like:
            #"parameter_groups": [
            #       [["regex1", "regex2"], {"lr": 1e-3}],
            #       [["regex3"], {"lr": 1e-4}]
            #]
            #(note that the allennlp config files require double quotes ", and will
            # fail (sometimes silently) with single quotes ').

            # This is typed as as Any since the dict values other then
            # the params key are passed to the Optimizer constructor and
            # can be any type it accepts.
            # In addition to any parameters that match group specific regex,
            # we also need a group for the remaining "default" group.
            # Those will be included in the last entry of parameter_groups.
            parameter_groups: Any = [{'params': []} for _ in range(len(groups) + 1)]
            # add the group specific kwargs
            for k in range(len(groups)): # pylint: disable=consider-using-enumerate
                parameter_groups[k].update(groups[k][1].as_dict())

            regex_use_counts: Dict[str, int] = {}
            parameter_group_names: List[set] = [set() for _ in range(len(groups) + 1)]
            for name, param in model_parameters:
                # Determine the group for this parameter.
                group_index = None
                for k, group_regexes in enumerate(groups):
                    for regex in group_regexes[0]:
                        if regex not in regex_use_counts:
                            regex_use_counts[regex] = 0
                        if re.search(regex, name):
                            if group_index is not None and group_index != k:
                                raise ValueError("{} was specified in two separate parameter groups".format(name))
                            group_index = k
                            regex_use_counts[regex] += 1

                if group_index is not None:
                    parameter_groups[group_index]['params'].append(param)
                    parameter_group_names[group_index].add(name)
                else:
                    # the default group
                    parameter_groups[-1]['params'].append(param)
                    parameter_group_names[-1].add(name)

            # log the parameter groups
            logger.info("Done constructing parameter groups.")
            for k in range(len(groups) + 1):
                group_options = {key: val for key, val in parameter_groups[k].items()
                                 if key != 'params'}
                logger.info("Group %s: %s, %s", k,
                            list(parameter_group_names[k]),
                            group_options)
            # check for unused regex
            for regex, count in regex_use_counts.items():
                if count == 0:
                    logger.warning("When constructing parameter groups, "
                                   " %s not match any parameter name", regex)

        else:
            parameter_groups = [param for name, param in model_parameters]

        # Log the number of parameters to optimize
        num_parameters = 0
        for parameter_group in parameter_groups:
            if isinstance(parameter_group, dict):
                num_parameters += sum(parameter.numel() for parameter in parameter_group["params"])
            else:
                num_parameters += parameter_group.numel()
        logger.info("Number of trainable parameters: %s", num_parameters)
        return Optimizer.by_name(optimizer)(parameter_groups, **params.as_dict()) # type: ignore

# We just use the Pytorch optimizers, so here we force them into
# Registry._registry so we can build them from params.
Registrable._registry[Optimizer] = {   # pylint: disable=protected-access
        "adam": torch.optim.Adam,
        "sparse_adam": torch.optim.SparseAdam,
        "adagrad": torch.optim.Adagrad,
        "adadelta": torch.optim.Adadelta,
        "sgd": torch.optim.SGD,
        "rmsprop": torch.optim.RMSprop,
        "adamax": torch.optim.Adamax,
        "averaged_sgd": torch.optim.ASGD,
}

<<<<<<< HEAD
=======


@Optimizer.register('dense_sparse_adam')
class DenseSparseAdam(torch.optim.Optimizer):
    # pylint: disable=protected-access,cell-var-from-loop
    # pylint: disable=unneeded-not,misplaced-comparison-constant
    # pylint: disable=len-as-condition,invalid-name,anomalous-backslash-in-string
    """
    NOTE: This class has been copied verbatim from the separate Dense and
    Sparse versions of Adam in Pytorch.

    Implements Adam algorithm with dense & sparse gradients.
    It has been proposed in Adam: A Method for Stochastic Optimization.

    Parameters
    ----------
    params : ``iterable``
        iterable of parameters to optimize or dicts defining parameter groups
    lr : ``float``, optional (default: 1e-3)
        The learning rate.
    betas : ``Tuple[float, float]``, optional (default: (0.9, 0.999))
        coefficients used for computing running averages of gradient
        and its square.
    eps : ``float``, optional, (default: 1e-8)
        A term added to the denominator to improve numerical stability.
    """
    def __init__(self, params, lr=1e-3, betas=(0.9, 0.999), eps=1e-8):
        if not 0.0 <= lr:
            raise ValueError("Invalid learning rate: {}".format(lr))
        if not 0.0 <= eps:
            raise ValueError("Invalid epsilon value: {}".format(eps))
        if not 0.0 <= betas[0] < 1.0:
            raise ValueError("Invalid beta parameter at index 0: {}".format(betas[0]))
        if not 0.0 <= betas[1] < 1.0:
            raise ValueError("Invalid beta parameter at index 1: {}".format(betas[1]))
        defaults = dict(lr=lr, betas=betas, eps=eps)
        super(DenseSparseAdam, self).__init__(params, defaults)

    def step(self, closure=None):
        """
        Performs a single optimization step.

        Parameters
        ----------
        closure : ``callable``, optional.
            A closure that reevaluates the model and returns the loss.
        """
        loss = None
        if closure is not None:
            loss = closure()

        for group in self.param_groups:
            for p in group['params']:
                if p.grad is None:
                    continue
                grad = p.grad.data

                state = self.state[p]

                # State initialization
                if len(state) == 0:
                    state['step'] = 0
                    # Exponential moving average of gradient values
                    state['exp_avg'] = torch.zeros_like(p.data)
                    # Exponential moving average of squared gradient values
                    state['exp_avg_sq'] = torch.zeros_like(p.data)

                state['step'] += 1

                exp_avg, exp_avg_sq = state['exp_avg'], state['exp_avg_sq']
                beta1, beta2 = group['betas']

                if grad.is_sparse:
                    grad = grad.coalesce()  # the update is non-linear so indices must be unique
                    grad_indices = grad._indices()
                    grad_values = grad._values()
                    size = grad.size()

                    def make_sparse(values):
                        constructor = grad.new
                        if grad_indices.dim() == 0 or values.dim() == 0:
                            return constructor().resize_as_(grad)
                        return constructor(grad_indices, values, size)

                    # Decay the first and second moment running average coefficient
                    #      old <- b * old + (1 - b) * new
                    # <==> old += (1 - b) * (new - old)
                    old_exp_avg_values = exp_avg._sparse_mask(grad)._values()
                    exp_avg_update_values = grad_values.sub(old_exp_avg_values).mul_(1 - beta1)
                    exp_avg.add_(make_sparse(exp_avg_update_values))
                    old_exp_avg_sq_values = exp_avg_sq._sparse_mask(grad)._values()
                    exp_avg_sq_update_values = grad_values.pow(2).sub_(old_exp_avg_sq_values).mul_(1 - beta2)
                    exp_avg_sq.add_(make_sparse(exp_avg_sq_update_values))

                    # Dense addition again is intended, avoiding another _sparse_mask
                    numer = exp_avg_update_values.add_(old_exp_avg_values)
                    exp_avg_sq_update_values.add_(old_exp_avg_sq_values)
                    denom = exp_avg_sq_update_values.sqrt_().add_(group['eps'])
                    del exp_avg_update_values, exp_avg_sq_update_values

                    bias_correction1 = 1 - beta1 ** state['step']
                    bias_correction2 = 1 - beta2 ** state['step']
                    step_size = group['lr'] * math.sqrt(bias_correction2) / bias_correction1

                    p.data.add_(make_sparse(-step_size * numer.div_(denom)))

                else:
                    # Decay the first and second moment running average coefficient
                    exp_avg.mul_(beta1).add_(1 - beta1, grad)
                    exp_avg_sq.mul_(beta2).addcmul_(1 - beta2, grad, grad)
                    denom = exp_avg_sq.sqrt().add_(group['eps'])

                    bias_correction1 = 1 - beta1 ** state['step']
                    bias_correction2 = 1 - beta2 ** state['step']
                    step_size = group['lr'] * math.sqrt(bias_correction2) / bias_correction1

                    p.data.addcdiv_(-step_size, exp_avg, denom)

        return loss
>>>>>>> 4df4638b
<|MERGE_RESOLUTION|>--- conflicted
+++ resolved
@@ -135,9 +135,6 @@
         "averaged_sgd": torch.optim.ASGD,
 }
 
-<<<<<<< HEAD
-=======
-
 
 @Optimizer.register('dense_sparse_adam')
 class DenseSparseAdam(torch.optim.Optimizer):
@@ -255,5 +252,4 @@
 
                     p.data.addcdiv_(-step_size, exp_avg, denom)
 
-        return loss
->>>>>>> 4df4638b
+        return loss