--- conflicted
+++ resolved
@@ -171,28 +171,4 @@
         return {
                 'denotation_accuracy': self._denotation_accuracy.get_metric(reset),
                 'consistency': self._consistency.get_metric(reset)
-<<<<<<< HEAD
-        }
-=======
-        }
-
-    @classmethod
-    def from_params(cls, vocab, params: Params) -> 'NlvrDirectSemanticParser':
-        sentence_embedder_params = params.pop("sentence_embedder")
-        sentence_embedder = TextFieldEmbedder.from_params(vocab, sentence_embedder_params)
-        action_embedding_dim = params.pop_int('action_embedding_dim')
-        encoder = Seq2SeqEncoder.from_params(params.pop("encoder"))
-        dropout = params.pop_float('dropout', 0.0)
-        input_attention = Attention.from_params(params.pop("attention"))
-        decoder_beam_search = BeamSearch.from_params(params.pop("decoder_beam_search"))
-        max_decoding_steps = params.pop_int("max_decoding_steps")
-        params.assert_empty(cls.__name__)
-        return cls(vocab,
-                   sentence_embedder=sentence_embedder,
-                   action_embedding_dim=action_embedding_dim,
-                   encoder=encoder,
-                   input_attention=input_attention,
-                   decoder_beam_search=decoder_beam_search,
-                   max_decoding_steps=max_decoding_steps,
-                   dropout=dropout)
->>>>>>> fa34344b
+        }