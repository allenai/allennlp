--- conflicted
+++ resolved
@@ -51,27 +51,7 @@
         archive.add(os.path.join(serialization_dir, "vocabulary"),
                     arcname="vocabulary")
 
-<<<<<<< HEAD
-def _sanitize_config(config: Params) -> None:
-    """
-    There are some elements of the model config that we need to get rid of
-    when we load from archive, as they refer to paths on the training machine
-    that are unlikely to exist on the un-archiving machine. To be extra-safe
-    we just remove them from the config.
-
-    This is a temporary fix; once we implement https://github.com/allenai/allennlp/issues/244
-    it should become unnecessary.
-    """
-    evaluation_json_file = config.get("model", {}).get('evaluation_json_file', None)
-
-    if evaluation_json_file and not os.path.exists(evaluation_json_file):
-        logger.warning("specified evaluation_json_file %s does not exist, removing key", evaluation_json_file)
-        config.get("model", {}).pop('evaluation_json_file')
-
 def load_archive(archive_file: str, cuda_device: int = -1, overrides: str = None) -> Archive:
-=======
-def load_archive(archive_file: str, cuda_device: int = -1) -> Archive:
->>>>>>> 9c712f50
     """
     Instantiates an Archive from an archived `tar.gz` file.
 
@@ -93,12 +73,7 @@
         archive.extractall(tempdir)
 
     # Load config
-<<<<<<< HEAD
     config = Params.from_file(os.path.join(tempdir, _CONFIG_NAME), overrides)
-    _sanitize_config(config)
-=======
-    config = Params.from_file(os.path.join(tempdir, _CONFIG_NAME))
->>>>>>> 9c712f50
 
     # Instantiate model. Use a duplicate of the config, as it will get consumed.
     model = Model.load(config.duplicate(),
