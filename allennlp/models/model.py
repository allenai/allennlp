--- conflicted
+++ resolved
@@ -289,37 +289,19 @@
         remove_pretrained_embedding_params(model_params)
         model = Model.from_params(vocab=vocab, params=model_params)
 
-<<<<<<< HEAD
         # If the model was trained with amp and amp is available, we should re-intialize it with
         # the opt_level that was used. If the model was trained with amp but amp is not available, log a
         # warning so this doesn't pass silently.
         if cuda_device >= 0 and opt_level is not None:
-=======
-        # Force model to cpu or gpu, as appropriate, to make sure that the embeddings are
-        # in sync with the weights
-        if cuda_device >= 0:
-            model.cuda(cuda_device)
-        else:
-            model.cpu()
-
-        # If the model was trained with amp and amp is available, we should re-initialize it with
-        # the opt_level that was used. If the model was trained with amp but amp is not availble, log a warning
-        # so this doesn't pass silently.
-        if opt_level is not None:
->>>>>>> b49aff6a
             if amp is None:
                 logger.warning(
                     (
                         f"This model was trained with amp (opt_level: {opt_level}) but amp is not available."
-<<<<<<< HEAD
-                        " Any further training or inference will be full-precision."
-=======
                         " Any further training or inference will happen at full-precision."
->>>>>>> b49aff6a
                     )
                 )
             else:
-                model = amp.initialize(model, opt_level=opt_level)
+                model = amp.intialize(model, opt_level=opt_level)
 
         # If vocab+embedding extension was done, the model initialized from from_params
         # and one defined by state dict in weights_file might not have same embedding shapes.
@@ -331,6 +313,13 @@
 
         model_state = torch.load(weights_file, map_location=util.device_mapping(cuda_device))
         model.load_state_dict(model_state)
+
+        # Force model to cpu or gpu, as appropriate, to make sure that the embeddings are
+        # in sync with the weights
+        if cuda_device >= 0:
+            model.cuda(cuda_device)
+        else:
+            model.cpu()
 
         return model
 
