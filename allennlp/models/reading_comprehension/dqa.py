--- conflicted
+++ resolved
@@ -65,11 +65,7 @@
         self._num_context_answers = num_context_answers
         self._text_field_embedder = text_field_embedder
         self._phrase_layer = phrase_layer
-<<<<<<< HEAD
         self._matrix_attention = LinearAttention(200, 200, 'x,y,x*y')
-=======
-        self._matrix_attention = TriLinearAttention(200)
->>>>>>> 6e0e2090
         self._merge_atten = TimeDistributed(torch.nn.Linear(200 * 4, 200))
 
         self._residual_encoder = residual_encoder
@@ -135,22 +131,14 @@
         passage_lstm_mask = passage_mask if self._mask_lstms else None
 
         if self._num_context_answers > 0:
-<<<<<<< HEAD
-            question_num_ind = torch.Tensor(
-=======
             question_num_ind = torch.Tensor(\
->>>>>>> 6e0e2090
                 list(range(0, max_qa_count)) * batch_size).long().reshape(-1, 1).repeat(1, max_q_len)
             if model_in_cuda:
                 question_num_ind = question_num_ind.cuda()
             question_num_marker_emb = self._question_num_marker(question_num_ind)
             embedded_question = torch.cat([embedded_question, question_num_marker_emb], dim=-1)
             repeated_embedded_passage = embedded_passage. \
-<<<<<<< HEAD
-                unsqueeze(1).repeat(1, max_qa_count, 1, 1).view(
-=======
                 unsqueeze(1).repeat(1, max_qa_count, 1, 1).view( \
->>>>>>> 6e0e2090
                 batch_size * max_qa_count, passage_lstm_mask.size()[1], -1)
             # batch_size * max_qa_count, passage_length, word_embed_dim
             p1_answer_marker = p1_answer_marker.view(batch_size * max_qa_count, passage_length)
@@ -163,16 +151,6 @@
                 if self._num_context_answers > 2:
                     p3_answer_marker = p3_answer_marker.view(batch_size * max_qa_count, passage_length)
                     p3_answer_marker_emb = self._prev_ans_marker(p3_answer_marker)
-<<<<<<< HEAD
-                    repeated_embedded_passage = torch.cat([repeated_embedded_passage, p3_answer_marker_emb], dim=-1)
-            repeated_passage_lstm_mask = passage_lstm_mask.unsqueeze(1).repeat(1, max_qa_count, 1).view(
-                batch_size * max_qa_count, passage_length)
-            repeated_encoded_passage = self._dropout(
-                self._phrase_layer(repeated_embedded_passage, repeated_passage_lstm_mask))
-        else:
-            encoded_passage = self._dropout(self._phrase_layer(embedded_passage, passage_lstm_mask))
-            repeated_encoded_passage = encoded_passage.unsqueeze(1).repeat(1, max_qa_count, 1, 1).view(
-=======
                     repeated_embedded_passage = torch.cat([repeated_embedded_passage, p3_answer_marker_emb],
                                                           dim=-1)
             repeated_passage_lstm_mask = passage_lstm_mask.unsqueeze(1).\
@@ -182,7 +160,6 @@
         else:
             encoded_passage = self._dropout(self._phrase_layer(embedded_passage, passage_lstm_mask))
             repeated_encoded_passage = encoded_passage.unsqueeze(1).repeat(1, max_qa_count, 1, 1).view( \
->>>>>>> 6e0e2090
                 batch_size * max_qa_count, passage_lstm_mask.size()[1], -1)
 
         encoded_question = self._dropout(self._phrase_layer(embedded_question, question_lstm_mask))
@@ -224,14 +201,9 @@
         residual_layer = self._dropout(self._residual_encoder(self._dropout(final_merged_passage), passage_mask))
         self_atten_matrix = self._self_atten(residual_layer, residual_layer)
 
-<<<<<<< HEAD
-        mask = passage_mask.resize(batch_size * max_qa_count, passage_length, 1) * passage_mask.resize(
-            batch_size * max_qa_count, 1, passage_length)
-=======
         mask = passage_mask.resize(batch_size * max_qa_count,
                                    passage_length,
                                    1) * passage_mask.resize(batch_size * max_qa_count, 1, passage_length)
->>>>>>> 6e0e2090
 
         # torch.eye does not have a gpu implementation, so we are forced to use the cpu one and .cuda()
         # Not sure if this matters for performance
@@ -247,14 +219,9 @@
         # (batch, passage_len, passage_len) * (batch, passage_len, dim) -> (batch, passage_len, dim)
         self_atten_vecs = torch.matmul(self_atten_probs, residual_layer)
 
-<<<<<<< HEAD
-        residual_layer = F.relu(self._merge_self_atten(torch.cat(
-            [self_atten_vecs, residual_layer, residual_layer * self_atten_vecs], dim=-1)))
-=======
         residual_layer = F.relu(self._merge_self_atten(torch.cat([self_atten_vecs, residual_layer,
                                                                   residual_layer * self_atten_vecs],
                                                                  dim=-1)))
->>>>>>> 6e0e2090
 
         final_merged_passage += residual_layer  # batch_size * maxqa_pair_len * max_passage_len * 200
         final_merged_passage = self._dropout(final_merged_passage)
@@ -271,57 +238,23 @@
                                                        -1e7)  # batch_size * maxqa_len_pair, max_document_len
         span_end_logits = util.replace_masked_values(span_end_logits, passage_mask, -1e7)
 
-<<<<<<< HEAD
-        best_span = self._get_best_span(
-            span_start_logits, span_end_logits, span_yesno_logits, span_followup_logits)
 
         output_dict : Dict[str, Any] = {}
-=======
         best_span = self._get_best_span(span_start_logits, span_end_logits,
                                         span_yesno_logits, span_followup_logits)
 
-        output_dict = {}
->>>>>>> 6e0e2090
         # Compute the loss.
         if span_start is not None:
             loss = nll_loss(util.masked_log_softmax(span_start_logits, passage_mask), span_start.view(-1),
                             ignore_index=-1)
             self._span_start_accuracy(span_start_logits, span_start.view(-1), mask=qa_mask)
-<<<<<<< HEAD
-            loss += nll_loss(
-                util.masked_log_softmax(span_end_logits, passage_mask), span_end.view(-1), ignore_index=-1)
-=======
             loss += nll_loss(util.masked_log_softmax(span_end_logits,
                                                      passage_mask), span_end.view(-1), ignore_index=-1)
->>>>>>> 6e0e2090
             self._span_end_accuracy(span_end_logits, span_end.view(-1), mask=qa_mask)
             self._span_accuracy(best_span[:, 0:2],
                                 torch.stack([span_start, span_end], -1).view(batch_size * max_qa_count, 2),
                                 mask=qa_mask.unsqueeze(1).expand(-1, 2).long())
             # add a select for the right span to compute loss
-<<<<<<< HEAD
-            v = []
-            span_end = span_end.view(-1).squeeze().data.cpu().numpy()
-            for i in range(0, batch_size * max_qa_count):
-                v.append(max(span_end[i] * 3 + i * passage_length * 3, 0))
-                v.append(max(span_end[i] * 3 + i * passage_length * 3 + 1, 0))
-                v.append(max(span_end[i] * 3 + i * passage_length * 3 + 2, 0))
-            gt_end = torch.LongTensor(v)
-            if model_in_cuda:
-                gt_end = gt_end.cuda()
-
-            v = []
-            for i in range(0, batch_size * max_qa_count):
-                v.append(max(best_span[i][1] * 3 + i * passage_length * 3, 0))
-                v.append(max(best_span[i][1] * 3 + i * passage_length * 3 + 1, 0))
-                v.append(max(best_span[i][1] * 3 + i * passage_length * 3 + 2, 0))
-            predicted_end = torch.LongTensor(v)
-            if model_in_cuda:
-                predicted_end = predicted_end.cuda()
-
-            _yesno = span_yesno_logits.view(-1).index_select(0, gt_end).view(-1, 3)
-            _followup = span_followup_logits.view(-1).index_select(0, gt_end).view(-1, 3)
-=======
             gold_span_end_loc = []
             span_end = span_end.view(-1).squeeze().data.cpu().numpy()
             for i in range(0, batch_size * max_qa_count):
@@ -343,7 +276,6 @@
 
             _yesno = span_yesno_logits.view(-1).index_select(0, gold_span_end_loc).view(-1, 3)
             _followup = span_followup_logits.view(-1).index_select(0, gold_span_end_loc).view(-1, 3)
->>>>>>> 6e0e2090
             loss += nll_loss(F.log_softmax(_yesno, dim=-1), yesno_list.view(-1), ignore_index=-1)
             loss += nll_loss(F.log_softmax(_followup, dim=-1), followup_list.view(-1), ignore_index=-1)
 
@@ -361,11 +293,7 @@
             for i in range(batch_size):
                 passage_str = metadata[i]['original_passage']
                 offsets = metadata[i]['token_offsets']
-<<<<<<< HEAD
-                f1_score = 0
-=======
                 f1_score = 0.0
->>>>>>> 6e0e2090
                 per_dialog_best_span_list = []
                 per_dialog_yesno_list = []
                 per_dialog_followup_list = []
@@ -391,15 +319,9 @@
                     if answer_texts:
                         if len(answer_texts) > 1:
                             t_f1 = []
-<<<<<<< HEAD
-                            for ai in range(len(answer_texts)):
-                                idxes = list(range(len(answer_texts)))
-                                idxes.pop(ai)
-=======
                             for answer_index in range(len(answer_texts)):
                                 idxes = list(range(len(answer_texts)))
                                 idxes.pop(answer_index)
->>>>>>> 6e0e2090
                                 refs = [answer_texts[z] for z in idxes]
                                 t_f1.append(squad_eval.metric_max_over_ground_truths(squad_eval.f1_score,
                                                                                      best_span_string,
@@ -420,17 +342,10 @@
 
     @overrides
     def decode(self, output_dict: Dict[str, torch.Tensor]) -> Dict[str, Any]:
-<<<<<<< HEAD
-        yesno_tags = [[self.vocab.get_token_from_index(
-            x, namespace="yesno_labels") for x in yn_list] for yn_list in output_dict.pop("yesno")]
-        followup_tags = [[self.vocab.get_token_from_index(
-            x, namespace="followup_labels") for x in followup_list] for followup_list in output_dict.pop("followup")]
-=======
         yesno_tags = [[self.vocab.get_token_from_index(x, namespace="yesno_labels") for x in yn_list] \
                       for yn_list in output_dict.pop("yesno")]
         followup_tags = [[self.vocab.get_token_from_index(x, namespace="followup_labels") for x in followup_list] \
                          for followup_list in output_dict.pop("followup")]
->>>>>>> 6e0e2090
         output_dict['yesno'] = yesno_tags
         output_dict['followup'] = followup_tags
         return output_dict
@@ -441,20 +356,12 @@
                 'span_acc': self._span_accuracy.get_metric(reset),
                 'yesno': self._span_yesno_accuracy.get_metric(reset),
                 'followup': self._span_followup_accuracy.get_metric(reset),
-<<<<<<< HEAD
-                'f1': self._official_f1.get_metric(reset),
-                }
-
-    @staticmethod
-    def _get_best_span(span_start_logits: torch.Tensor, span_end_logits: torch.Tensor, span_yesno_logits: torch.Tensor,
-=======
                 'f1': self._official_f1.get_metric(reset),}
 
     @staticmethod
     def _get_best_span(span_start_logits: torch.Tensor,
                        span_end_logits: torch.Tensor,
                        span_yesno_logits: torch.Tensor,
->>>>>>> 6e0e2090
                        span_followup_logits: torch.Tensor) -> torch.Tensor:
         if span_start_logits.dim() != 2 or span_end_logits.dim() != 2:
             raise ValueError("Input shapes must be (batch_size, passage_length)")
@@ -468,28 +375,6 @@
         span_end_logits = span_end_logits.data.cpu().numpy()
         span_yesno_logits = span_yesno_logits.data.cpu().numpy()
         span_followup_logits = span_followup_logits.data.cpu().numpy()
-
-<<<<<<< HEAD
-        for b in range(batch_size):  # pylint: disable=invalid-name
-            for j in range(passage_length):
-                val1 = span_start_logits[b, span_start_argmax[b]]
-                if val1 < span_start_logits[b, j]:
-                    span_start_argmax[b] = j
-                    val1 = span_start_logits[b, j]
-                val2 = span_end_logits[b, j]
-                if val1 + val2 > max_span_log_prob[b]:
-                    if j - span_start_argmax[b] > 30:
-                        continue
-                    best_word_span[b, 0] = span_start_argmax[b]
-                    best_word_span[b, 1] = j
-                    max_span_log_prob[b] = val1 + val2
-        for b in range(batch_size):
-            j = best_word_span[b, 1]
-            yesno_pred = np.argmax(span_yesno_logits[b, j])
-            followup_pred = np.argmax(span_followup_logits[b, j])
-            best_word_span[b, 2] = int(yesno_pred)
-            best_word_span[b, 3] = int(followup_pred)
-=======
         for b_i in range(batch_size):  # pylint: disable=invalid-name
             for j in range(passage_length):
                 val1 = span_start_logits[b_i, span_start_argmax[b_i]]
@@ -509,5 +394,4 @@
             followup_pred = np.argmax(span_followup_logits[b_i, j])
             best_word_span[b_i, 2] = int(yesno_pred)
             best_word_span[b_i, 3] = int(followup_pred)
->>>>>>> 6e0e2090
         return best_word_span