import logging
from typing import Any, Dict, List
import numpy as np
from overrides import overrides
import torch
import torch.nn.functional as F
from torch.nn.functional import nll_loss

from allennlp.common import squad_eval
from allennlp.data import Vocabulary
from allennlp.models.model import Model
from allennlp.modules import Seq2SeqEncoder, TimeDistributed, TextFieldEmbedder
from allennlp.modules.matrix_attention.linear_matrix_attention import LinearMatrixAttention
from allennlp.modules.input_variational_dropout import InputVariationalDropout
from allennlp.nn import InitializerApplicator, util
from allennlp.training.metrics import Average, BooleanAccuracy, CategoricalAccuracy

logger = logging.getLogger(__name__)  # pylint: disable=invalid-name


@Model.register("dialog_qa")
class DialogQA(Model):
    """
    This class implements modified version of BiDAF
    (with self attention and residual layer, from Clark and Gardner ACL 17 paper) model as used in
    Question Answering in Context (EMNLP 2018) paper [https://arxiv.org/pdf/1808.07036.pdf].

    In this set-up, a single instance is a dialog, list of question answer pairs.
<<<<<<< HEAD

=======
    
>>>>>>> 8bb14391
    Parameters
    ----------
    vocab : ``Vocabulary``
    text_field_embedder : ``TextFieldEmbedder``
        Used to embed the ``question`` and ``passage`` ``TextFields`` we get as input to the model.
    phrase_layer : ``Seq2SeqEncoder``
        The encoder (with its own internal stacking) that we will use in between embedding tokens
        and doing the bidirectional attention.
    span_start_encoder : ``Seq2SeqEncoder``
        The encoder that we will use to incorporate span start predictions into the passage state
        before predicting span end.
    span_end_encoder : ``Seq2SeqEncoder``
        The encoder that we will use to incorporate span end predictions into the passage state.
    dropout : ``float``, optional (default=0.2)
        If greater than 0, we will apply dropout with this probability after all encoders (pytorch
        LSTMs do not apply dropout to their last layer).
    num_context_answers : ``int``, optional (default=0)
        If greater than 0, the model will consider previous question answering context.
    max_span_length: ``int``, optional (default=0)
        Maximum token length of the output span.
    """

    def __init__(self, vocab: Vocabulary,
                 text_field_embedder: TextFieldEmbedder,
                 phrase_layer: Seq2SeqEncoder,
                 residual_encoder: Seq2SeqEncoder,
                 span_start_encoder: Seq2SeqEncoder,
                 span_end_encoder: Seq2SeqEncoder,
                 initializer: InitializerApplicator,
                 dropout: float = 0.2,
                 num_context_answers: int = 0,
                 marker_embedding_dim: int = 10,
                 max_span_length: int = 30) -> None:
        super().__init__(vocab)
        self._num_context_answers = num_context_answers
        self._max_span_length = max_span_length
        self._text_field_embedder = text_field_embedder
        self._phrase_layer = phrase_layer
        self._marker_embedding_dim = marker_embedding_dim
        self._encoding_dim = phrase_layer.get_output_dim()
        max_turn_length = 12

        self._matrix_attention = LinearMatrixAttention(self._encoding_dim, self._encoding_dim, 'x,y,x*y')
        self._merge_atten = TimeDistributed(torch.nn.Linear(self._encoding_dim * 4, self._encoding_dim))

        self._residual_encoder = residual_encoder

        if num_context_answers > 0:
            self._question_num_marker = torch.nn.Embedding(max_turn_length,
                                                           marker_embedding_dim * num_context_answers)
            self._prev_ans_marker = torch.nn.Embedding((num_context_answers * 4) + 1, marker_embedding_dim)

        self._self_attention = LinearMatrixAttention(self._encoding_dim, self._encoding_dim, 'x,y,x*y')

        self._followup_lin = torch.nn.Linear(self._encoding_dim, 3)
        self._merge_self_attention = TimeDistributed(torch.nn.Linear(self._encoding_dim * 3,
                                                                     self._encoding_dim))

        self._span_start_encoder = span_start_encoder
        self._span_end_encoder = span_end_encoder

        self._span_start_predictor = TimeDistributed(torch.nn.Linear(self._encoding_dim, 1))
        self._span_end_predictor = TimeDistributed(torch.nn.Linear(self._encoding_dim, 1))
        self._span_yesno_predictor = TimeDistributed(torch.nn.Linear(self._encoding_dim, 3))
        self._span_followup_predictor = TimeDistributed(self._followup_lin)

        initializer(self)

        self._span_start_accuracy = CategoricalAccuracy()
        self._span_end_accuracy = CategoricalAccuracy()
        self._span_yesno_accuracy = CategoricalAccuracy()
        self._span_followup_accuracy = CategoricalAccuracy()

        self._span_gt_yesno_accuracy = CategoricalAccuracy()
        self._span_gt_followup_accuracy = CategoricalAccuracy()

        self._span_accuracy = BooleanAccuracy()
        self._official_f1 = Average()
        self._variational_dropout = InputVariationalDropout(dropout)

    def forward(self,  # type: ignore
                question: Dict[str, torch.LongTensor],
                passage: Dict[str, torch.LongTensor],
                span_start: torch.IntTensor = None,
                span_end: torch.IntTensor = None,
                p1_answer_marker: torch.IntTensor = None,
                p2_answer_marker: torch.IntTensor = None,
                p3_answer_marker: torch.IntTensor = None,
                yesno_list: torch.IntTensor = None,
                followup_list: torch.IntTensor = None,
                metadata: List[Dict[str, Any]] = None) -> Dict[str, torch.Tensor]:
        # pylint: disable=arguments-differ
        """
        Parameters
        ----------
        question : Dict[str, torch.LongTensor]
            From a ``TextField``.
        passage : Dict[str, torch.LongTensor]
            From a ``TextField``.  The model assumes that this passage contains the answer to the
            question, and predicts the beginning and ending positions of the answer within the
            passage.
        span_start : ``torch.IntTensor``, optional
            From an ``IndexField``.  This is one of the things we are trying to predict - the
            beginning position of the answer with the passage.  This is an `inclusive` token index.
            If this is given, we will compute a loss that gets included in the output dictionary.
        span_end : ``torch.IntTensor``, optional
            From an ``IndexField``.  This is one of the things we are trying to predict - the
            ending position of the answer with the passage.  This is an `inclusive` token index.
            If this is given, we will compute a loss that gets included in the output dictionary.
        p1_answer_marker : ``torch.IntTensor``, optional
            This is one of the inputs, but only when num_context_answers > 0.
            This is a tensor that has a shape [batch_size, max_qa_count, max_passage_length].
            Most passage token will have assigned 'O', except the passage tokens belongs to the previous answer
            in the dialog, which will be assigned labels such as <1_start>, <1_in>, <1_end>.
            For more details, look into dataset_readers/util/make_reading_comprehension_instance_quac
        p2_answer_marker :  ``torch.IntTensor``, optional
            This is one of the inputs, but only when num_context_answers > 1.
            It is similar to p1_answer_marker, but marking previous previous answer in passage.
        p3_answer_marker :  ``torch.IntTensor``, optional
            This is one of the inputs, but only when num_context_answers > 2.
            It is similar to p1_answer_marker, but marking previous previous previous answer in passage.
        yesno_list :  ``torch.IntTensor``, optional
            This is one of the outputs that we are trying to predict.
            Three way classification (the yes/no/not a yes no question).
        followup_list :  ``torch.IntTensor``, optional
            This is one of the outputs that we are trying to predict.
            Three way classification (followup / maybe followup / don't followup).
        metadata : ``List[Dict[str, Any]]``, optional
            If present, this should contain the question ID, original passage text, and token
            offsets into the passage for each instance in the batch.  We use this for computing
            official metrics using the official SQuAD evaluation script.  The length of this list
            should be the batch size, and each dictionary should have the keys ``id``,
            ``original_passage``, and ``token_offsets``.  If you only want the best span string and
            don't care about official metrics, you can omit the ``id`` key.

        Returns
        -------
        An output dictionary consisting of the followings.
        Each of the followings is a nested list because first iterates over dialog, then questions in dialog.

        qid : List[List[str]]
            A list of list, consisting of question ids.
        followup : List[List[int]]
            A list of list, consisting of continuation marker prediction index.
            (y :yes, m: maybe follow up, n: don't follow up)
        yesno : List[List[int]]
            A list of list, consisting of affirmation marker prediction index.
            (y :yes, x: not a yes/no question, n: np)
        best_span_str : List[List[str]]
            If sufficient metadata was provided for the instances in the batch, we also return the
            string from the original passage that the model thinks is the best answer to the
            question.
        loss : torch.FloatTensor, optional
            A scalar loss to be optimised.
        """
        batch_size, max_qa_count, max_q_len, _ = question['token_characters'].size()
        total_qa_count = batch_size * max_qa_count
        qa_mask = torch.ge(followup_list, 0).view(total_qa_count)
        embedded_question = self._text_field_embedder(question, num_wrapping_dims=1)
        embedded_question = embedded_question.reshape(total_qa_count, max_q_len,
                                                      self._text_field_embedder.get_output_dim())
        embedded_question = self._variational_dropout(embedded_question)
        embedded_passage = self._variational_dropout(self._text_field_embedder(passage))
        passage_length = embedded_passage.size(1)

        question_mask = util.get_text_field_mask(question, num_wrapping_dims=1).float()
        question_mask = question_mask.reshape(total_qa_count, max_q_len)
        passage_mask = util.get_text_field_mask(passage).float()

        repeated_passage_mask = passage_mask.unsqueeze(1).repeat(1, max_qa_count, 1)
        repeated_passage_mask = repeated_passage_mask.view(total_qa_count, passage_length)

        if self._num_context_answers > 0:
            # Encode question turn number inside the dialog into question embedding.
            question_num_ind = util.get_range_vector(max_qa_count, util.get_device_of(embedded_question))
            question_num_ind = question_num_ind.unsqueeze(-1).repeat(1, max_q_len)
            question_num_ind = question_num_ind.unsqueeze(0).repeat(batch_size, 1, 1)
            question_num_ind = question_num_ind.reshape(total_qa_count, max_q_len)
            question_num_marker_emb = self._question_num_marker(question_num_ind)
            embedded_question = torch.cat([embedded_question, question_num_marker_emb], dim=-1)

            # Encode the previous answers in passage embedding.
            repeated_embedded_passage = embedded_passage.unsqueeze(1).repeat(1, max_qa_count, 1, 1). \
                view(total_qa_count, passage_length, self._text_field_embedder.get_output_dim())
            # batch_size * max_qa_count, passage_length, word_embed_dim
            p1_answer_marker = p1_answer_marker.view(total_qa_count, passage_length)
            p1_answer_marker_emb = self._prev_ans_marker(p1_answer_marker)
            repeated_embedded_passage = torch.cat([repeated_embedded_passage, p1_answer_marker_emb], dim=-1)
            if self._num_context_answers > 1:
                p2_answer_marker = p2_answer_marker.view(total_qa_count, passage_length)
                p2_answer_marker_emb = self._prev_ans_marker(p2_answer_marker)
                repeated_embedded_passage = torch.cat([repeated_embedded_passage, p2_answer_marker_emb], dim=-1)
                if self._num_context_answers > 2:
                    p3_answer_marker = p3_answer_marker.view(total_qa_count, passage_length)
                    p3_answer_marker_emb = self._prev_ans_marker(p3_answer_marker)
                    repeated_embedded_passage = torch.cat([repeated_embedded_passage, p3_answer_marker_emb],
                                                          dim=-1)

            repeated_encoded_passage = self._variational_dropout(self._phrase_layer(repeated_embedded_passage,
                                                                                    repeated_passage_mask))
        else:
            encoded_passage = self._variational_dropout(self._phrase_layer(embedded_passage, passage_mask))
            repeated_encoded_passage = encoded_passage.unsqueeze(1).repeat(1, max_qa_count, 1, 1)
            repeated_encoded_passage = repeated_encoded_passage.view(total_qa_count,
                                                                     passage_length,
                                                                     self.encoding_dim)

        encoded_question = self._variational_dropout(self._phrase_layer(embedded_question, question_mask))

        # Shape: (batch_size * max_qa_count, passage_length, question_length)
        passage_question_similarity = self._matrix_attention(repeated_encoded_passage, encoded_question)
        # Shape: (batch_size * max_qa_count, passage_length, question_length)
        passage_question_attention = util.last_dim_softmax(passage_question_similarity, question_mask)
        # Shape: (batch_size * max_qa_count, passage_length, encoding_dim)
        passage_question_vectors = util.weighted_sum(encoded_question, passage_question_attention)

        # We replace masked values with something really negative here, so they don't affect the
        # max below.
        masked_similarity = util.replace_masked_values(passage_question_similarity,
                                                       question_mask.unsqueeze(1),
                                                       -1e7)

        question_passage_similarity = masked_similarity.max(dim=-1)[0].squeeze(-1)
        question_passage_attention = util.last_dim_softmax(question_passage_similarity,
                                                           repeated_passage_mask)
        # Shape: (batch_size * max_qa_count, encoding_dim)
        question_passage_vector = util.weighted_sum(repeated_encoded_passage, question_passage_attention)
        tiled_question_passage_vector = question_passage_vector.unsqueeze(1).expand(total_qa_count,
                                                                                    passage_length,
                                                                                    self._encoding_dim)

        # Shape: (batch_size * max_qa_count, passage_length, encoding_dim * 4)
        final_merged_passage = torch.cat([repeated_encoded_passage,
                                          passage_question_vectors,
                                          repeated_encoded_passage * passage_question_vectors,
                                          repeated_encoded_passage * tiled_question_passage_vector],
                                         dim=-1)

        final_merged_passage = F.relu(self._merge_atten(final_merged_passage))

        residual_layer = self._variational_dropout(self._residual_encoder(final_merged_passage,
                                                                          repeated_passage_mask))
        self_attention_matrix = self._self_attention(residual_layer, residual_layer)

        mask = repeated_passage_mask.resize(total_qa_count, passage_length, 1) \
                * repeated_passage_mask.resize(total_qa_count, 1, passage_length)
        self_mask = torch.eye(passage_length, passage_length, device=self_attention_matrix.device)
        self_mask = self_mask.resize(1, passage_length, passage_length)
        mask = mask * (1 - self_mask)

        self_attention_probs = util.last_dim_softmax(self_attention_matrix, mask)

        # (batch, passage_len, passage_len) * (batch, passage_len, dim) -> (batch, passage_len, dim)
        self_attention_vecs = torch.matmul(self_attention_probs, residual_layer)
        self_attention_vecs = torch.cat([self_attention_vecs, residual_layer,
                                         residual_layer * self_attention_vecs],
                                        dim=-1)
        residual_layer = F.relu(self._merge_self_attention(self_attention_vecs))

        final_merged_passage = final_merged_passage + residual_layer
        # batch_size * maxqa_pair_len * max_passage_len * 200
        final_merged_passage = self._variational_dropout(final_merged_passage)
        start_rep = self._span_start_encoder(final_merged_passage, repeated_passage_mask)
        span_start_logits = self._span_start_predictor(start_rep).squeeze(-1)

        end_rep = self._span_end_encoder(torch.cat([final_merged_passage, start_rep], dim=-1),
                                         repeated_passage_mask)
        span_end_logits = self._span_end_predictor(end_rep).squeeze(-1)

        span_yesno_logits = self._span_yesno_predictor(end_rep).squeeze(-1)
        span_followup_logits = self._span_followup_predictor(end_rep).squeeze(-1)

        span_start_logits = util.replace_masked_values(span_start_logits, repeated_passage_mask, -1e7)
        # batch_size * maxqa_len_pair, max_document_len
        span_end_logits = util.replace_masked_values(span_end_logits, repeated_passage_mask, -1e7)

        best_span = self._get_best_span_yesno_followup(span_start_logits, span_end_logits,
                                                       span_yesno_logits, span_followup_logits,
                                                       self._max_span_length)

        output_dict: Dict[str, Any] = {}

        # Compute the loss.
        if span_start is not None:
            loss = nll_loss(util.masked_log_softmax(span_start_logits, repeated_passage_mask), span_start.view(-1),
                            ignore_index=-1)
            self._span_start_accuracy(span_start_logits, span_start.view(-1), mask=qa_mask)
            loss += nll_loss(util.masked_log_softmax(span_end_logits,
                                                     repeated_passage_mask), span_end.view(-1), ignore_index=-1)
            self._span_end_accuracy(span_end_logits, span_end.view(-1), mask=qa_mask)
            self._span_accuracy(best_span[:, 0:2],
                                torch.stack([span_start, span_end], -1).view(total_qa_count, 2),
                                mask=qa_mask.unsqueeze(1).expand(-1, 2).long())
            # add a select for the right span to compute loss
            gold_span_end_loc = []
            span_end = span_end.view(total_qa_count).squeeze().data.cpu().numpy()
            for i in range(0, total_qa_count):
                gold_span_end_loc.append(max(span_end[i] * 3 + i * passage_length * 3, 0))
                gold_span_end_loc.append(max(span_end[i] * 3 + i * passage_length * 3 + 1, 0))
                gold_span_end_loc.append(max(span_end[i] * 3 + i * passage_length * 3 + 2, 0))
            gold_span_end_loc = span_start.new(gold_span_end_loc)

            pred_span_end_loc = []
            for i in range(0, total_qa_count):
                pred_span_end_loc.append(max(best_span[i][1] * 3 + i * passage_length * 3, 0))
                pred_span_end_loc.append(max(best_span[i][1] * 3 + i * passage_length * 3 + 1, 0))
                pred_span_end_loc.append(max(best_span[i][1] * 3 + i * passage_length * 3 + 2, 0))
            predicted_end = span_start.new(pred_span_end_loc)

            _yesno = span_yesno_logits.view(-1).index_select(0, gold_span_end_loc).view(-1, 3)
            _followup = span_followup_logits.view(-1).index_select(0, gold_span_end_loc).view(-1, 3)
            loss += nll_loss(F.log_softmax(_yesno, dim=-1), yesno_list.view(-1), ignore_index=-1)
            loss += nll_loss(F.log_softmax(_followup, dim=-1), followup_list.view(-1), ignore_index=-1)

            _yesno = span_yesno_logits.view(-1).index_select(0, predicted_end).view(-1, 3)
            _followup = span_followup_logits.view(-1).index_select(0, predicted_end).view(-1, 3)
            self._span_yesno_accuracy(_yesno, yesno_list.view(-1), mask=qa_mask)
            self._span_followup_accuracy(_followup, followup_list.view(-1), mask=qa_mask)
            output_dict["loss"] = loss

        # Compute F1 and preparing the output dictionary.
        output_dict['best_span_str'] = []
        output_dict['qid'] = []
        output_dict['followup'] = []
        output_dict['yesno'] = []
        best_span_cpu = best_span.detach().cpu().numpy()
        for i in range(batch_size):
            passage_str = metadata[i]['original_passage']
            offsets = metadata[i]['token_offsets']
            f1_score = 0.0
            per_dialog_best_span_list = []
            per_dialog_yesno_list = []
            per_dialog_followup_list = []
            per_dialog_query_id_list = []
            for per_dialog_query_index, (iid, answer_texts) in enumerate(
                    zip(metadata[i]["instance_id"], metadata[i]["answer_texts_list"])):
                predicted_span = tuple(best_span_cpu[i * max_qa_count + per_dialog_query_index])

                start_offset = offsets[predicted_span[0]][0]
                end_offset = offsets[predicted_span[1]][1]

                yesno_pred = predicted_span[2]
                followup_pred = predicted_span[3]
                per_dialog_yesno_list.append(yesno_pred)
                per_dialog_followup_list.append(followup_pred)
                per_dialog_query_id_list.append(iid)

                best_span_string = passage_str[start_offset:end_offset]
                per_dialog_best_span_list.append(best_span_string)
                if answer_texts:
                    if len(answer_texts) > 1:
                        t_f1 = []
                        # Compute F1 over N-1 human references and averages the scores.
                        for answer_index in range(len(answer_texts)):
                            idxes = list(range(len(answer_texts)))
                            idxes.pop(answer_index)
                            refs = [answer_texts[z] for z in idxes]
                            t_f1.append(squad_eval.metric_max_over_ground_truths(squad_eval.f1_score,
                                                                                 best_span_string,
                                                                                 refs))
                        f1_score = 1.0 * sum(t_f1) / len(t_f1)
                    else:
                        f1_score = squad_eval.metric_max_over_ground_truths(squad_eval.f1_score,
                                                                            best_span_string,
                                                                            answer_texts)
                self._official_f1(100 * f1_score)
            output_dict['qid'].append(per_dialog_query_id_list)
            output_dict['best_span_str'].append(per_dialog_best_span_list)
            output_dict['yesno'].append(per_dialog_yesno_list)
            output_dict['followup'].append(per_dialog_followup_list)
        return output_dict

    @overrides
    def decode(self, output_dict: Dict[str, torch.Tensor]) -> Dict[str, Any]:
        yesno_tags = [[self.vocab.get_token_from_index(x, namespace="yesno_labels") for x in yn_list] \
                      for yn_list in output_dict.pop("yesno")]
        followup_tags = [[self.vocab.get_token_from_index(x, namespace="followup_labels") for x in followup_list] \
                         for followup_list in output_dict.pop("followup")]
        output_dict['yesno'] = yesno_tags
        output_dict['followup'] = followup_tags
        return output_dict

    def get_metrics(self, reset: bool = False) -> Dict[str, float]:
        return {'start_acc': self._span_start_accuracy.get_metric(reset),
                'end_acc': self._span_end_accuracy.get_metric(reset),
                'span_acc': self._span_accuracy.get_metric(reset),
                'yesno': self._span_yesno_accuracy.get_metric(reset),
                'followup': self._span_followup_accuracy.get_metric(reset),
                'f1': self._official_f1.get_metric(reset), }

    @staticmethod
    def _get_best_span_yesno_followup(span_start_logits: torch.Tensor,
                                      span_end_logits: torch.Tensor,
                                      span_yesno_logits: torch.Tensor,
                                      span_followup_logits: torch.Tensor,
                                      max_span_length: int) -> torch.Tensor:
        # Returns the index of highest-scoring span that is not longer than 30 tokens, as well as
        # yesno prediction bit and followup prediction bit from the predicted span end token.
        if span_start_logits.dim() != 2 or span_end_logits.dim() != 2:
            raise ValueError("Input shapes must be (batch_size, passage_length)")
        batch_size, passage_length = span_start_logits.size()
        max_span_log_prob = [-1e20] * batch_size
        span_start_argmax = [0] * batch_size

        best_word_span = span_start_logits.new_zeros((batch_size, 4), dtype=torch.long)

        span_start_logits = span_start_logits.data.cpu().numpy()
        span_end_logits = span_end_logits.data.cpu().numpy()
        span_yesno_logits = span_yesno_logits.data.cpu().numpy()
        span_followup_logits = span_followup_logits.data.cpu().numpy()
        for b_i in range(batch_size):  # pylint: disable=invalid-name
            for j in range(passage_length):
                val1 = span_start_logits[b_i, span_start_argmax[b_i]]
                if val1 < span_start_logits[b_i, j]:
                    span_start_argmax[b_i] = j
                    val1 = span_start_logits[b_i, j]
                val2 = span_end_logits[b_i, j]
                if val1 + val2 > max_span_log_prob[b_i]:
                    if j - span_start_argmax[b_i] > max_span_length:
                        continue
                    best_word_span[b_i, 0] = span_start_argmax[b_i]
                    best_word_span[b_i, 1] = j
                    max_span_log_prob[b_i] = val1 + val2
        for b_i in range(batch_size):
            j = best_word_span[b_i, 1]
            yesno_pred = np.argmax(span_yesno_logits[b_i, j])
            followup_pred = np.argmax(span_followup_logits[b_i, j])
            best_word_span[b_i, 2] = int(yesno_pred)
            best_word_span[b_i, 3] = int(followup_pred)
        return best_word_span<|MERGE_RESOLUTION|>--- conflicted
+++ resolved
@@ -26,11 +26,7 @@
     Question Answering in Context (EMNLP 2018) paper [https://arxiv.org/pdf/1808.07036.pdf].
 
     In this set-up, a single instance is a dialog, list of question answer pairs.
-<<<<<<< HEAD
-
-=======
-    
->>>>>>> 8bb14391
+
     Parameters
     ----------
     vocab : ``Vocabulary``
@@ -276,7 +272,7 @@
         self_attention_matrix = self._self_attention(residual_layer, residual_layer)
 
         mask = repeated_passage_mask.resize(total_qa_count, passage_length, 1) \
-                * repeated_passage_mask.resize(total_qa_count, 1, passage_length)
+               * repeated_passage_mask.resize(total_qa_count, 1, passage_length)
         self_mask = torch.eye(passage_length, passage_length, device=self_attention_matrix.device)
         self_mask = self_mask.resize(1, passage_length, passage_length)
         mask = mask * (1 - self_mask)
