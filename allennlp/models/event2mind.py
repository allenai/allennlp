from typing import Dict, List, Optional, Tuple

import numpy
from overrides import overrides

import torch
from torch.nn.modules.rnn import GRUCell
from torch.nn.modules.linear import Linear
from torch import nn
import torch.nn.functional as F

from allennlp.common.util import START_SYMBOL, END_SYMBOL
from allennlp.data.vocabulary import Vocabulary
from allennlp.modules import Seq2VecEncoder, TextFieldEmbedder
from allennlp.modules.token_embedders import Embedding
from allennlp.models.model import Model
from allennlp.nn.util import get_text_field_mask, sequence_cross_entropy_with_logits
from allennlp.training.metrics import UnigramRecall

@Model.register("event2mind")
class Event2Mind(Model):
    """
    This ``Event2Mind`` class is a :class:`Model` which takes an event
    sequence, encodes it, and then uses the encoded representation to decode
    several mental state sequences.

    It is based on `the paper by Rashkin et al.
    <https://www.semanticscholar.org/paper/Event2Mind/b89f8a9b2192a8f2018eead6b135ed30a1f2144d>`_

    Parameters
    ----------
    vocab : ``Vocabulary``, required
        Vocabulary containing source and target vocabularies. They may be under the same namespace
        (``tokens``) or the target tokens can have a different namespace, in which case it needs to
        be specified as ``target_namespace``.
    source_embedder : ``TextFieldEmbedder``, required
        Embedder for source side sequences.
    embedding_dropout: float, required
        The amount of dropout to apply after the source tokens have been embedded.
    encoder : ``Seq2VecEncoder``, required
        The encoder of the "encoder/decoder" model.
    max_decoding_steps : int, required
        Length of decoded sequences.
    target_names: ``List[str]``, optional
        Names of the target fields matching those in the ``Instance`` objects.
    target_namespace : str, optional (default = 'tokens')
        If the target side vocabulary is different from the source side's, you need to specify the
        target's namespace here. If not, we'll assume it is "tokens", which is also the default
        choice for the source side, and this might cause them to share vocabularies.
    target_embedding_dim : int, optional (default = source_embedding_dim)
        You can specify an embedding dimensionality for the target side. If not, we'll use the same
        value as the source embedder's.
    """
    # pylint: disable=dangerous-default-value
    def __init__(self,
                 vocab: Vocabulary,
                 source_embedder: TextFieldEmbedder,
                 embedding_dropout: float,
                 encoder: Seq2VecEncoder,
                 max_decoding_steps: int,
                 target_names: List[str] = ["xintent", "xreact", "oreact"],
                 target_namespace: str = "tokens",
                 target_embedding_dim: int = None) -> None:
        super(Event2Mind, self).__init__(vocab)
        # Note: The original tweaks the embeddings for "personx" to be the mean
        # across the embeddings for "he", "she", "him" and "her". Similarly for
        # "personx's" and so forth. We could consider that here as a well.
        self._source_embedder = source_embedder
        self._embedding_dropout = nn.Dropout(embedding_dropout)
        self._encoder = encoder
        self._max_decoding_steps = max_decoding_steps
        self._target_namespace = target_namespace

        # We need the start symbol to provide as the input at the first timestep of decoding, and
        # end symbol as a way to indicate the end of the decoded sequence.
        self._start_index = self.vocab.get_token_index(START_SYMBOL, self._target_namespace)
        self._end_index = self.vocab.get_token_index(END_SYMBOL, self._target_namespace)
        # Warning: The different decoders share a vocabulary! This may be
        # counterintuitive, but consider the case of xreact and oreact. A
        # reaction of "happy" could easily apply to both the subject of the
        # event and others. This could become less appropriate as more decoders
        # are added.
        num_classes = self.vocab.get_vocab_size(self._target_namespace)
        # Decoder output dim needs to be the same as the encoder output dim since we initialize the
        # hidden state of the decoder with that of the final hidden states of the encoder.
        self._decoder_output_dim = self._encoder.get_output_dim()
        target_embedding_dim = target_embedding_dim or self._source_embedder.get_output_dim()

        self._states: Dict[str, StateDecoder] = {}
        for name in target_names:
            self._states[name] = StateDecoder(
                    name,
                    self,
                    num_classes,
                    target_embedding_dim,
                    self._decoder_output_dim
            )

    def _update_recall(self,
                       all_top_k_predictions: torch.Tensor,
                       target_tokens: Dict[str, torch.LongTensor],
                       target_recall: UnigramRecall) -> None:
        targets = target_tokens["tokens"]
        target_mask = get_text_field_mask(target_tokens)
        # See comment in _get_loss.
        # TODO(brendanr): Do we need contiguous here?
        relevant_targets = targets[:, 1:].contiguous()
        relevant_mask = target_mask[:, 1:].contiguous()
        target_recall(
                all_top_k_predictions,
                relevant_targets,
                relevant_mask,
                self._end_index
        )

    def _get_num_decoding_steps(self,
                                target_tokens: Optional[Dict[str, torch.LongTensor]]) -> int:
        if target_tokens:
            targets = target_tokens["tokens"]
            target_sequence_length = targets.size()[1]
            # The last input from the target is either padding or the end
            # symbol.  Either way, we don't have to process it. (To be clear,
            # we do still output and compare against the end symbol, but there
            # is no need to take the end symbol as input to the decoder.)
            return target_sequence_length - 1
        else:
            return self._max_decoding_steps

    @overrides
    def forward(self,  # type: ignore
                source: Dict[str, torch.LongTensor],
                **target_tokens: Dict[str, Dict[str, torch.LongTensor]]) -> Dict[str, torch.Tensor]:
        # pylint: disable=arguments-differ
        """
        Decoder logic for producing the target sequences.

        Parameters
        ----------
        source : ``Dict[str, torch.LongTensor]``
            The output of ``TextField.as_array()`` applied on the source
            ``TextField``. This will be passed through a ``TextFieldEmbedder``
            and then through an encoder.
        target_tokens : ``Dict[str, Dict[str, torch.LongTensor]]``:
            Dictionary from name to output of ``Textfield.as_array()`` applied
            on target ``TextField``. We assume that the target tokens are also
            represented as a ``TextField``.
        """
        # (batch_size, input_sequence_length, embedding_dim)
        embedded_input = self._embedding_dropout(self._source_embedder(source))
        source_mask = get_text_field_mask(source)
        # (batch_size, encoder_output_dim)
        final_encoder_output = self._encoder(embedded_input, source_mask)
        output_dict = {}

        # Perform greedy search so we can get the loss.
        if target_tokens:
            if target_tokens.keys() != self._states.keys():
                target_only = target_tokens.keys() - self._states.keys()
                states_only = self._states.keys() - target_tokens.keys()
                raise Exception("Mismatch between target_tokens and self._states. Keys in " +
                                f"targets only: {target_only} Keys in states only: {states_only}")
            total_loss = 0
            for name, state in self._states.items():
                loss = self.greedy_search(
                        final_encoder_output=final_encoder_output,
                        target_tokens=target_tokens[name],
                        target_embedder=state.embedder,
                        decoder_cell=state.decoder_cell,
                        output_projection_layer=state.output_projection_layer,
                        extra=name
                )
                total_loss += loss
                output_dict[f"{name}_loss"] = loss

            # Use mean loss (instead of the sum of the losses) to be comparable to the paper.
            output_dict["loss"] = total_loss / len(self._states)

        # Perform beam search to obtain the predictions.
        if not self.training:
            for name, state in self._states.items():
                # (batch_size, 10, num_decoding_steps)
                (all_top_k_predictions, log_probabilities) = self.beam_search(
                        final_encoder_output=final_encoder_output,
                        width=10,
                        # We always use the max here instead of passing in the
                        # length of the longest target to avoid biasing the
                        # search. Whether this problem would manifest otherwise
                        # would depend on the metric being used.
                        num_decoding_steps=self._max_decoding_steps,
                        target_embedder=state.embedder,
                        decoder_cell=state.decoder_cell,
                        output_projection_layer=state.output_projection_layer
                )
                if target_tokens:
                    self._update_recall(all_top_k_predictions, target_tokens[name], state.recall)
                output_dict[f"{name}_top_k_predictions"] = all_top_k_predictions
                output_dict[f"{name}_top_k_log_probabilities"] = log_probabilities

        return output_dict

    def greedy_search(self,
                      final_encoder_output: torch.LongTensor,
                      target_tokens: Dict[str, torch.LongTensor],
                      target_embedder: Embedding,
                      decoder_cell: GRUCell,
                      output_projection_layer: Linear,
                      extra: str = "") -> torch.FloatTensor:
        """
        Greedily produces a sequence using the provided ``decoder_cell``.
        Returns the cross entropy between this sequence and ``target_tokens``.

        Parameters
        ----------
        final_encoder_output : ``torch.LongTensor``, required
            Vector produced by ``self._encoder``.
        target_tokens : ``Dict[str, torch.LongTensor]``, required
            The output of ``TextField.as_array()`` applied on some target ``TextField``.
        target_embedder : ``Embedding``, required
            Used to embed the target tokens.
        decoder_cell: ``GRUCell``, required
            The recurrent cell used at each time step.
        output_projection_layer: ``Linear``, required
            Linear layer mapping to the desired number of classes.
        """
        num_decoding_steps = self._get_num_decoding_steps(target_tokens)
        targets = target_tokens["tokens"]
        decoder_hidden = final_encoder_output
        step_logits = []
        for timestep in range(num_decoding_steps):
            # See https://github.com/allenai/allennlp/issues/1134.
            input_choices = targets[:, timestep]
<<<<<<< HEAD
            params = list(self.named_parameters())
            first_name, first_param = params[0]
            first_device = first_param.device
            for name, param in params:
                if param.device != first_device:
                    print(f"BRR orig {first_name}: {first_device}\nnext {name}: {param.device}")
=======
            #for name, param in self.named_parameters():
            #    print(f"BRR {name}: {param.device}")
            #print("\n\n\n\n\n\n")
            if target_embedder.weight.device != input_choices.device:
                print(f"BRR {extra}")
>>>>>>> d0dfa022
            decoder_input = target_embedder(input_choices)
            decoder_hidden = decoder_cell(decoder_input, decoder_hidden)
            # (batch_size, num_classes)
            output_projections = output_projection_layer(decoder_hidden)
            # list of (batch_size, 1, num_classes)
            step_logits.append(output_projections.unsqueeze(1))
        # (batch_size, num_decoding_steps, num_classes)
        logits = torch.cat(step_logits, 1)
        target_mask = get_text_field_mask(target_tokens)
        return self._get_loss(logits, targets, target_mask)

    def greedy_predict(self,
                       final_encoder_output: torch.LongTensor,
                       target_embedder: Embedding,
                       decoder_cell: GRUCell,
                       output_projection_layer: Linear) -> torch.Tensor:
        """
        Greedily produces a sequence using the provided ``decoder_cell``.
        Returns the predicted sequence.

        Parameters
        ----------
        final_encoder_output : ``torch.LongTensor``, required
            Vector produced by ``self._encoder``.
        target_embedder : ``Embedding``, required
            Used to embed the target tokens.
        decoder_cell: ``GRUCell``, required
            The recurrent cell used at each time step.
        output_projection_layer: ``Linear``, required
            Linear layer mapping to the desired number of classes.
        """
        num_decoding_steps = self._max_decoding_steps
        decoder_hidden = final_encoder_output
        batch_size = final_encoder_output.size()[0]
        predictions = [final_encoder_output.new_full(
                (batch_size,), fill_value=self._start_index, dtype=torch.long
        )]
        for _ in range(num_decoding_steps):
            input_choices = predictions[-1]
            decoder_input = target_embedder(input_choices)
            decoder_hidden = decoder_cell(decoder_input, decoder_hidden)
            # (batch_size, num_classes)
            output_projections = output_projection_layer(decoder_hidden)
            class_probabilities = F.softmax(output_projections, dim=-1)
            _, predicted_classes = torch.max(class_probabilities, 1)
            predictions.append(predicted_classes)
        all_predictions = torch.cat([ps.unsqueeze(1) for ps in predictions], 1)
        # Drop start symbol and return.
        return all_predictions[:, 1:]

    def beam_search(self,
                    final_encoder_output: torch.LongTensor,
                    width: int,
                    num_decoding_steps: int,
                    target_embedder: Embedding,
                    decoder_cell: GRUCell,
                    output_projection_layer: Linear) -> Tuple[torch.Tensor, torch.Tensor]:
        """
        Uses beam search to compute the highest probability sequences for the
        ``decoder_cell`` that fit within the given``width``.  Returns the tuple
        consisting of the sequences themselves and their log probabilities.

        Parameters
        ----------
        final_encoder_output : ``torch.LongTensor``, required
            Vector produced by ``self._encoder``.
        width : ``int``, required
            Size of the beam.
        num_decoding_steps : ``int``, required
            Maximum sequence length.
        target_embedder : ``Embedding``, required
            Used to embed the token predicted at the previous time step.
        decoder_cell: ``GRUCell``, required
            The recurrent cell used at each time step.
        output_projection_layer: ``Linear``, required
            Linear layer mapping to the desired number of classes.

        Returns
        -------
        predictions : ``torch.LongTensor``
            Tensor of shape (batch_size, width, num_decoding_steps) with the predicted indices.
        log_probabilities : ``torch.FloatTensor``
            Tensor of shape (batch_size, width) with the log probability of the
            corresponding prediction.
        """
        batch_size = final_encoder_output.size()[0]
        # List of (batch_size, width) tensors. One for each time step. Does not
        # include the start symbols, which are implicit.
        predictions = []
        # List of (batch_size, width) tensors. One for each time step. None for
        # the first.  Stores the index n for the parent prediction, i.e.
        # predictions[t-1][i][n], that it came from.
        backpointers = []

        # Calculate the first timestep. This is done outside the main loop
        # because we are going from a single decoder input (the output from the
        # encoder) to the top ``width`` decoder outputs. On the other hand,
        # within the main loop we are going from the ``width`` elements of the
        # beam to ``width``^2 candidates from which we will select the top
        # ``width`` elements for the next iteration.
        start_predictions = final_encoder_output.new_full(
                (batch_size,), fill_value=self._start_index, dtype=torch.long
        )
        start_decoder_input = target_embedder(start_predictions)
        start_decoder_hidden = decoder_cell(start_decoder_input, final_encoder_output)
        start_output_projections = output_projection_layer(start_decoder_hidden)
        start_class_log_probabilities = F.log_softmax(start_output_projections, dim=-1)
        start_top_log_probabilities, start_predicted_classes = start_class_log_probabilities.topk(width)

        # Set starting values
        # The log probabilities for the last time step. (batch_size, width)
        last_log_probabilities = start_top_log_probabilities
        # [(batch_size, width)]
        predictions.append(start_predicted_classes)
        # Set the same hidden state for each element in beam.
        # (batch_size * width, _decoder_output_dim)
        decoder_hidden = start_decoder_hidden.\
            unsqueeze(1).expand(batch_size, width, self._decoder_output_dim).\
            reshape(batch_size * width, self._decoder_output_dim)

        # Log probability tensor that mandates that the end token is selected.
        num_classes = self.vocab.get_vocab_size(self._target_namespace)
        log_probs_after_end = start_class_log_probabilities.new_full(
                (batch_size * width, num_classes),
                float("-inf")
        )
        log_probs_after_end[:, self._end_index] = 0.0

        for timestep in range(num_decoding_steps - 1):
            # (batch_size * width,)
            last_predictions = predictions[-1].reshape(batch_size * width)
            decoder_input = target_embedder(last_predictions)
            decoder_hidden = decoder_cell(decoder_input, decoder_hidden)
            # (batch_size * width, num_classes)
            output_projections = output_projection_layer(decoder_hidden)

            # (batch_size * width, num_classes)
            class_log_probabilities = F.log_softmax(output_projections, dim=-1)

            # (batch_size * width, num_classes)
            last_predictions_expanded = last_predictions.unsqueeze(-1).expand(
                    batch_size * width,
                    num_classes
            )
            # Here we are finding any beams where we predicted the end token in
            # the previous timestep and replacing the distribution with a
            # one-hot distribution, forcing the beam to predict the end token
            # this timestep as well.
            cleaned_log_probabilities = torch.where(
                    last_predictions_expanded == self._end_index,
                    log_probs_after_end,
                    class_log_probabilities
            )

            # Note: We could consider normalizing for length here, but the
            # original implementation does not do so.

            # (batch_size * width, width), (batch_size * width, width)
            top_log_probabilities, predicted_classes = cleaned_log_probabilities.topk(width)
            # Here we expand the last log probabilities to (batch_size * width,
            # width) so that we can add them to the current log probs for this
            # timestep. This lets us maintain the log probability of each
            # element on the beam.
            expanded_last_log_probabilities = last_log_probabilities.\
                unsqueeze(2).\
                expand(batch_size, width, width).\
                reshape(batch_size * width, width)
            summed_top_log_probabilities = top_log_probabilities + expanded_last_log_probabilities

            reshaped_summed = summed_top_log_probabilities.reshape(batch_size, width * width)
            reshaped_predicted_classes = predicted_classes.reshape(batch_size, width * width)
            # Keep only the top ``width`` beam indices.
            restricted_beam_log_probs, restricted_beam_indices = reshaped_summed.topk(width)
            # Use the beam indices to extract the corresponding classes.
            restricted_predicted_classes = reshaped_predicted_classes.gather(1, restricted_beam_indices)

            last_log_probabilities = restricted_beam_log_probs
            predictions.append(restricted_predicted_classes)
            # The beam indices come from a width * width dimension where the
            # indices with a common ancestor are grouped together. Hence
            # dividing by width gives the ancestor. (Note that this is integer
            # division as the tensor is a LongTensor.)
            backpointer = restricted_beam_indices / width
            backpointers.append(backpointer)
            # For the gather below.
            expanded_backpointer = backpointer.unsqueeze(2).expand(batch_size, width, self._decoder_output_dim)
            # Keep only the pieces of the hidden state corresponding to the
            # ancestors created this iteration.
            decoder_hidden = decoder_hidden.\
                    reshape(batch_size, width, self._decoder_output_dim).\
                    gather(1, expanded_backpointer).\
                    reshape(batch_size * width, self._decoder_output_dim)

        assert len(predictions) == num_decoding_steps,\
               "len(predictions) not equal to num_decoding_steps"
        assert len(backpointers) == num_decoding_steps - 1,\
               "len(backpointers) not equal to num_decoding_steps"

        # Reconstruct the sequences.
        reconstructed_predictions = [predictions[num_decoding_steps - 1].unsqueeze(2)]
        cur_backpointers = backpointers[num_decoding_steps - 2]
        for timestep in range(num_decoding_steps - 2, 0, -1):
            cur_preds = predictions[timestep].gather(1, cur_backpointers).unsqueeze(2)
            reconstructed_predictions.append(cur_preds)
            cur_backpointers = backpointers[timestep - 1].gather(1, cur_backpointers)
        final_preds = predictions[0].gather(1, cur_backpointers).unsqueeze(2)
        reconstructed_predictions.append(final_preds)
        # We don't add the start tokens here. They are implicit.

        all_predictions = torch.cat(list(reversed(reconstructed_predictions)), 2)
        return (all_predictions, last_log_probabilities)

    @staticmethod
    def _get_loss(logits: torch.LongTensor,
                  targets: torch.LongTensor,
                  target_mask: torch.LongTensor) -> torch.FloatTensor:
        """
        Takes logits (unnormalized outputs from the decoder) of size (batch_size,
        num_decoding_steps, num_classes), target indices of size (batch_size, num_decoding_steps+1)
        and corresponding masks of size (batch_size, num_decoding_steps+1) steps and computes cross
        entropy loss while taking the mask into account.

        The length of ``targets`` is expected to be greater than that of ``logits`` because the
        decoder does not need to compute the output corresponding to the last timestep of
        ``targets``. This method aligns the inputs appropriately to compute the loss.

        During training, we want the logit corresponding to timestep i to be similar to the target
        token from timestep i + 1. That is, the targets should be shifted by one timestep for
        appropriate comparison.  Consider a single example where the target has 3 words, and
        padding is to 7 tokens.
           The complete sequence would correspond to <S> w1  w2  w3  <E> <P> <P>
           and the mask would be                     1   1   1   1   1   0   0
           and let the logits be                     l1  l2  l3  l4  l5  l6
        We actually need to compare:
           the sequence           w1  w2  w3  <E> <P> <P>
           with masks             1   1   1   1   0   0
           against                l1  l2  l3  l4  l5  l6
           (where the input was)  <S> w1  w2  w3  <E> <P>
        """
        relevant_targets = targets[:, 1:].contiguous()  # (batch_size, num_decoding_steps)
        relevant_mask = target_mask[:, 1:].contiguous()  # (batch_size, num_decoding_steps)
        loss = sequence_cross_entropy_with_logits(logits, relevant_targets, relevant_mask)
        return loss

    def decode_all(self, predicted_indices: torch.Tensor) -> List[List[str]]:
        if not isinstance(predicted_indices, numpy.ndarray):
            predicted_indices = predicted_indices.detach().cpu().numpy()
        all_predicted_tokens = []
        for indices in predicted_indices:
            indices = list(indices)
            # Collect indices till the first end_symbol
            if self._end_index in indices:
                indices = indices[:indices.index(self._end_index)]
            predicted_tokens = [self.vocab.get_token_from_index(x, namespace=self._target_namespace)
                                for x in indices]
            all_predicted_tokens.append(predicted_tokens)
        return all_predicted_tokens

    @overrides
    def decode(self, output_dict: Dict[str, torch.Tensor]) -> Dict[str, List[List[str]]]:
        """
        This method overrides ``Model.decode``, which gets called after ``Model.forward``, at test
        time, to finalize predictions. The logic for the decoder part of the encoder-decoder lives
        within the ``forward`` method.

        This method trims the output predictions to the first end symbol, replaces indices with
        corresponding tokens, and adds fields for the tokens to the ``output_dict``.
        """
        for name in self._states:
            top_k_predicted_indices = output_dict[f"{name}_top_k_predictions"][0]
            output_dict[f"{name}_top_k_predicted_tokens"] = [self.decode_all(top_k_predicted_indices)]

        return output_dict

    @overrides
    def get_metrics(self, reset: bool = False) -> Dict[str, float]:
        all_metrics = {}
        # Recall@10 needs beam search which doesn't happen during training.
        if not self.training:
            for name, state in self._states.items():
                all_metrics[name] = state.recall.get_metric(reset=reset)
        return all_metrics

class StateDecoder:
    """
    Simple struct-like class for internal use.
    """
    def __init__(self,
                 name: str,
                 event2mind: Event2Mind,
                 num_classes: int,
                 input_dim: int,
                 output_dim: int) -> None:
        self.embedder = Embedding(num_classes, input_dim)
        event2mind.add_module(f"{name}_embedder", self.embedder)
        self.decoder_cell = GRUCell(input_dim, output_dim)
        event2mind.add_module(f"{name}_decoder_cell", self.decoder_cell)
        self.output_projection_layer = Linear(output_dim, num_classes)
        event2mind.add_module(f"{name}_output_project_layer", self.output_projection_layer)
        self.recall = UnigramRecall()<|MERGE_RESOLUTION|>--- conflicted
+++ resolved
@@ -229,20 +229,8 @@
         for timestep in range(num_decoding_steps):
             # See https://github.com/allenai/allennlp/issues/1134.
             input_choices = targets[:, timestep]
-<<<<<<< HEAD
-            params = list(self.named_parameters())
-            first_name, first_param = params[0]
-            first_device = first_param.device
-            for name, param in params:
-                if param.device != first_device:
-                    print(f"BRR orig {first_name}: {first_device}\nnext {name}: {param.device}")
-=======
-            #for name, param in self.named_parameters():
-            #    print(f"BRR {name}: {param.device}")
-            #print("\n\n\n\n\n\n")
             if target_embedder.weight.device != input_choices.device:
                 print(f"BRR {extra}")
->>>>>>> d0dfa022
             decoder_input = target_embedder(input_choices)
             decoder_hidden = decoder_cell(decoder_input, decoder_hidden)
             # (batch_size, num_classes)
