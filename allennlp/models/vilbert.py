import collections
import logging
from copy import deepcopy
from typing import Dict, List, Optional, Union

from overrides import overrides
import torch

from allennlp.data import TextFieldTensors, Vocabulary
from allennlp.models.model import Model
from allennlp.modules import TimeDistributed
from allennlp.training.metrics import CategoricalAccuracy


<<<<<<< HEAD
from allennlp.modules.transformer import (
    TextEmbeddings,
    ImageFeatureEmbeddings,
    BiModalEncoder,
    ActivationLayer,
    TransformerModule,
)

logger = logging.getLogger(__name__)
=======
logger = logging.getLogger(__name__)


class BertEmbeddings(torch.nn.Module, FromParams):
    """Construct the embeddings from word, position and token_type embeddings."""

    def __init__(
        self,
        vocab_size: int,
        hidden_size: int,
        pad_token_id: int,
        max_position_embeddings: int,
        type_vocab_size: int,
        dropout: float,
    ):
        super().__init__()
        self.word_embeddings = torch.nn.Embedding(vocab_size, hidden_size, padding_idx=pad_token_id)
        self.position_embeddings = torch.nn.Embedding(max_position_embeddings, hidden_size)
        self.token_type_embeddings = torch.nn.Embedding(type_vocab_size, hidden_size)

        self.layer_norm = torch.nn.LayerNorm(hidden_size, eps=1e-12)
        self.dropout = torch.nn.Dropout(dropout)

    def forward(self, input_ids=None, token_type_ids=None, position_ids=None, inputs_embeds=None):
        if input_ids is not None:
            input_shape = input_ids.size()
        else:
            input_shape = inputs_embeds.size()[:-1]

        seq_length = input_shape[1]
        device = input_ids.device if input_ids is not None else inputs_embeds.device
        if position_ids is None:
            position_ids = torch.arange(seq_length, dtype=torch.long, device=device)
            position_ids = position_ids.unsqueeze(0).expand(input_shape)
        if token_type_ids is None:
            token_type_ids = torch.zeros(input_shape, dtype=torch.long, device=device)

        if inputs_embeds is None:
            inputs_embeds = self.word_embeddings(input_ids)
        position_embeddings = self.position_embeddings(position_ids)
        token_type_embeddings = self.token_type_embeddings(token_type_ids)

        embeddings = inputs_embeds + position_embeddings + token_type_embeddings
        embeddings = self.layer_norm(embeddings)
        embeddings = self.dropout(embeddings)
        return embeddings


class BertSelfAttention(torch.nn.Module):
    def __init__(
        self,
        hidden_size: int,
        num_attention_heads: int,
        dropout: float = 0.0,
    ):
        super().__init__()
        if hidden_size % num_attention_heads != 0:
            raise ValueError(
                "The hidden size (%d) is not a multiple of the number of attention heads (%d)"
                % (hidden_size, num_attention_heads)
            )
        self.num_attention_heads = num_attention_heads
        self.attention_head_size = int(hidden_size / num_attention_heads)
        self.all_head_size = self.num_attention_heads * self.attention_head_size

        self.query = torch.nn.Linear(hidden_size, self.all_head_size)
        self.key = torch.nn.Linear(hidden_size, self.all_head_size)
        self.value = torch.nn.Linear(hidden_size, self.all_head_size)

        self.dropout = torch.nn.Dropout(dropout)

    def transpose_for_scores(self, x):
        new_x_shape = x.size()[:-1] + (
            self.num_attention_heads,
            self.attention_head_size,
        )
        x = x.view(*new_x_shape)
        return x.permute(0, 2, 1, 3)

    def forward(self, hidden_states, attention_mask):
        mixed_query_layer = self.query(hidden_states)
        mixed_key_layer = self.key(hidden_states)
        mixed_value_layer = self.value(hidden_states)

        query_layer = self.transpose_for_scores(mixed_query_layer)
        key_layer = self.transpose_for_scores(mixed_key_layer)
        value_layer = self.transpose_for_scores(mixed_value_layer)

        # Take the dot product between "query" and "key" to get the raw
        # attention scores.
        attention_scores = torch.matmul(query_layer, key_layer.transpose(-1, -2))
        attention_scores = attention_scores / math.sqrt(self.attention_head_size)
        # Apply the attention mask is (precomputed for all layers in
        # BertModel forward() function)
        attention_scores = attention_scores + attention_mask

        # Normalize the attention scores to probabilities.
        attention_probs = torch.nn.Softmax(dim=-1)(attention_scores)

        # This is actually dropping out entire tokens to attend to, which might
        # seem a bit unusual, but is taken from the original Transformer paper.
        attention_probs = self.dropout(attention_probs)

        context_layer = torch.matmul(attention_probs, value_layer)
        context_layer = context_layer.permute(0, 2, 1, 3).contiguous()
        new_context_layer_shape = context_layer.size()[:-2] + (self.all_head_size,)
        context_layer = context_layer.view(*new_context_layer_shape)

        return context_layer


class BertSelfOutput(torch.nn.Module):
    def __init__(self, hidden_size: int, dropout: float):
        super().__init__()
        self.dense = torch.nn.Linear(hidden_size, hidden_size)
        self.layer_norm = torch.nn.LayerNorm(hidden_size, eps=1e-12)
        self.dropout = torch.nn.Dropout(dropout)

    def forward(self, hidden_states, input_tensor):
        hidden_states = self.dense(hidden_states)
        hidden_states = self.dropout(hidden_states)
        hidden_states = self.layer_norm(hidden_states + input_tensor)
        return hidden_states


class BertAttention(torch.nn.Module):
    def __init__(
        self,
        hidden_size: int,
        num_attention_heads: int,
        attention_dropout: float = 0.0,
        hidden_dropout: float = 0.0,
    ):
        super().__init__()
        self.self = BertSelfAttention(hidden_size, num_attention_heads, attention_dropout)
        self.output = BertSelfOutput(hidden_size, hidden_dropout)

    def forward(self, input_tensor, attention_mask):
        self_output = self.self(input_tensor, attention_mask)
        attention_output = self.output(self_output, input_tensor)
        return attention_output


class BertIntermediate(torch.nn.Module):
    def __init__(self, hidden_size: int, intermediate_size: int, activation: str):
        super().__init__()
        self.dense = torch.nn.Linear(hidden_size, intermediate_size)
        if isinstance(activation, str):
            self.intermediate_act_fn = ACT2FN[activation]
        else:
            self.intermediate_act_fn = activation

    def forward(self, hidden_states):
        hidden_states = self.dense(hidden_states)
        hidden_states = self.intermediate_act_fn(hidden_states)
        return hidden_states


class BertOutput(torch.nn.Module):
    def __init__(self, hidden_size: int, intermediate_size: int, dropout: float):
        super().__init__()
        self.dense = torch.nn.Linear(intermediate_size, hidden_size)
        self.layer_norm = torch.nn.LayerNorm(hidden_size, eps=1e-12)
        self.dropout = torch.nn.Dropout(dropout)

    def forward(self, hidden_states, input_tensor):
        hidden_states = self.dense(hidden_states)
        hidden_states = self.dropout(hidden_states)
        hidden_states = self.layer_norm(hidden_states + input_tensor)
        return hidden_states


class BertLayer(torch.nn.Module):
    def __init__(
        self,
        hidden_size: int,
        intermediate_size: int,
        num_attention_heads: int,
        attention_dropout: float,
        hidden_dropout: float,
        activation: str,
    ):
        super().__init__()
        self.attention = BertAttention(
            hidden_size=hidden_size,
            num_attention_heads=num_attention_heads,
            attention_dropout=attention_dropout,
            hidden_dropout=hidden_dropout,
        )
        self.intermediate = BertIntermediate(
            hidden_size=hidden_size, intermediate_size=intermediate_size, activation=activation
        )
        self.output = BertOutput(
            hidden_size=hidden_size, intermediate_size=intermediate_size, dropout=hidden_dropout
        )

    def forward(self, hidden_states, attention_mask):
        attention_output = self.attention(hidden_states, attention_mask)
        intermediate_output = self.intermediate(attention_output)
        layer_output = self.output(intermediate_output, attention_output)
        return layer_output


class BertBiAttention(torch.nn.Module):
    def __init__(
        self,
        hidden_size1: int,
        hidden_size2: int,
        combined_hidden_size: int,
        num_attention_heads: int,
        dropout1: float,
        dropout2: float,
    ):
        super().__init__()
        if combined_hidden_size % num_attention_heads != 0:
            raise ValueError(
                "The hidden size (%d) is not a multiple of the number of attention heads (%d)"
                % (combined_hidden_size, num_attention_heads)
            )

        self.num_attention_heads = num_attention_heads
        self.attention_head_size = int(combined_hidden_size / num_attention_heads)
        self.all_head_size = self.num_attention_heads * self.attention_head_size

        self.query1 = torch.nn.Linear(hidden_size1, self.all_head_size)
        self.key1 = torch.nn.Linear(hidden_size1, self.all_head_size)
        self.value1 = torch.nn.Linear(hidden_size1, self.all_head_size)

        self.dropout1 = torch.nn.Dropout(dropout1)

        self.query2 = torch.nn.Linear(hidden_size2, self.all_head_size)
        self.key2 = torch.nn.Linear(hidden_size2, self.all_head_size)
        self.value2 = torch.nn.Linear(hidden_size2, self.all_head_size)

        self.dropout2 = torch.nn.Dropout(dropout2)

    def transpose_for_scores(self, x):
        new_x_shape = x.size()[:-1] + (
            self.num_attention_heads,
            self.attention_head_size,
        )
        x = x.view(*new_x_shape)
        return x.permute(0, 2, 1, 3)

    def forward(
        self,
        input_tensor1,
        attention_mask1,
        input_tensor2,
        attention_mask2,
        co_attention_mask=None,
        use_co_attention_mask=False,
    ):

        # for vision input.
        mixed_query_layer1 = self.query1(input_tensor1)
        mixed_key_layer1 = self.key1(input_tensor1)
        mixed_value_layer1 = self.value1(input_tensor1)
        # mixed_logit_layer1 = self.logit1(input_tensor1)

        query_layer1 = self.transpose_for_scores(mixed_query_layer1)
        key_layer1 = self.transpose_for_scores(mixed_key_layer1)
        value_layer1 = self.transpose_for_scores(mixed_value_layer1)
        # logit_layer1 = self.transpose_for_logits(mixed_logit_layer1)

        # for text input:
        mixed_query_layer2 = self.query2(input_tensor2)
        mixed_key_layer2 = self.key2(input_tensor2)
        mixed_value_layer2 = self.value2(input_tensor2)
        # mixed_logit_layer2 = self.logit2(input_tensor2)

        query_layer2 = self.transpose_for_scores(mixed_query_layer2)
        key_layer2 = self.transpose_for_scores(mixed_key_layer2)
        value_layer2 = self.transpose_for_scores(mixed_value_layer2)
        # logit_layer2 = self.transpose_for_logits(mixed_logit_layer2)

        # Take the dot product between "query2" and "key1" to get the raw
        # attention scores for value 1.
        attention_scores1 = torch.matmul(query_layer2, key_layer1.transpose(-1, -2))
        attention_scores1 = attention_scores1 / math.sqrt(self.attention_head_size)
        attention_scores1 = attention_scores1 + attention_mask1
        # if use_co_attention_mask:
        # attention_scores1 = attention_scores1 + co_attention_mask.permute(0,1,3,2)

        # Normalize the attention scores to probabilities.
        attention_probs1 = torch.nn.Softmax(dim=-1)(attention_scores1)

        # This is actually dropping out entire tokens to attend to, which might
        # seem a bit unusual, but is taken from the original Transformer paper.
        attention_probs1 = self.dropout1(attention_probs1)

        context_layer1 = torch.matmul(attention_probs1, value_layer1)
        context_layer1 = context_layer1.permute(0, 2, 1, 3).contiguous()
        new_context_layer_shape1 = context_layer1.size()[:-2] + (self.all_head_size,)
        context_layer1 = context_layer1.view(*new_context_layer_shape1)

        # Take the dot product between "query1" and "key2" to get the
        # raw attention scores for value 2.
        attention_scores2 = torch.matmul(query_layer1, key_layer2.transpose(-1, -2))
        attention_scores2 = attention_scores2 / math.sqrt(self.attention_head_size)
        # Apply the attention mask is (precomputed for all layers in BertModel
        # forward() function)

        # we can comment this line for single flow.
        attention_scores2 = attention_scores2 + attention_mask2
        # if use_co_attention_mask:
        # attention_scores2 = attention_scores2 + co_attention_mask

        # Normalize the attention scores to probabilities.
        attention_probs2 = torch.nn.Softmax(dim=-1)(attention_scores2)

        # This is actually dropping out entire tokens to attend to, which might
        # seem a bit unusual, but is taken from the original Transformer paper.
        attention_probs2 = self.dropout2(attention_probs2)

        context_layer2 = torch.matmul(attention_probs2, value_layer2)
        context_layer2 = context_layer2.permute(0, 2, 1, 3).contiguous()
        new_context_layer_shape2 = context_layer2.size()[:-2] + (self.all_head_size,)
        context_layer2 = context_layer2.view(*new_context_layer_shape2)

        return context_layer1, context_layer2


class BertBiOutput(torch.nn.Module):
    def __init__(
        self,
        hidden_size1: int,
        hidden_size2: int,
        combined_hidden_size: int,
        dropout1: float,
        dropout2: float,
    ):
        super().__init__()

        self.dense1 = torch.nn.Linear(combined_hidden_size, hidden_size1)
        self.layer_norm1 = torch.nn.LayerNorm(hidden_size1, eps=1e-12)
        self.dropout1 = torch.nn.Dropout(dropout1)

        self.dense2 = torch.nn.Linear(combined_hidden_size, hidden_size2)
        self.layer_norm2 = torch.nn.LayerNorm(hidden_size2, eps=1e-12)
        self.dropout2 = torch.nn.Dropout(dropout2)

    def forward(self, hidden_states1, input_tensor1, hidden_states2, input_tensor2):

        context_state1 = self.dense1(hidden_states1)
        context_state1 = self.dropout1(context_state1)

        context_state2 = self.dense2(hidden_states2)
        context_state2 = self.dropout2(context_state2)

        hidden_states1 = self.layer_norm1(context_state1 + input_tensor1)
        hidden_states2 = self.layer_norm2(context_state2 + input_tensor2)

        return hidden_states1, hidden_states2


class BertConnectionLayer(torch.nn.Module):
    def __init__(
        self,
        hidden_size1: int,
        hidden_size2: int,
        combined_hidden_size: int,
        intermediate_size1: int,
        intermediate_size2: int,
        num_attention_heads: int,
        dropout1: float,
        dropout2: float,
        activation: str,
    ):
        super().__init__()
        self.biattention = BertBiAttention(
            hidden_size1=hidden_size1,
            hidden_size2=hidden_size2,
            combined_hidden_size=combined_hidden_size,
            num_attention_heads=num_attention_heads,
            dropout1=dropout1,
            dropout2=dropout2,
        )

        self.biOutput = BertBiOutput(
            hidden_size1=hidden_size1,
            hidden_size2=hidden_size2,
            combined_hidden_size=combined_hidden_size,
            dropout1=dropout1,
            dropout2=dropout2,
        )

        self.v_intermediate = BertIntermediate(
            hidden_size=hidden_size1,
            intermediate_size=intermediate_size1,
            activation=activation,
        )
        self.v_output = BertOutput(
            hidden_size=hidden_size1,
            intermediate_size=intermediate_size1,
            dropout=dropout1,
        )

        self.t_intermediate = BertIntermediate(
            hidden_size=hidden_size2,
            intermediate_size=intermediate_size2,
            activation=activation,
        )
        self.t_output = BertOutput(
            hidden_size=hidden_size2,
            intermediate_size=intermediate_size2,
            dropout=dropout2,
        )

    def forward(
        self,
        input_tensor1,
        attention_mask1,
        input_tensor2,
        attention_mask2,
        co_attention_mask=None,
        use_co_attention_mask=False,
    ):

        bi_output1, bi_output2 = self.biattention(
            input_tensor1,
            attention_mask1,
            input_tensor2,
            attention_mask2,
            co_attention_mask,
            use_co_attention_mask,
        )

        attention_output1, attention_output2 = self.biOutput(
            bi_output2, input_tensor1, bi_output1, input_tensor2
        )

        intermediate_output1 = self.v_intermediate(attention_output1)
        layer_output1 = self.v_output(intermediate_output1, attention_output1)

        intermediate_output2 = self.t_intermediate(attention_output2)
        layer_output2 = self.t_output(intermediate_output2, attention_output2)

        return layer_output1, layer_output2


class BertEncoder(torch.nn.Module, FromParams):
    def __init__(
        self,
        text_num_hidden_layers: int,
        image_num_hidden_layers: int,
        text_hidden_size: int,
        image_hidden_size: int,
        combined_hidden_size: int,
        text_intermediate_size: int,
        image_intermediate_size: int,
        num_attention_heads: int,
        text_attention_dropout: float,
        text_hidden_dropout: float,
        image_attention_dropout: float,
        image_hidden_dropout: float,
        activation: str,
        v_biattention_id: List[int],
        t_biattention_id: List[int],
        fixed_t_layer: int,
        fixed_v_layer: int,
        fast_mode: bool = False,
        with_coattention: bool = True,
        in_batch_pairs: bool = False,
    ):
        super().__init__()

        # in the bert encoder, we need to extract three things here.
        # text bert layer: BertLayer
        # vision bert layer: BertImageLayer
        # Bi-Attention: Given the output of two bertlayer, perform bi-directional
        # attention and add on two layers.

        self.FAST_MODE = fast_mode
        self.with_coattention = with_coattention
        self.v_biattention_id = v_biattention_id
        self.t_biattention_id = t_biattention_id
        self.in_batch_pairs = in_batch_pairs
        self.fixed_t_layer = fixed_t_layer
        self.fixed_v_layer = fixed_v_layer
        self.combined_size = combined_hidden_size
        self.text_hidden_size = text_hidden_size
        self.image_hidden_size = image_hidden_size

        layer = BertLayer(
            hidden_size=text_hidden_size,
            intermediate_size=text_intermediate_size,
            num_attention_heads=num_attention_heads,
            attention_dropout=text_attention_dropout,
            hidden_dropout=text_hidden_dropout,
            activation=activation,
        )
        v_layer = BertLayer(
            hidden_size=image_hidden_size,
            intermediate_size=image_intermediate_size,
            num_attention_heads=num_attention_heads,
            attention_dropout=image_attention_dropout,
            hidden_dropout=image_hidden_dropout,
            activation=activation,
        )
        connect_layer = BertConnectionLayer(
            hidden_size1=text_hidden_size,
            hidden_size2=image_hidden_size,
            combined_hidden_size=combined_hidden_size,
            intermediate_size1=text_intermediate_size,
            intermediate_size2=image_intermediate_size,
            num_attention_heads=num_attention_heads,
            dropout1=text_hidden_dropout,
            dropout2=image_hidden_dropout,
            activation=activation,
        )

        self.layer = torch.nn.ModuleList([deepcopy(layer) for _ in range(text_num_hidden_layers)])
        self.v_layer = torch.nn.ModuleList(
            [deepcopy(v_layer) for _ in range(image_num_hidden_layers)]
        )
        self.c_layer = torch.nn.ModuleList(
            [deepcopy(connect_layer) for _ in range(len(v_biattention_id))]
        )

    @classmethod
    def from_huggingface_model(
        cls,
        model: PreTrainedModel,
        image_num_hidden_layers: int,
        image_hidden_size: int,
        combined_hidden_size: int,
        image_intermediate_size: int,
        image_attention_dropout: float,
        image_hidden_dropout: float,
        v_biattention_id: List[int],
        t_biattention_id: List[int],
        fixed_t_layer: int,
        fixed_v_layer: int,
        fast_mode: bool = False,
        with_coattention: bool = True,
        in_batch_pairs: bool = False,
    ):
        config = model.config

        # TODO(mattg): this is brittle and will only work for particular transformer models.  But,
        # it's the best we can do for now, I think.
        num_attention_heads = config.num_attention_heads
        text_num_hidden_layers = config.num_hidden_layers
        text_hidden_size = config.hidden_size
        text_intermediate_size = config.intermediate_size
        text_attention_dropout = config.attention_probs_dropout_prob
        text_hidden_dropout = config.hidden_dropout_prob
        activation = config.hidden_act
        encoder = cls(
            text_num_hidden_layers=text_num_hidden_layers,
            image_num_hidden_layers=image_num_hidden_layers,
            text_hidden_size=text_hidden_size,
            image_hidden_size=image_hidden_size,
            combined_hidden_size=combined_hidden_size,
            text_intermediate_size=text_intermediate_size,
            image_intermediate_size=image_intermediate_size,
            num_attention_heads=num_attention_heads,
            text_attention_dropout=text_attention_dropout,
            text_hidden_dropout=text_hidden_dropout,
            image_attention_dropout=image_attention_dropout,
            image_hidden_dropout=image_hidden_dropout,
            activation=activation,
            v_biattention_id=v_biattention_id,
            t_biattention_id=t_biattention_id,
            fixed_t_layer=fixed_t_layer,
            fixed_v_layer=fixed_v_layer,
            fast_mode=fast_mode,
            with_coattention=with_coattention,
            in_batch_pairs=in_batch_pairs,
        )

        # After creating the encoder, we copy weights over from the transformer.  This currently
        # requires that the internal structure of the text side of this encoder *exactly matches*
        # the internal structure of whatever transformer you're using.  This could be made more
        # general by having some weight name transforms, or a name mapping, or something.  If we do
        # this, making it a class like NameMapper would probably be good, because specifying the
        # options without having a class to do it seems like a mess.
        encoder_parameters = dict(encoder.named_parameters())
        for name, parameter in model.named_parameters():
            if name.startswith("encoder."):
                name = name[8:]
                name = name.replace("LayerNorm", "layer_norm")
                if name not in encoder_parameters:
                    raise ValueError(
                        f"Couldn't find a matching parameter for {name}. Is this transformer "
                        "compatible with the joint encoder you're using?"
                    )
                encoder_parameters[name].data.copy_(parameter.data)

        return encoder

    def forward(
        self,
        txt_embedding,
        image_embedding,
        txt_attention_mask,
        image_attention_mask,
        co_attention_mask=None,
        output_all_encoded_layers=True,
    ):

        v_start = 0
        t_start = 0
        count = 0
        all_encoder_layers_t = []
        all_encoder_layers_v = []

        batch_size, num_words, t_hidden_size = txt_embedding.size()
        _, num_regions, v_hidden_size = image_embedding.size()

        use_co_attention_mask = False
        for v_layer_id, t_layer_id in zip(self.v_biattention_id, self.t_biattention_id):
            v_end = v_layer_id
            t_end = t_layer_id

            assert self.fixed_t_layer <= t_end
            assert self.fixed_v_layer <= v_end

            for idx in range(t_start, self.fixed_t_layer):
                with torch.no_grad():
                    txt_embedding = self.layer[idx](txt_embedding, txt_attention_mask)
                    t_start = self.fixed_t_layer

            for idx in range(t_start, t_end):
                txt_embedding = self.layer[idx](txt_embedding, txt_attention_mask)

            for idx in range(v_start, self.fixed_v_layer):
                with torch.no_grad():
                    image_embedding = self.v_layer[idx](image_embedding, image_attention_mask)
                    v_start = self.fixed_v_layer

            for idx in range(v_start, v_end):
                image_embedding = self.v_layer[idx](image_embedding, image_attention_mask)

            if count == 0 and self.in_batch_pairs:
                # new batch size is the batch_size ^2
                image_embedding = (
                    image_embedding.unsqueeze(0)
                    .expand(batch_size, batch_size, num_regions, v_hidden_size)
                    .contiguous()
                    .view(batch_size * batch_size, num_regions, v_hidden_size)
                )
                image_attention_mask = (
                    image_attention_mask.unsqueeze(0)
                    .expand(batch_size, batch_size, 1, 1, num_regions)
                    .contiguous()
                    .view(batch_size * batch_size, 1, 1, num_regions)
                )

                txt_embedding = (
                    txt_embedding.unsqueeze(1)
                    .expand(batch_size, batch_size, num_words, t_hidden_size)
                    .contiguous()
                    .view(batch_size * batch_size, num_words, t_hidden_size)
                )
                txt_attention_mask = (
                    txt_attention_mask.unsqueeze(1)
                    .expand(batch_size, batch_size, 1, 1, num_words)
                    .contiguous()
                    .view(batch_size * batch_size, 1, 1, num_words)
                )
                co_attention_mask = (
                    co_attention_mask.unsqueeze(1)
                    .expand(batch_size, batch_size, 1, num_regions, num_words)
                    .contiguous()
                    .view(batch_size * batch_size, 1, num_regions, num_words)
                )

            if count == 0 and self.FAST_MODE:
                txt_embedding = txt_embedding.expand(
                    image_embedding.size(0),
                    txt_embedding.size(1),
                    txt_embedding.size(2),
                )
                txt_attention_mask = txt_attention_mask.expand(
                    image_embedding.size(0),
                    txt_attention_mask.size(1),
                    txt_attention_mask.size(2),
                    txt_attention_mask.size(3),
                )

            if self.with_coattention:
                # do the bi attention.
                txt_embedding, image_embedding = self.c_layer[count](
                    txt_embedding,
                    txt_attention_mask,
                    image_embedding,
                    image_attention_mask,
                    co_attention_mask,
                    use_co_attention_mask,
                )

            v_start = v_end
            t_start = t_end
            count += 1

            if output_all_encoded_layers:
                all_encoder_layers_t.append(txt_embedding)
                all_encoder_layers_v.append(image_embedding)

        for idx in range(v_start, len(self.v_layer)):
            image_embedding = self.v_layer[idx](image_embedding, image_attention_mask)

        for idx in range(t_start, len(self.layer)):
            txt_embedding = self.layer[idx](txt_embedding, txt_attention_mask)

        # add the end part to finish.
        if not output_all_encoded_layers:
            all_encoder_layers_t.append(txt_embedding)
            all_encoder_layers_v.append(image_embedding)

        return (
            torch.stack(all_encoder_layers_t, dim=-1),
            torch.stack(all_encoder_layers_v, dim=-1),
        )


class BertPooler(torch.nn.Module, FromParams):
    def __init__(self, hidden_size: int, output_size: int):
        super().__init__()
        self.dense = torch.nn.Linear(hidden_size, output_size)
        self.activation = torch.nn.ReLU()

    def forward(self, hidden_states):
        # We "pool" the model by simply taking the hidden state corresponding
        # to the first token.
        first_token_tensor = hidden_states[:, 0]
        pooled_output = self.dense(first_token_tensor)
        pooled_output = self.activation(pooled_output)
        return pooled_output


class BertImageFeatureEmbeddings(torch.nn.Module, FromParams):
    """Construct the embeddings from image, spatial location (omit now) and
    token_type embeddings.
    """

    def __init__(self, feature_dim: int, hidden_dim: int, dropout: float = 0.0):
        super().__init__()

        self.image_embeddings = torch.nn.Linear(feature_dim, hidden_dim)
        self.image_location_embeddings = torch.nn.Linear(4, hidden_dim)
        self.layer_norm = torch.nn.LayerNorm(hidden_dim, eps=1e-12)
        self.dropout = torch.nn.Dropout(dropout)

    def forward(self, image_feature: torch.Tensor, image_location: torch.Tensor):
        img_embeddings = self.image_embeddings(image_feature)
        loc_embeddings = self.image_location_embeddings(image_location.float())
        embeddings = self.layer_norm(img_embeddings + loc_embeddings)
        embeddings = self.dropout(embeddings)

        return embeddings
>>>>>>> 677a9cec


@Model.register("nlvr2_vilbert")
@Model.register("nlvr2_vilbert_from_huggingface", constructor="from_pretrained_module")
class Nlvr2Vilbert(Model, TransformerModule):
    """
    Model for the NLVR2 task based on the LXMERT paper (Tan et al. 2019).
    Parameters
    ----------
    vocab: ``Vocabulary``
    """

    # NOTE: This line is unnecessary and will be removed.
    # It's to showcase the possiblity of addressing Matt's comment:
    #   TODO(mattg): This call to `transformer.embeddings` works with some transformers, but I'm
    #   not sure it works for all of them, or what to do if it fails. ...
    # See `from_pretrained_module` defined below to see how it is used.
    _huggingface_mapping = {"encoder": "encoder"}

    def __init__(
        self,
        vocab: Vocabulary,
        text_embeddings: TextEmbeddings,
        image_embeddings: ImageFeatureEmbeddings,
        encoder: BiModalEncoder,
        pooled_output_dim: int,
        fusion_method: str = "sum",
        dropout: float = 0.1,
    ) -> None:
        super().__init__(vocab)
        self.loss = torch.nn.CrossEntropyLoss()
        self.consistency_wrong_map: Dict[str, int] = collections.Counter()
        self._denotation_accuracy = CategoricalAccuracy()
        self.fusion_method = fusion_method

        self.embeddings = text_embeddings
        self.image_embeddings = image_embeddings
        self.encoder = TimeDistributed(encoder)

        self.t_pooler = TimeDistributed(
            ActivationLayer(encoder.hidden_size1, pooled_output_dim, torch.nn.ReLU())
        )
        self.v_pooler = TimeDistributed(
            ActivationLayer(encoder.hidden_size2, pooled_output_dim, torch.nn.ReLU())
        )
        self.classifier = torch.nn.Linear(pooled_output_dim * 2, 2)
        self.dropout = torch.nn.Dropout(dropout)

    @classmethod
    def from_pretrained_module(  # type: ignore
        cls,
        pretrained_module: Union[str, torch.nn.Module],
        vocab: Vocabulary,
        image_num_hidden_layers: int,
        image_feature_dim: int,
        image_hidden_size: int,
        combined_hidden_size: int,
        pooled_output_dim: int,
        image_intermediate_size: int,
        image_attention_dropout: float,
        image_hidden_dropout: float,
        v_biattention_id: List[int],
        t_biattention_id: List[int],
        fixed_t_layer: int,
        fixed_v_layer: int,
        pooled_dropout: float = 0.1,
        fusion_method: str = "sum",
        fast_mode: bool = False,
        with_coattention: bool = True,
        in_batch_pairs: bool = False,
        source="huggingface",
        mapping: Optional[Dict[str, str]] = None,
        # **kwargs,
    ):
        pretrained_module = cls.get_relevant_module(
            pretrained_module, source=source, mapping=mapping
        )
        submodules = cls._get_mapped_submodules(pretrained_module, source, mapping)
        text_embeddings = deepcopy(submodules["embeddings"])
        # FIX: change to below:
        # text_embeddings = TransformerEmbeddings.from_pretrained_module(submodules["embeddings"])

        if "huggingface" in source:
            # FIX: change this part to use mapping.

            if source == "albert-huggingface":
                linear_transform = deepcopy(submodules["encoder"].embedding_hidden_mapping_in)

                class EmbeddingsShim(torch.nn.Module):
                    def __init__(
                        self, embeddings: torch.nn.Module, linear_transform: torch.nn.Module
                    ):
                        super().__init__()
                        self.linear_transform = linear_transform
                        self.embeddings = embeddings

                    def forward(self, *inputs, **kwargs):
                        return self.linear_transform(self.embeddings(*inputs, **kwargs))

                text_embeddings = EmbeddingsShim(text_embeddings, linear_transform)

        image_embeddings = ImageFeatureEmbeddings(
            feature_dim=image_feature_dim,
            hidden_dim=image_hidden_size,
            dropout=image_hidden_dropout,
        )

        encoder = BiModalEncoder.from_pretrained_module(
            pretrained_module=pretrained_module.encoder,
            source=source,
            num_hidden_layers2=image_num_hidden_layers,
            hidden_size2=image_hidden_size,
            combined_hidden_size=combined_hidden_size,
            intermediate_size2=image_intermediate_size,
            attention_dropout2=image_attention_dropout,
            hidden_dropout2=image_hidden_dropout,
            biattention_id2=v_biattention_id,
            biattention_id1=t_biattention_id,
            fixed_layer1=fixed_t_layer,
            fixed_layer2=fixed_v_layer,
            fast_mode=fast_mode,
            with_coattention=with_coattention,
            in_batch_pairs=in_batch_pairs,
        )

        return cls(
            vocab=vocab,
            text_embeddings=text_embeddings,
            image_embeddings=image_embeddings,
            encoder=encoder,
            pooled_output_dim=pooled_output_dim,
            fusion_method=fusion_method,
            dropout=pooled_dropout,
        )

    def consistency(self, reset: bool) -> float:
        num_consistent_groups = sum(1 for c in self.consistency_wrong_map.values() if c == 0)
        value = float(num_consistent_groups) / len(self.consistency_wrong_map)
        if reset:
            self.consistency_wrong_map.clear()
        return value

    @overrides
    def forward(
        self,  # type: ignore
        box_features: torch.Tensor,
        box_coordinates: torch.Tensor,
        identifier: List[str],
        sentence: TextFieldTensors,
        label: torch.Tensor = None,
    ) -> Dict[str, torch.Tensor]:

        batch_size, num_images, _, feature_size = box_features.size()

        # TODO(mattg): have this make fewer assumptions.
        input_ids = sentence["tokens"]["token_ids"]
        token_type_ids = sentence["tokens"]["type_ids"]
        attention_mask = sentence["tokens"]["mask"]

        # All batch instances will always have the same number of images and boxes, so no masking
        # is necessary, and this is just a tensor of ones.
        image_attention_mask = torch.ones_like(box_coordinates[:, :, :, 0])

        # (batch_size, num_tokens, embedding_dim)
        embedding_output = self.embeddings(input_ids, token_type_ids)
        num_tokens = embedding_output.size(1)

        # Repeat the embedding dimension, so that the TimeDistributed works out ok
        embedding_output = embedding_output.unsqueeze(1).expand(-1, 2, -1, -1)
        attention_mask = attention_mask.unsqueeze(1).expand(-1, 2, -1)

        # We create a 3D attention mask from a 2D tensor mask.
        # Sizes are [batch_size, 1, 1, to_seq_length]
        # So we can broadcast to [batch_size, num_heads, from_seq_length, to_seq_length]
        # this attention mask is more simple than the triangular masking of
        # causal attention used in OpenAI GPT, we just need to prepare the
        # broadcast dimension here.
        extended_attention_mask = attention_mask.unsqueeze(2).unsqueeze(3).float().log()
        extended_image_attention_mask = image_attention_mask.unsqueeze(2).unsqueeze(3).float().log()

        # TODO(matt): it looks like the co-attention logic is all currently commented out; not sure
        # that this is necessary.
        extended_co_attention_mask = torch.zeros(
            batch_size,
            num_images,
            1,
            feature_size,
            num_tokens,
            dtype=extended_image_attention_mask.dtype,
        )

        # (batch_size, num_images, num_boxes, image_embedding_dim)
        v_embedding_output = self.image_embeddings(box_features, box_coordinates)
        encoded_layers_t, encoded_layers_v = self.encoder(
            embedding_output,
            v_embedding_output,
            extended_attention_mask,
            extended_image_attention_mask,
            extended_co_attention_mask,
        )

        sequence_output_t = encoded_layers_t[:, :, :, :, -1]
        sequence_output_v = encoded_layers_v[:, :, :, :, -1]

        pooled_output_t = self.t_pooler(sequence_output_t, pool=True)
        pooled_output_v = self.v_pooler(sequence_output_v, pool=True)

        if self.fusion_method == "sum":
            pooled_output = self.dropout(pooled_output_t + pooled_output_v)
        elif self.fusion_method == "mul":
            pooled_output = self.dropout(pooled_output_t * pooled_output_v)
        else:
            raise ValueError(f"Fusion method '{self.fusion_method}' not supported")

        hidden_dim = pooled_output.size(-1)
        logits = self.classifier(pooled_output.view(batch_size, num_images * hidden_dim))

        outputs = {}
        outputs["logits"] = logits
        if label is not None:
            outputs["loss"] = self.loss(logits, label).sum()
            self._denotation_accuracy(logits, label)
            # Update group predictions for consistency computation
            predicted_binary = logits.argmax(1)
            for i in range(len(identifier)):
                ident_parts = identifier[i].split("-")
                group_id = "-".join([ident_parts[0], ident_parts[1], ident_parts[-1]])
                self.consistency_wrong_map.setdefault(group_id, 0)
                if predicted_binary[i].item() != label[i].item():
                    self.consistency_wrong_map[group_id] += 1
        return outputs

    @overrides
    def get_metrics(self, reset: bool = False) -> Dict[str, float]:
        return {
            "denotation_acc": self._denotation_accuracy.get_metric(reset),
            "consistency": self.consistency(reset),
        }<|MERGE_RESOLUTION|>--- conflicted
+++ resolved
@@ -12,7 +12,6 @@
 from allennlp.training.metrics import CategoricalAccuracy
 
 
-<<<<<<< HEAD
 from allennlp.modules.transformer import (
     TextEmbeddings,
     ImageFeatureEmbeddings,
@@ -22,761 +21,6 @@
 )
 
 logger = logging.getLogger(__name__)
-=======
-logger = logging.getLogger(__name__)
-
-
-class BertEmbeddings(torch.nn.Module, FromParams):
-    """Construct the embeddings from word, position and token_type embeddings."""
-
-    def __init__(
-        self,
-        vocab_size: int,
-        hidden_size: int,
-        pad_token_id: int,
-        max_position_embeddings: int,
-        type_vocab_size: int,
-        dropout: float,
-    ):
-        super().__init__()
-        self.word_embeddings = torch.nn.Embedding(vocab_size, hidden_size, padding_idx=pad_token_id)
-        self.position_embeddings = torch.nn.Embedding(max_position_embeddings, hidden_size)
-        self.token_type_embeddings = torch.nn.Embedding(type_vocab_size, hidden_size)
-
-        self.layer_norm = torch.nn.LayerNorm(hidden_size, eps=1e-12)
-        self.dropout = torch.nn.Dropout(dropout)
-
-    def forward(self, input_ids=None, token_type_ids=None, position_ids=None, inputs_embeds=None):
-        if input_ids is not None:
-            input_shape = input_ids.size()
-        else:
-            input_shape = inputs_embeds.size()[:-1]
-
-        seq_length = input_shape[1]
-        device = input_ids.device if input_ids is not None else inputs_embeds.device
-        if position_ids is None:
-            position_ids = torch.arange(seq_length, dtype=torch.long, device=device)
-            position_ids = position_ids.unsqueeze(0).expand(input_shape)
-        if token_type_ids is None:
-            token_type_ids = torch.zeros(input_shape, dtype=torch.long, device=device)
-
-        if inputs_embeds is None:
-            inputs_embeds = self.word_embeddings(input_ids)
-        position_embeddings = self.position_embeddings(position_ids)
-        token_type_embeddings = self.token_type_embeddings(token_type_ids)
-
-        embeddings = inputs_embeds + position_embeddings + token_type_embeddings
-        embeddings = self.layer_norm(embeddings)
-        embeddings = self.dropout(embeddings)
-        return embeddings
-
-
-class BertSelfAttention(torch.nn.Module):
-    def __init__(
-        self,
-        hidden_size: int,
-        num_attention_heads: int,
-        dropout: float = 0.0,
-    ):
-        super().__init__()
-        if hidden_size % num_attention_heads != 0:
-            raise ValueError(
-                "The hidden size (%d) is not a multiple of the number of attention heads (%d)"
-                % (hidden_size, num_attention_heads)
-            )
-        self.num_attention_heads = num_attention_heads
-        self.attention_head_size = int(hidden_size / num_attention_heads)
-        self.all_head_size = self.num_attention_heads * self.attention_head_size
-
-        self.query = torch.nn.Linear(hidden_size, self.all_head_size)
-        self.key = torch.nn.Linear(hidden_size, self.all_head_size)
-        self.value = torch.nn.Linear(hidden_size, self.all_head_size)
-
-        self.dropout = torch.nn.Dropout(dropout)
-
-    def transpose_for_scores(self, x):
-        new_x_shape = x.size()[:-1] + (
-            self.num_attention_heads,
-            self.attention_head_size,
-        )
-        x = x.view(*new_x_shape)
-        return x.permute(0, 2, 1, 3)
-
-    def forward(self, hidden_states, attention_mask):
-        mixed_query_layer = self.query(hidden_states)
-        mixed_key_layer = self.key(hidden_states)
-        mixed_value_layer = self.value(hidden_states)
-
-        query_layer = self.transpose_for_scores(mixed_query_layer)
-        key_layer = self.transpose_for_scores(mixed_key_layer)
-        value_layer = self.transpose_for_scores(mixed_value_layer)
-
-        # Take the dot product between "query" and "key" to get the raw
-        # attention scores.
-        attention_scores = torch.matmul(query_layer, key_layer.transpose(-1, -2))
-        attention_scores = attention_scores / math.sqrt(self.attention_head_size)
-        # Apply the attention mask is (precomputed for all layers in
-        # BertModel forward() function)
-        attention_scores = attention_scores + attention_mask
-
-        # Normalize the attention scores to probabilities.
-        attention_probs = torch.nn.Softmax(dim=-1)(attention_scores)
-
-        # This is actually dropping out entire tokens to attend to, which might
-        # seem a bit unusual, but is taken from the original Transformer paper.
-        attention_probs = self.dropout(attention_probs)
-
-        context_layer = torch.matmul(attention_probs, value_layer)
-        context_layer = context_layer.permute(0, 2, 1, 3).contiguous()
-        new_context_layer_shape = context_layer.size()[:-2] + (self.all_head_size,)
-        context_layer = context_layer.view(*new_context_layer_shape)
-
-        return context_layer
-
-
-class BertSelfOutput(torch.nn.Module):
-    def __init__(self, hidden_size: int, dropout: float):
-        super().__init__()
-        self.dense = torch.nn.Linear(hidden_size, hidden_size)
-        self.layer_norm = torch.nn.LayerNorm(hidden_size, eps=1e-12)
-        self.dropout = torch.nn.Dropout(dropout)
-
-    def forward(self, hidden_states, input_tensor):
-        hidden_states = self.dense(hidden_states)
-        hidden_states = self.dropout(hidden_states)
-        hidden_states = self.layer_norm(hidden_states + input_tensor)
-        return hidden_states
-
-
-class BertAttention(torch.nn.Module):
-    def __init__(
-        self,
-        hidden_size: int,
-        num_attention_heads: int,
-        attention_dropout: float = 0.0,
-        hidden_dropout: float = 0.0,
-    ):
-        super().__init__()
-        self.self = BertSelfAttention(hidden_size, num_attention_heads, attention_dropout)
-        self.output = BertSelfOutput(hidden_size, hidden_dropout)
-
-    def forward(self, input_tensor, attention_mask):
-        self_output = self.self(input_tensor, attention_mask)
-        attention_output = self.output(self_output, input_tensor)
-        return attention_output
-
-
-class BertIntermediate(torch.nn.Module):
-    def __init__(self, hidden_size: int, intermediate_size: int, activation: str):
-        super().__init__()
-        self.dense = torch.nn.Linear(hidden_size, intermediate_size)
-        if isinstance(activation, str):
-            self.intermediate_act_fn = ACT2FN[activation]
-        else:
-            self.intermediate_act_fn = activation
-
-    def forward(self, hidden_states):
-        hidden_states = self.dense(hidden_states)
-        hidden_states = self.intermediate_act_fn(hidden_states)
-        return hidden_states
-
-
-class BertOutput(torch.nn.Module):
-    def __init__(self, hidden_size: int, intermediate_size: int, dropout: float):
-        super().__init__()
-        self.dense = torch.nn.Linear(intermediate_size, hidden_size)
-        self.layer_norm = torch.nn.LayerNorm(hidden_size, eps=1e-12)
-        self.dropout = torch.nn.Dropout(dropout)
-
-    def forward(self, hidden_states, input_tensor):
-        hidden_states = self.dense(hidden_states)
-        hidden_states = self.dropout(hidden_states)
-        hidden_states = self.layer_norm(hidden_states + input_tensor)
-        return hidden_states
-
-
-class BertLayer(torch.nn.Module):
-    def __init__(
-        self,
-        hidden_size: int,
-        intermediate_size: int,
-        num_attention_heads: int,
-        attention_dropout: float,
-        hidden_dropout: float,
-        activation: str,
-    ):
-        super().__init__()
-        self.attention = BertAttention(
-            hidden_size=hidden_size,
-            num_attention_heads=num_attention_heads,
-            attention_dropout=attention_dropout,
-            hidden_dropout=hidden_dropout,
-        )
-        self.intermediate = BertIntermediate(
-            hidden_size=hidden_size, intermediate_size=intermediate_size, activation=activation
-        )
-        self.output = BertOutput(
-            hidden_size=hidden_size, intermediate_size=intermediate_size, dropout=hidden_dropout
-        )
-
-    def forward(self, hidden_states, attention_mask):
-        attention_output = self.attention(hidden_states, attention_mask)
-        intermediate_output = self.intermediate(attention_output)
-        layer_output = self.output(intermediate_output, attention_output)
-        return layer_output
-
-
-class BertBiAttention(torch.nn.Module):
-    def __init__(
-        self,
-        hidden_size1: int,
-        hidden_size2: int,
-        combined_hidden_size: int,
-        num_attention_heads: int,
-        dropout1: float,
-        dropout2: float,
-    ):
-        super().__init__()
-        if combined_hidden_size % num_attention_heads != 0:
-            raise ValueError(
-                "The hidden size (%d) is not a multiple of the number of attention heads (%d)"
-                % (combined_hidden_size, num_attention_heads)
-            )
-
-        self.num_attention_heads = num_attention_heads
-        self.attention_head_size = int(combined_hidden_size / num_attention_heads)
-        self.all_head_size = self.num_attention_heads * self.attention_head_size
-
-        self.query1 = torch.nn.Linear(hidden_size1, self.all_head_size)
-        self.key1 = torch.nn.Linear(hidden_size1, self.all_head_size)
-        self.value1 = torch.nn.Linear(hidden_size1, self.all_head_size)
-
-        self.dropout1 = torch.nn.Dropout(dropout1)
-
-        self.query2 = torch.nn.Linear(hidden_size2, self.all_head_size)
-        self.key2 = torch.nn.Linear(hidden_size2, self.all_head_size)
-        self.value2 = torch.nn.Linear(hidden_size2, self.all_head_size)
-
-        self.dropout2 = torch.nn.Dropout(dropout2)
-
-    def transpose_for_scores(self, x):
-        new_x_shape = x.size()[:-1] + (
-            self.num_attention_heads,
-            self.attention_head_size,
-        )
-        x = x.view(*new_x_shape)
-        return x.permute(0, 2, 1, 3)
-
-    def forward(
-        self,
-        input_tensor1,
-        attention_mask1,
-        input_tensor2,
-        attention_mask2,
-        co_attention_mask=None,
-        use_co_attention_mask=False,
-    ):
-
-        # for vision input.
-        mixed_query_layer1 = self.query1(input_tensor1)
-        mixed_key_layer1 = self.key1(input_tensor1)
-        mixed_value_layer1 = self.value1(input_tensor1)
-        # mixed_logit_layer1 = self.logit1(input_tensor1)
-
-        query_layer1 = self.transpose_for_scores(mixed_query_layer1)
-        key_layer1 = self.transpose_for_scores(mixed_key_layer1)
-        value_layer1 = self.transpose_for_scores(mixed_value_layer1)
-        # logit_layer1 = self.transpose_for_logits(mixed_logit_layer1)
-
-        # for text input:
-        mixed_query_layer2 = self.query2(input_tensor2)
-        mixed_key_layer2 = self.key2(input_tensor2)
-        mixed_value_layer2 = self.value2(input_tensor2)
-        # mixed_logit_layer2 = self.logit2(input_tensor2)
-
-        query_layer2 = self.transpose_for_scores(mixed_query_layer2)
-        key_layer2 = self.transpose_for_scores(mixed_key_layer2)
-        value_layer2 = self.transpose_for_scores(mixed_value_layer2)
-        # logit_layer2 = self.transpose_for_logits(mixed_logit_layer2)
-
-        # Take the dot product between "query2" and "key1" to get the raw
-        # attention scores for value 1.
-        attention_scores1 = torch.matmul(query_layer2, key_layer1.transpose(-1, -2))
-        attention_scores1 = attention_scores1 / math.sqrt(self.attention_head_size)
-        attention_scores1 = attention_scores1 + attention_mask1
-        # if use_co_attention_mask:
-        # attention_scores1 = attention_scores1 + co_attention_mask.permute(0,1,3,2)
-
-        # Normalize the attention scores to probabilities.
-        attention_probs1 = torch.nn.Softmax(dim=-1)(attention_scores1)
-
-        # This is actually dropping out entire tokens to attend to, which might
-        # seem a bit unusual, but is taken from the original Transformer paper.
-        attention_probs1 = self.dropout1(attention_probs1)
-
-        context_layer1 = torch.matmul(attention_probs1, value_layer1)
-        context_layer1 = context_layer1.permute(0, 2, 1, 3).contiguous()
-        new_context_layer_shape1 = context_layer1.size()[:-2] + (self.all_head_size,)
-        context_layer1 = context_layer1.view(*new_context_layer_shape1)
-
-        # Take the dot product between "query1" and "key2" to get the
-        # raw attention scores for value 2.
-        attention_scores2 = torch.matmul(query_layer1, key_layer2.transpose(-1, -2))
-        attention_scores2 = attention_scores2 / math.sqrt(self.attention_head_size)
-        # Apply the attention mask is (precomputed for all layers in BertModel
-        # forward() function)
-
-        # we can comment this line for single flow.
-        attention_scores2 = attention_scores2 + attention_mask2
-        # if use_co_attention_mask:
-        # attention_scores2 = attention_scores2 + co_attention_mask
-
-        # Normalize the attention scores to probabilities.
-        attention_probs2 = torch.nn.Softmax(dim=-1)(attention_scores2)
-
-        # This is actually dropping out entire tokens to attend to, which might
-        # seem a bit unusual, but is taken from the original Transformer paper.
-        attention_probs2 = self.dropout2(attention_probs2)
-
-        context_layer2 = torch.matmul(attention_probs2, value_layer2)
-        context_layer2 = context_layer2.permute(0, 2, 1, 3).contiguous()
-        new_context_layer_shape2 = context_layer2.size()[:-2] + (self.all_head_size,)
-        context_layer2 = context_layer2.view(*new_context_layer_shape2)
-
-        return context_layer1, context_layer2
-
-
-class BertBiOutput(torch.nn.Module):
-    def __init__(
-        self,
-        hidden_size1: int,
-        hidden_size2: int,
-        combined_hidden_size: int,
-        dropout1: float,
-        dropout2: float,
-    ):
-        super().__init__()
-
-        self.dense1 = torch.nn.Linear(combined_hidden_size, hidden_size1)
-        self.layer_norm1 = torch.nn.LayerNorm(hidden_size1, eps=1e-12)
-        self.dropout1 = torch.nn.Dropout(dropout1)
-
-        self.dense2 = torch.nn.Linear(combined_hidden_size, hidden_size2)
-        self.layer_norm2 = torch.nn.LayerNorm(hidden_size2, eps=1e-12)
-        self.dropout2 = torch.nn.Dropout(dropout2)
-
-    def forward(self, hidden_states1, input_tensor1, hidden_states2, input_tensor2):
-
-        context_state1 = self.dense1(hidden_states1)
-        context_state1 = self.dropout1(context_state1)
-
-        context_state2 = self.dense2(hidden_states2)
-        context_state2 = self.dropout2(context_state2)
-
-        hidden_states1 = self.layer_norm1(context_state1 + input_tensor1)
-        hidden_states2 = self.layer_norm2(context_state2 + input_tensor2)
-
-        return hidden_states1, hidden_states2
-
-
-class BertConnectionLayer(torch.nn.Module):
-    def __init__(
-        self,
-        hidden_size1: int,
-        hidden_size2: int,
-        combined_hidden_size: int,
-        intermediate_size1: int,
-        intermediate_size2: int,
-        num_attention_heads: int,
-        dropout1: float,
-        dropout2: float,
-        activation: str,
-    ):
-        super().__init__()
-        self.biattention = BertBiAttention(
-            hidden_size1=hidden_size1,
-            hidden_size2=hidden_size2,
-            combined_hidden_size=combined_hidden_size,
-            num_attention_heads=num_attention_heads,
-            dropout1=dropout1,
-            dropout2=dropout2,
-        )
-
-        self.biOutput = BertBiOutput(
-            hidden_size1=hidden_size1,
-            hidden_size2=hidden_size2,
-            combined_hidden_size=combined_hidden_size,
-            dropout1=dropout1,
-            dropout2=dropout2,
-        )
-
-        self.v_intermediate = BertIntermediate(
-            hidden_size=hidden_size1,
-            intermediate_size=intermediate_size1,
-            activation=activation,
-        )
-        self.v_output = BertOutput(
-            hidden_size=hidden_size1,
-            intermediate_size=intermediate_size1,
-            dropout=dropout1,
-        )
-
-        self.t_intermediate = BertIntermediate(
-            hidden_size=hidden_size2,
-            intermediate_size=intermediate_size2,
-            activation=activation,
-        )
-        self.t_output = BertOutput(
-            hidden_size=hidden_size2,
-            intermediate_size=intermediate_size2,
-            dropout=dropout2,
-        )
-
-    def forward(
-        self,
-        input_tensor1,
-        attention_mask1,
-        input_tensor2,
-        attention_mask2,
-        co_attention_mask=None,
-        use_co_attention_mask=False,
-    ):
-
-        bi_output1, bi_output2 = self.biattention(
-            input_tensor1,
-            attention_mask1,
-            input_tensor2,
-            attention_mask2,
-            co_attention_mask,
-            use_co_attention_mask,
-        )
-
-        attention_output1, attention_output2 = self.biOutput(
-            bi_output2, input_tensor1, bi_output1, input_tensor2
-        )
-
-        intermediate_output1 = self.v_intermediate(attention_output1)
-        layer_output1 = self.v_output(intermediate_output1, attention_output1)
-
-        intermediate_output2 = self.t_intermediate(attention_output2)
-        layer_output2 = self.t_output(intermediate_output2, attention_output2)
-
-        return layer_output1, layer_output2
-
-
-class BertEncoder(torch.nn.Module, FromParams):
-    def __init__(
-        self,
-        text_num_hidden_layers: int,
-        image_num_hidden_layers: int,
-        text_hidden_size: int,
-        image_hidden_size: int,
-        combined_hidden_size: int,
-        text_intermediate_size: int,
-        image_intermediate_size: int,
-        num_attention_heads: int,
-        text_attention_dropout: float,
-        text_hidden_dropout: float,
-        image_attention_dropout: float,
-        image_hidden_dropout: float,
-        activation: str,
-        v_biattention_id: List[int],
-        t_biattention_id: List[int],
-        fixed_t_layer: int,
-        fixed_v_layer: int,
-        fast_mode: bool = False,
-        with_coattention: bool = True,
-        in_batch_pairs: bool = False,
-    ):
-        super().__init__()
-
-        # in the bert encoder, we need to extract three things here.
-        # text bert layer: BertLayer
-        # vision bert layer: BertImageLayer
-        # Bi-Attention: Given the output of two bertlayer, perform bi-directional
-        # attention and add on two layers.
-
-        self.FAST_MODE = fast_mode
-        self.with_coattention = with_coattention
-        self.v_biattention_id = v_biattention_id
-        self.t_biattention_id = t_biattention_id
-        self.in_batch_pairs = in_batch_pairs
-        self.fixed_t_layer = fixed_t_layer
-        self.fixed_v_layer = fixed_v_layer
-        self.combined_size = combined_hidden_size
-        self.text_hidden_size = text_hidden_size
-        self.image_hidden_size = image_hidden_size
-
-        layer = BertLayer(
-            hidden_size=text_hidden_size,
-            intermediate_size=text_intermediate_size,
-            num_attention_heads=num_attention_heads,
-            attention_dropout=text_attention_dropout,
-            hidden_dropout=text_hidden_dropout,
-            activation=activation,
-        )
-        v_layer = BertLayer(
-            hidden_size=image_hidden_size,
-            intermediate_size=image_intermediate_size,
-            num_attention_heads=num_attention_heads,
-            attention_dropout=image_attention_dropout,
-            hidden_dropout=image_hidden_dropout,
-            activation=activation,
-        )
-        connect_layer = BertConnectionLayer(
-            hidden_size1=text_hidden_size,
-            hidden_size2=image_hidden_size,
-            combined_hidden_size=combined_hidden_size,
-            intermediate_size1=text_intermediate_size,
-            intermediate_size2=image_intermediate_size,
-            num_attention_heads=num_attention_heads,
-            dropout1=text_hidden_dropout,
-            dropout2=image_hidden_dropout,
-            activation=activation,
-        )
-
-        self.layer = torch.nn.ModuleList([deepcopy(layer) for _ in range(text_num_hidden_layers)])
-        self.v_layer = torch.nn.ModuleList(
-            [deepcopy(v_layer) for _ in range(image_num_hidden_layers)]
-        )
-        self.c_layer = torch.nn.ModuleList(
-            [deepcopy(connect_layer) for _ in range(len(v_biattention_id))]
-        )
-
-    @classmethod
-    def from_huggingface_model(
-        cls,
-        model: PreTrainedModel,
-        image_num_hidden_layers: int,
-        image_hidden_size: int,
-        combined_hidden_size: int,
-        image_intermediate_size: int,
-        image_attention_dropout: float,
-        image_hidden_dropout: float,
-        v_biattention_id: List[int],
-        t_biattention_id: List[int],
-        fixed_t_layer: int,
-        fixed_v_layer: int,
-        fast_mode: bool = False,
-        with_coattention: bool = True,
-        in_batch_pairs: bool = False,
-    ):
-        config = model.config
-
-        # TODO(mattg): this is brittle and will only work for particular transformer models.  But,
-        # it's the best we can do for now, I think.
-        num_attention_heads = config.num_attention_heads
-        text_num_hidden_layers = config.num_hidden_layers
-        text_hidden_size = config.hidden_size
-        text_intermediate_size = config.intermediate_size
-        text_attention_dropout = config.attention_probs_dropout_prob
-        text_hidden_dropout = config.hidden_dropout_prob
-        activation = config.hidden_act
-        encoder = cls(
-            text_num_hidden_layers=text_num_hidden_layers,
-            image_num_hidden_layers=image_num_hidden_layers,
-            text_hidden_size=text_hidden_size,
-            image_hidden_size=image_hidden_size,
-            combined_hidden_size=combined_hidden_size,
-            text_intermediate_size=text_intermediate_size,
-            image_intermediate_size=image_intermediate_size,
-            num_attention_heads=num_attention_heads,
-            text_attention_dropout=text_attention_dropout,
-            text_hidden_dropout=text_hidden_dropout,
-            image_attention_dropout=image_attention_dropout,
-            image_hidden_dropout=image_hidden_dropout,
-            activation=activation,
-            v_biattention_id=v_biattention_id,
-            t_biattention_id=t_biattention_id,
-            fixed_t_layer=fixed_t_layer,
-            fixed_v_layer=fixed_v_layer,
-            fast_mode=fast_mode,
-            with_coattention=with_coattention,
-            in_batch_pairs=in_batch_pairs,
-        )
-
-        # After creating the encoder, we copy weights over from the transformer.  This currently
-        # requires that the internal structure of the text side of this encoder *exactly matches*
-        # the internal structure of whatever transformer you're using.  This could be made more
-        # general by having some weight name transforms, or a name mapping, or something.  If we do
-        # this, making it a class like NameMapper would probably be good, because specifying the
-        # options without having a class to do it seems like a mess.
-        encoder_parameters = dict(encoder.named_parameters())
-        for name, parameter in model.named_parameters():
-            if name.startswith("encoder."):
-                name = name[8:]
-                name = name.replace("LayerNorm", "layer_norm")
-                if name not in encoder_parameters:
-                    raise ValueError(
-                        f"Couldn't find a matching parameter for {name}. Is this transformer "
-                        "compatible with the joint encoder you're using?"
-                    )
-                encoder_parameters[name].data.copy_(parameter.data)
-
-        return encoder
-
-    def forward(
-        self,
-        txt_embedding,
-        image_embedding,
-        txt_attention_mask,
-        image_attention_mask,
-        co_attention_mask=None,
-        output_all_encoded_layers=True,
-    ):
-
-        v_start = 0
-        t_start = 0
-        count = 0
-        all_encoder_layers_t = []
-        all_encoder_layers_v = []
-
-        batch_size, num_words, t_hidden_size = txt_embedding.size()
-        _, num_regions, v_hidden_size = image_embedding.size()
-
-        use_co_attention_mask = False
-        for v_layer_id, t_layer_id in zip(self.v_biattention_id, self.t_biattention_id):
-            v_end = v_layer_id
-            t_end = t_layer_id
-
-            assert self.fixed_t_layer <= t_end
-            assert self.fixed_v_layer <= v_end
-
-            for idx in range(t_start, self.fixed_t_layer):
-                with torch.no_grad():
-                    txt_embedding = self.layer[idx](txt_embedding, txt_attention_mask)
-                    t_start = self.fixed_t_layer
-
-            for idx in range(t_start, t_end):
-                txt_embedding = self.layer[idx](txt_embedding, txt_attention_mask)
-
-            for idx in range(v_start, self.fixed_v_layer):
-                with torch.no_grad():
-                    image_embedding = self.v_layer[idx](image_embedding, image_attention_mask)
-                    v_start = self.fixed_v_layer
-
-            for idx in range(v_start, v_end):
-                image_embedding = self.v_layer[idx](image_embedding, image_attention_mask)
-
-            if count == 0 and self.in_batch_pairs:
-                # new batch size is the batch_size ^2
-                image_embedding = (
-                    image_embedding.unsqueeze(0)
-                    .expand(batch_size, batch_size, num_regions, v_hidden_size)
-                    .contiguous()
-                    .view(batch_size * batch_size, num_regions, v_hidden_size)
-                )
-                image_attention_mask = (
-                    image_attention_mask.unsqueeze(0)
-                    .expand(batch_size, batch_size, 1, 1, num_regions)
-                    .contiguous()
-                    .view(batch_size * batch_size, 1, 1, num_regions)
-                )
-
-                txt_embedding = (
-                    txt_embedding.unsqueeze(1)
-                    .expand(batch_size, batch_size, num_words, t_hidden_size)
-                    .contiguous()
-                    .view(batch_size * batch_size, num_words, t_hidden_size)
-                )
-                txt_attention_mask = (
-                    txt_attention_mask.unsqueeze(1)
-                    .expand(batch_size, batch_size, 1, 1, num_words)
-                    .contiguous()
-                    .view(batch_size * batch_size, 1, 1, num_words)
-                )
-                co_attention_mask = (
-                    co_attention_mask.unsqueeze(1)
-                    .expand(batch_size, batch_size, 1, num_regions, num_words)
-                    .contiguous()
-                    .view(batch_size * batch_size, 1, num_regions, num_words)
-                )
-
-            if count == 0 and self.FAST_MODE:
-                txt_embedding = txt_embedding.expand(
-                    image_embedding.size(0),
-                    txt_embedding.size(1),
-                    txt_embedding.size(2),
-                )
-                txt_attention_mask = txt_attention_mask.expand(
-                    image_embedding.size(0),
-                    txt_attention_mask.size(1),
-                    txt_attention_mask.size(2),
-                    txt_attention_mask.size(3),
-                )
-
-            if self.with_coattention:
-                # do the bi attention.
-                txt_embedding, image_embedding = self.c_layer[count](
-                    txt_embedding,
-                    txt_attention_mask,
-                    image_embedding,
-                    image_attention_mask,
-                    co_attention_mask,
-                    use_co_attention_mask,
-                )
-
-            v_start = v_end
-            t_start = t_end
-            count += 1
-
-            if output_all_encoded_layers:
-                all_encoder_layers_t.append(txt_embedding)
-                all_encoder_layers_v.append(image_embedding)
-
-        for idx in range(v_start, len(self.v_layer)):
-            image_embedding = self.v_layer[idx](image_embedding, image_attention_mask)
-
-        for idx in range(t_start, len(self.layer)):
-            txt_embedding = self.layer[idx](txt_embedding, txt_attention_mask)
-
-        # add the end part to finish.
-        if not output_all_encoded_layers:
-            all_encoder_layers_t.append(txt_embedding)
-            all_encoder_layers_v.append(image_embedding)
-
-        return (
-            torch.stack(all_encoder_layers_t, dim=-1),
-            torch.stack(all_encoder_layers_v, dim=-1),
-        )
-
-
-class BertPooler(torch.nn.Module, FromParams):
-    def __init__(self, hidden_size: int, output_size: int):
-        super().__init__()
-        self.dense = torch.nn.Linear(hidden_size, output_size)
-        self.activation = torch.nn.ReLU()
-
-    def forward(self, hidden_states):
-        # We "pool" the model by simply taking the hidden state corresponding
-        # to the first token.
-        first_token_tensor = hidden_states[:, 0]
-        pooled_output = self.dense(first_token_tensor)
-        pooled_output = self.activation(pooled_output)
-        return pooled_output
-
-
-class BertImageFeatureEmbeddings(torch.nn.Module, FromParams):
-    """Construct the embeddings from image, spatial location (omit now) and
-    token_type embeddings.
-    """
-
-    def __init__(self, feature_dim: int, hidden_dim: int, dropout: float = 0.0):
-        super().__init__()
-
-        self.image_embeddings = torch.nn.Linear(feature_dim, hidden_dim)
-        self.image_location_embeddings = torch.nn.Linear(4, hidden_dim)
-        self.layer_norm = torch.nn.LayerNorm(hidden_dim, eps=1e-12)
-        self.dropout = torch.nn.Dropout(dropout)
-
-    def forward(self, image_feature: torch.Tensor, image_location: torch.Tensor):
-        img_embeddings = self.image_embeddings(image_feature)
-        loc_embeddings = self.image_location_embeddings(image_location.float())
-        embeddings = self.layer_norm(img_embeddings + loc_embeddings)
-        embeddings = self.dropout(embeddings)
-
-        return embeddings
->>>>>>> 677a9cec
 
 
 @Model.register("nlvr2_vilbert")
