--- conflicted
+++ resolved
@@ -376,164 +376,6 @@
                 "coref_f1": coref_f1,
                 "mention_recall": mention_recall}
 
-<<<<<<< HEAD
-=======
-    def _create_attended_span_representations(self,
-                                              head_scores: torch.FloatTensor,
-                                              text_embeddings: torch.FloatTensor,
-                                              span_ends: torch.IntTensor,
-                                              span_widths: torch.IntTensor) -> torch.FloatTensor:
-        """
-        Given a tensor of unnormalized attention scores for each word in the document, compute
-        distributions over every span with respect to these scores by normalising the headedness
-        scores for words inside the span.
-
-        Given these headedness distributions over every span, weight the corresponding vector
-        representations of the words in the span by this distribution, returning a weighted
-        representation of each span.
-
-        Parameters
-        ----------
-        head_scores : ``torch.FloatTensor``, required.
-            Unnormalized headedness scores for every word. This score is shared for every
-            candidate. The only way in which the headedness scores differ over different
-            spans is in the set of words over which they are normalized.
-        text_embeddings: ``torch.FloatTensor``, required.
-            The embeddings with shape  (batch_size, document_length, embedding_size)
-            over which we are computing a weighted sum.
-        span_ends: ``torch.IntTensor``, required.
-            A tensor of shape (batch_size, num_spans, 1), representing the end indices
-            of each span.
-        span_widths : ``torch.IntTensor``, required.
-            A tensor of shape (batch_size, num_spans, 1) representing the width of each
-            span candidates.
-        Returns
-        -------
-        attended_text_embeddings : ``torch.FloatTensor``
-            A tensor of shape (batch_size, num_spans, embedding_dim) - the result of
-            applying attention over all words within each candidate span.
-        """
-        # Shape: (1, 1, max_span_width)
-        max_span_range_indices = util.get_range_vector(self._max_span_width,
-                                                       util.get_device_of(text_embeddings)).view(1, 1, -1)
-
-        # Shape: (batch_size, num_spans, max_span_width)
-        # This is a broadcasted comparison - for each span we are considering,
-        # we are creating a range vector of size max_span_width, but masking values
-        # which are greater than the actual length of the span.
-        span_mask = (max_span_range_indices <= span_widths).float()
-        raw_span_indices = span_ends - max_span_range_indices
-        # We also don't want to include span indices which are less than zero,
-        # which happens because some spans near the beginning of the document
-        # are of a smaller width than max_span_width, so we add this to the mask here.
-        span_mask = span_mask * (raw_span_indices >= 0).float()
-        # Spans
-        span_indices = F.relu(raw_span_indices.float()).long()
-
-        # Shape: (batch_size * num_spans * max_span_width)
-        flat_span_indices = util.flatten_and_batch_shift_indices(span_indices, text_embeddings.size(1))
-
-        # Shape: (batch_size, num_spans, max_span_width, embedding_dim)
-        span_text_embeddings = util.batched_index_select(text_embeddings, span_indices, flat_span_indices)
-
-        # Shape: (batch_size, num_spans, max_span_width)
-        span_head_scores = util.batched_index_select(head_scores, span_indices, flat_span_indices).squeeze(-1)
-
-        # Shape: (batch_size, num_spans, max_span_width)
-        span_head_weights = util.last_dim_softmax(span_head_scores, span_mask)
-
-        # Do a weighted sum of the embedded spans with
-        # respect to the normalised head score distributions.
-        # Shape: (batch_size, num_spans, embedding_dim)
-        attended_text_embeddings = util.weighted_sum(span_text_embeddings, span_head_weights)
-
-        return attended_text_embeddings
-
-    def _compute_span_representations(self,
-                                      text_embeddings: torch.FloatTensor,
-                                      text_mask: torch.FloatTensor,
-                                      span_starts: torch.IntTensor,
-                                      span_ends: torch.IntTensor) -> torch.FloatTensor:
-        """
-        Computes an embedded representation of every candidate span. This is a concatenation
-        of the contextualized endpoints of the span, an embedded representation of the width of
-        the span and a representation of the span's predicted head.
-
-        Parameters
-        ----------
-        text_embeddings : ``torch.FloatTensor``, required.
-            The embedded document of shape (batch_size, document_length, embedding_dim)
-            over which we are computing a weighted sum.
-        text_mask : ``torch.FloatTensor``, required.
-            A mask of shape (batch_size, document_length) representing non-padding entries of
-            ``text_embeddings``.
-        span_starts : ``torch.IntTensor``, required.
-            A tensor of shape (batch_size, num_spans) representing the start of each span candidate.
-        span_ends : ``torch.IntTensor``, required.
-            A tensor of shape (batch_size, num_spans) representing the end of each span candidate.
-        Returns
-        -------
-        span_embeddings : ``torch.FloatTensor``
-            An embedded representation of every candidate span with shape:
-            (batch_size, num_spans, context_layer.get_output_dim() * 2 + embedding_size + feature_size)
-        """
-        # Shape: (batch_size, document_length, encoding_dim)
-        contextualized_embeddings = self._context_layer(text_embeddings, text_mask)
-
-        # Shape: (batch_size, num_spans, encoding_dim)
-        start_embeddings = util.batched_index_select(contextualized_embeddings, span_starts.squeeze(-1))
-        end_embeddings = util.batched_index_select(contextualized_embeddings, span_ends.squeeze(-1))
-
-        # Compute and embed the span_widths (strictly speaking the span_widths - 1)
-        # Shape: (batch_size, num_spans, 1)
-        span_widths = span_ends - span_starts
-        # Shape: (batch_size, num_spans, encoding_dim)
-        span_width_embeddings = self._span_width_embedding(span_widths.squeeze(-1))
-
-        # Shape: (batch_size, document_length, 1)
-        head_scores = self._head_scorer(contextualized_embeddings)
-
-        # Shape: (batch_size, num_spans, embedding_dim)
-        # Note that we used the original text embeddings, not the contextual ones here.
-        attended_text_embeddings = self._create_attended_span_representations(head_scores,
-                                                                              text_embeddings,
-                                                                              span_ends,
-                                                                              span_widths)
-        # (batch_size, num_spans, context_layer.get_output_dim() * 2 + embedding_dim + feature_dim)
-        span_embeddings = torch.cat([start_embeddings,
-                                     end_embeddings,
-                                     span_width_embeddings,
-                                     attended_text_embeddings], -1)
-        return span_embeddings
-
-    @staticmethod
-    def _prune_and_sort_spans(mention_scores: torch.FloatTensor,
-                              num_spans_to_keep: int) -> torch.IntTensor:
-        """
-        The indices of the top-k scoring spans according to span_scores. We return the
-        indices in their original order, not ordered by score, so that we can rely on
-        the ordering to consider the previous k spans as antecedents for each span later.
-
-        Parameters
-        ----------
-        mention_scores : ``torch.FloatTensor``, required.
-            The mention score for every candidate, with shape (batch_size, num_spans, 1).
-        num_spans_to_keep : ``int``, required.
-            The number of spans to keep when pruning.
-        Returns
-        -------
-        top_span_indices : ``torch.IntTensor``, required.
-            The indices of the top-k scoring spans. Has shape (batch_size, num_spans_to_keep).
-        """
-        # Shape: (batch_size, num_spans_to_keep, 1)
-        _, top_span_indices = mention_scores.topk(num_spans_to_keep, 1)
-        top_span_indices, _ = torch.sort(top_span_indices, 1)
-
-        # Shape: (batch_size, num_spans_to_keep)
-        top_span_indices = top_span_indices.squeeze(-1)
-        return top_span_indices
-
->>>>>>> ab4aeb28
     @staticmethod
     def _generate_valid_antecedents(num_spans_to_keep: int,
                                     max_antecedents: int,
