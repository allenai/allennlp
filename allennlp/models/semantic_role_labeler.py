--- conflicted
+++ resolved
@@ -51,13 +51,8 @@
         self.vocab = vocab
         self.text_field_embedder = text_field_embedder
         self.num_classes = self.vocab.get_vocab_size("tags")
-<<<<<<< HEAD
         self.f1_metric = metric
-        # NOTE: You must make sure that the "input_dim" of the stacked encoder
-        # in your configuration file is equal to self.text_field_embedder.output_dim + 1.
-=======
-
->>>>>>> 7d4023f0
+
         self.stacked_encoder = stacked_encoder
         self.tag_projection_layer = TimeDistributed(Linear(self.stacked_encoder.get_output_dim(),
                                                            self.num_classes))
