from overrides import overrides

<<<<<<< HEAD
import spacy
import en_core_web_sm
=======
from allennlp.common.util import get_spacy_model
>>>>>>> a98009d9
from allennlp.common.util import JsonDict, sanitize
from allennlp.data import DatasetReader, Instance
from allennlp.models import Model
from allennlp.service.predictors.predictor import Predictor


@Predictor.register("coreference-resolution")
class CorefPredictor(Predictor):
    """
    Wrapper for the :class:`~allennlp.models.coreference_resolution.CoreferenceResolver` model.
    """
    def __init__(self, model: Model, dataset_reader: DatasetReader) -> None:
        super().__init__(model, dataset_reader)

        # We have to use spacy to tokenise our document here, because we need
        # to also know sentence boundaries to propose valid mentions.
<<<<<<< HEAD
        # TODO(Mark): work out what's happening with Spacy here - why doesn't it tokenise sentences?
        #self._spacy = spacy.load("en", ner=False, tagger=False, vectors=False)
        self._spacy = en_core_web_sm.load()
=======
        self._spacy = get_spacy_model("en", pos_tags=True, parse=True, ner=False)
>>>>>>> a98009d9

    def _json_to_instance(self, json: JsonDict) -> Instance:
        # We're overriding `predict_json` directly, so we don't need this.  But I'd rather have a
        # useless stub here then make the base class throw a RuntimeError instead of a
        # NotImplementedError - the checking on the base class is worth it.
        raise RuntimeError("this should never be called")

    @overrides
    def predict_json(self, inputs: JsonDict, cuda_device: int = -1) -> JsonDict:
        """
        Expects JSON that looks like ``{"document": "string of document text"}``
        and returns JSON that looks like:

        .. code-block:: js

            {
            "document": [tokenised document text]
            "clusters":
              [
                [
                  [start_index, end_index],
                  [start_index, end_index]
                ],
                [
                  [start_index, end_index],
                  [start_index, end_index],
                  [start_index, end_index],
                ],
                ....
              ]
            }
        """
        document = inputs["document"]
        spacy_document = self._spacy(document)
        sentences = [[token.text for token in sentence] for sentence in spacy_document.sents]
        flattened_sentences = [word for sentence in sentences for word in sentence]

        results: JsonDict = {"document": flattened_sentences}
        instance = self._dataset_reader.text_to_instance(sentences)
        output = self._model.forward_on_instance(instance, cuda_device)

        results["clusters"] = output["clusters"]
        return sanitize(results)<|MERGE_RESOLUTION|>--- conflicted
+++ resolved
@@ -1,11 +1,6 @@
 from overrides import overrides
 
-<<<<<<< HEAD
-import spacy
-import en_core_web_sm
-=======
 from allennlp.common.util import get_spacy_model
->>>>>>> a98009d9
 from allennlp.common.util import JsonDict, sanitize
 from allennlp.data import DatasetReader, Instance
 from allennlp.models import Model
@@ -22,13 +17,7 @@
 
         # We have to use spacy to tokenise our document here, because we need
         # to also know sentence boundaries to propose valid mentions.
-<<<<<<< HEAD
-        # TODO(Mark): work out what's happening with Spacy here - why doesn't it tokenise sentences?
-        #self._spacy = spacy.load("en", ner=False, tagger=False, vectors=False)
-        self._spacy = en_core_web_sm.load()
-=======
         self._spacy = get_spacy_model("en", pos_tags=True, parse=True, ner=False)
->>>>>>> a98009d9
 
     def _json_to_instance(self, json: JsonDict) -> Instance:
         # We're overriding `predict_json` directly, so we don't need this.  But I'd rather have a
