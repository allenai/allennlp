from allennlp.common.util import JsonDict, sanitize
from allennlp.data.fields import TextField
from allennlp.service.predictors.predictor import Predictor


@Predictor.register('machine-comprehension')
class BidafPredictor(Predictor):
    """
    Wrapper for the :class:`~allennlp.models.bidaf.BidirectionalAttentionFlow` model.
    """
    def predict_json(self, inputs: JsonDict) -> JsonDict:
        """
        Expects JSON that looks like ``{"question": "...", "passage": "..."}``
        and returns JSON that looks like
        ``{"best_span": "...", "best_span_str": "...", "span_start_probs": "...", "span_end_probs": "..."}``
        """
        question_text = inputs["question"]
        passage_text = inputs["passage"]

        question_tokens, question_tokens_offsets = self.tokenizer.tokenize(question_text)
        passage_tokens, passage_tokens_offsets = self.tokenizer.tokenize(passage_text)

        question = TextField(question_tokens, token_indexers=self.token_indexers)
        passage = TextField(passage_tokens, token_indexers=self.token_indexers)

        prediction = self.model.predict_span(question, passage)

<<<<<<< HEAD
        best_span = prediction["best_span"]
        best_span_char_start = passage_tokens_offsets[best_span[0]][0]
        best_span_char_end = passage_tokens_offsets[best_span[1]][1]
        prediction["best_span_str"] = passage_text[best_span_char_start:best_span_char_end]
=======
        # Add the question tokens, so the token intervals are useful
        prediction["tokens"] = passage_tokens
>>>>>>> 22c97f0d

        return sanitize(prediction)<|MERGE_RESOLUTION|>--- conflicted
+++ resolved
@@ -25,14 +25,12 @@
 
         prediction = self.model.predict_span(question, passage)
 
-<<<<<<< HEAD
         best_span = prediction["best_span"]
         best_span_char_start = passage_tokens_offsets[best_span[0]][0]
         best_span_char_end = passage_tokens_offsets[best_span[1]][1]
         prediction["best_span_str"] = passage_text[best_span_char_start:best_span_char_end]
-=======
+
         # Add the question tokens, so the token intervals are useful
         prediction["tokens"] = passage_tokens
->>>>>>> 22c97f0d
 
         return sanitize(prediction)