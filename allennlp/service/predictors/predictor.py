from typing import Dict

from allennlp.common import Params, Registrable
from allennlp.common.util import JsonDict
from allennlp.data.tokenizers import Tokenizer, WordTokenizer
from allennlp.data.token_indexers import TokenIndexer
from allennlp.data.dataset_readers import DatasetReader
from allennlp.models import Model

# a mapping from model `type` to the default Predictor for that type
DEFAULT_PREDICTORS = {
        'srl': 'srl',
        'decomposable_attention': 'te',
        'bidaf': 'mc'
}

class Predictor(Registrable):
    """
    a ``Predictor`` is a thin wrapper around an AllenNLP model that handles JSON -> JSON predictions
    that can be used for serving models through the web API or making predictions in bulk.
    """
    def __init__(self,
                 model: Model,
                 tokenizer: Tokenizer,
                 token_indexers: Dict[str, TokenIndexer]) -> None:
        self.model = model
        self.tokenizer = tokenizer
        self.token_indexers = token_indexers

    def predict_json(self, inputs: JsonDict) -> JsonDict:
        raise NotImplementedError()

    @classmethod
    def from_config(cls, config: Params, predictor_name: str = None) -> 'Predictor':
        dataset_reader_params = config["dataset_reader"]
        dataset_reader = DatasetReader.from_params(dataset_reader_params)

        tokenizer = dataset_reader._tokenizer or WordTokenizer()  # pylint: disable=protected-access
        token_indexers = dataset_reader._token_indexers           # pylint: disable=protected-access

        model_name = config.get("model").get("type")
        model = Model.from_files(config)
        model.eval()

<<<<<<< HEAD
        predictor_name = predictor_name or DEFAULT_PREDICTORS[model_name]
        return Predictor.by_name(predictor_name)(model, tokenizer, token_indexers)
=======
        return cls(model, vocab, tokenizer, token_indexers)


# TODO(joelgrus): delete this function
def default_params() -> Dict[str, Params]:
    with open('tests/fixtures/bidaf/experiment.json') as config_file:
        config = json.loads(config_file.read())
        bidaf_config = Params(replace_none(config))

    with open('tests/fixtures/srl/experiment.json') as config_file:
        config = json.loads(config_file.read())
        srl_config = Params(replace_none(config))

    with open('tests/fixtures/decomposable_attention/experiment.json') as config_file:
        config = json.loads(config_file.read())
        decomposable_attention_config = Params(replace_none(config))

    return {
            'machine-comprehension': bidaf_config,
            'semantic-role-labeling': srl_config,
            'textual-entailment': decomposable_attention_config
    }

>>>>>>> 851822ad


def load_predictors(config_files: Dict[str, str] = {}) -> Dict[str, Predictor]:  # pylint: disable=dangerous-default-value
    predictors = {}  # type: Dict[str, Predictor]

    for name, config_filename in config_files.items():
        config = Params.from_file(config_filename)
        predictors[name] = Predictor.by_name(name).from_config(config)

    return predictors<|MERGE_RESOLUTION|>--- conflicted
+++ resolved
@@ -9,9 +9,9 @@
 
 # a mapping from model `type` to the default Predictor for that type
 DEFAULT_PREDICTORS = {
-        'srl': 'srl',
-        'decomposable_attention': 'te',
-        'bidaf': 'mc'
+        'srl': 'semantic-role-labeling',
+        'decomposable_attention': 'textual-entailment',
+        'bidaf': 'machine-comprehension'
 }
 
 class Predictor(Registrable):
@@ -42,34 +42,8 @@
         model = Model.from_files(config)
         model.eval()
 
-<<<<<<< HEAD
         predictor_name = predictor_name or DEFAULT_PREDICTORS[model_name]
         return Predictor.by_name(predictor_name)(model, tokenizer, token_indexers)
-=======
-        return cls(model, vocab, tokenizer, token_indexers)
-
-
-# TODO(joelgrus): delete this function
-def default_params() -> Dict[str, Params]:
-    with open('tests/fixtures/bidaf/experiment.json') as config_file:
-        config = json.loads(config_file.read())
-        bidaf_config = Params(replace_none(config))
-
-    with open('tests/fixtures/srl/experiment.json') as config_file:
-        config = json.loads(config_file.read())
-        srl_config = Params(replace_none(config))
-
-    with open('tests/fixtures/decomposable_attention/experiment.json') as config_file:
-        config = json.loads(config_file.read())
-        decomposable_attention_config = Params(replace_none(config))
-
-    return {
-            'machine-comprehension': bidaf_config,
-            'semantic-role-labeling': srl_config,
-            'textual-entailment': decomposable_attention_config
-    }
-
->>>>>>> 851822ad
 
 
 def load_predictors(config_files: Dict[str, str] = {}) -> Dict[str, Predictor]:  # pylint: disable=dangerous-default-value
