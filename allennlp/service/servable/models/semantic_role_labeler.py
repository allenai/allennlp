--- conflicted
+++ resolved
@@ -1,6 +1,7 @@
+from typing import Dict
+
 from allennlp.common import Params
 from allennlp.data import Vocabulary
-from allennlp.data.dataset_readers.semantic_role_labeling import SrlReader
 from allennlp.data.fields import TextField, IndexField
 from allennlp.data.tokenizers import Tokenizer
 from allennlp.data.token_indexers import TokenIndexer
@@ -10,7 +11,6 @@
 import spacy
 
 class SemanticRoleLabelerServable(Servable):
-<<<<<<< HEAD
     def __init__(self,
                  tokenizer: Tokenizer,
                  token_indexers: Dict[str, TokenIndexer],
@@ -18,33 +18,7 @@
         self.tokenizer = tokenizer
         self.token_indexers = token_indexers
         self.model = model
-=======
-    def __init__(self):
-        self.tokenizer = WordTokenizer()
-        self.token_indexers = {"tokens": SingleIdTokenIndexer(lowercase_tokens=True)}
-
-        dataset = SrlReader(token_indexers=self.token_indexers).read('tests/fixtures/conll_2012/')
-        self.vocab = Vocabulary.from_dataset(dataset)
-        dataset.index_instances(self.vocab)
-
-        params = Params({
-                "text_field_embedder": {
-                        "tokens": {
-                                "type": "embedding",
-                                "embedding_dim": 5
-                                }
-                        },
-                "stacked_encoder": {
-                        "type": "lstm",
-                        "input_size": 6,
-                        "hidden_size": 7,
-                        "num_layers": 2
-                        }
-                })
-
-        self.model = SemanticRoleLabeler.from_params(self.vocab, params)
         self.nlp = spacy.load('en', parser=False, vectors=False, entity=False)
->>>>>>> 475083af
 
     def predict_json(self, inputs: JSONDict) -> JSONDict:
         sentence = inputs["sentence"]
