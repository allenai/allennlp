"""
A `Sanic <http://sanic.readthedocs.io/en/latest/>`_ server that serves up
AllenNLP models as well as our demo.

Usually you would use :mod:`~allennlp.commands.serve`
rather than instantiating an ``app`` yourself.
"""
from typing import Dict, Optional
import asyncio
import json
import logging
import os
import sys
from functools import lru_cache

from sanic import Sanic, response, request
from sanic.exceptions import ServerError
from sanic_cors import CORS

from allennlp.common.util import JsonDict
from allennlp.models.archival import load_archive
from allennlp.service.db import DemoDatabase
from allennlp.service.permalinks import int_to_slug, slug_to_int
from allennlp.service.predictors import Predictor

# Can override cache size with an environment variable. If it's 0 then disable caching altogether.
CACHE_SIZE = os.environ.get("SANIC_CACHE_SIZE") or 128

logger = logging.getLogger(__name__)  # pylint: disable=invalid-name

def run(port: int, workers: int,
        trained_models: Dict[str, str],
        static_dir: str = None) -> None:
    """Run the server programatically"""
    print("Starting a sanic server on port {}.".format(port))

<<<<<<< HEAD
    # This will be ``None`` if all the relevant environment variables are not defined.
    demo_db = DemoDatabase.from_environment()

    app = make_app(static_dir, demo_db)
    CORS(app)
=======
    app = make_app(static_dir)
    CORS(app) # It is acceptible to enable CORS because we have no auth.

    if port != 8000:
        logger.warning("The demo requires the API to be run on port 8000.")
>>>>>>> de5736b4

    for predictor_name, archive_file in trained_models.items():
        archive = load_archive(archive_file)
        predictor = Predictor.from_archive(archive, predictor_name)
        app.predictors[predictor_name] = predictor

    app.run(port=port, host="0.0.0.0", workers=workers)

def make_app(build_dir: str = None, demo_db: Optional[DemoDatabase] = None) -> Sanic:
    app = Sanic(__name__)  # pylint: disable=invalid-name

    if build_dir is None:
        # Need path to static assets to be relative to this file.
        dir_path = os.path.dirname(os.path.realpath(__file__))
        build_dir = os.path.join(dir_path, '../../demo/build')

    if not os.path.exists(build_dir):
        logger.error("app directory %s does not exist, aborting", build_dir)
        sys.exit(-1)

    app.predictors = {}

    try:
        cache_size = int(CACHE_SIZE)  # type: ignore
    except ValueError:
        logger.warning("unable to parse cache size %s as int, disabling cache", CACHE_SIZE)
        cache_size = 0

    @lru_cache(maxsize=cache_size)
    def _caching_prediction(model: Predictor, data: str) -> JsonDict:
        """
        Just a wrapper around ``model.predict_json`` that allows us to use a cache decorator.
        """
        return model.predict_json(json.loads(data))

<<<<<<< HEAD
    @app.route('/permadata', methods=['POST', 'OPTIONS'])
    async def permadata(req: request.Request) -> response.HTTPResponse: # pylint: disable=unused-variable
        """
        If the user requests a permalink, the front end will POST here with the payload
            { slug: slug }
        which we convert to an integer id and use to retrieve saved results from the database.
        """
        # This is just CORS boilerplate.
        if req.method == "OPTIONS":
            return response.text("")

        # If we don't have a database configured, there are no permalinks.
        if demo_db is None:
            raise ServerError('Permalinks are not enabled', 400)

        # Convert the provided slug to an integer id.
        slug = req.json["slug"]
        perma_id = slug_to_int(slug)
        if perma_id is None:
            # Malformed slug
            raise ServerError('Unrecognized permalink', 400)

        # Fetch the results from the database.
        try:
            permadata = demo_db.get_result(perma_id)
        except Exception:
            # TODO(joelgrus) more specific exception type
            # Error talking to database
            raise ServerError('Database trouble', 500)

        if permadata is None:
            # No data found, invalid id?
            raise ServerError('Unrecognized permalink', 400)

        return response.json({
                "modelName": permadata.model_name,
                "requestData": permadata.request_data,
                "responseData": permadata.response_data
        })

    @app.route('/predict/<model_name>', methods=['POST', 'OPTIONS'])
    async def predict(req: request.Request, model_name: str) -> response.HTTPResponse:  # pylint: disable=unused-variable
        """make a prediction using the specified model and return the results"""
=======
    @app.route('/predict/<model_name>', methods=['POST', 'OPTIONS'])
    async def predict(req: request.Request, model_name: str) -> response.HTTPResponse:  # pylint: disable=unused-variable
        """make a prediction using the specified model and return the results"""

>>>>>>> de5736b4
        if req.method == "OPTIONS":
            return response.text("")

        model = app.predictors.get(model_name.lower())
        if model is None:
            raise ServerError("unknown model: {}".format(model_name), status_code=400)

        data = req.json
        log_blob = {"model": model_name, "inputs": data, "cached": False, "outputs": {}}

        # See if we hit or not. In theory this could result in false positives.
        pre_hits = _caching_prediction.cache_info().hits  # pylint: disable=no-value-for-parameter

        try:
            if cache_size > 0:
                # lru_cache insists that all function arguments be hashable,
                # so unfortunately we have to stringify the data.
                prediction = _caching_prediction(model, json.dumps(data))
            else:
                # if cache_size is 0, skip caching altogether
                prediction = model.predict_json(data)
        except KeyError as err:
            raise ServerError("Required JSON field not found: " + err.args[0], status_code=400)

        post_hits = _caching_prediction.cache_info().hits  # pylint: disable=no-value-for-parameter

        # Add to database and get permalink
        if demo_db is not None:
            try:
                perma_id = demo_db.add_result(headers=req.headers,
                                              model_name=model_name,
                                              inputs=data,
                                              outputs=prediction)
                slug = int_to_slug(perma_id)
                prediction["slug"] = slug
                log_blob["slug"] = slug

            except Exception as exc:  # pylint: disable=broad-except
                # TODO(joelgrus): catch more specific errors
                logger.error("Unable to add result to database")
                logger.exception(exc)

        if post_hits > pre_hits:
            # Cache hit, so insert an artifical pause
            log_blob["cached"] = True
            await asyncio.sleep(0.25)

        # The model predictions are extremely verbose, so we only log the most human-readable
        # parts of them.
        if model_name == "machine-comprehension":
            log_blob["outputs"]["best_span_str"] = prediction["best_span_str"]
        elif model_name == "textual-entailment":
            log_blob["outputs"]["label_probs"] = prediction["label_probs"]
        elif model_name == "semantic-role-labeling":
            verbs = []

            for verb in prediction["verbs"]:
                # Don't want to log boring verbs with no semantic parses.
                good_tags = [tag for tag in verb["tags"] if tag != "0"]
                if len(good_tags) > 1:
                    verbs.append({"verb": verb["verb"], "description": verb["description"]})

            log_blob["outputs"]["verbs"] = verbs

        logger.info("prediction: %s", json.dumps(log_blob))

        return response.json(prediction)

    @app.route('/models')
    async def list_models(req: request.Request) -> response.HTTPResponse:  # pylint: disable=unused-argument, unused-variable
        """list the available models"""
        return response.json({"models": list(app.predictors.keys())})

    app.static('/', os.path.join(build_dir, 'index.html'))
    app.static('/', build_dir)

    return app<|MERGE_RESOLUTION|>--- conflicted
+++ resolved
@@ -34,19 +34,14 @@
     """Run the server programatically"""
     print("Starting a sanic server on port {}.".format(port))
 
-<<<<<<< HEAD
+    if port != 8000:
+        logger.warning("The demo requires the API to be run on port 8000.")
+
     # This will be ``None`` if all the relevant environment variables are not defined.
     demo_db = DemoDatabase.from_environment()
 
     app = make_app(static_dir, demo_db)
     CORS(app)
-=======
-    app = make_app(static_dir)
-    CORS(app) # It is acceptible to enable CORS because we have no auth.
-
-    if port != 8000:
-        logger.warning("The demo requires the API to be run on port 8000.")
->>>>>>> de5736b4
 
     for predictor_name, archive_file in trained_models.items():
         archive = load_archive(archive_file)
@@ -82,7 +77,6 @@
         """
         return model.predict_json(json.loads(data))
 
-<<<<<<< HEAD
     @app.route('/permadata', methods=['POST', 'OPTIONS'])
     async def permadata(req: request.Request) -> response.HTTPResponse: # pylint: disable=unused-variable
         """
@@ -126,12 +120,6 @@
     @app.route('/predict/<model_name>', methods=['POST', 'OPTIONS'])
     async def predict(req: request.Request, model_name: str) -> response.HTTPResponse:  # pylint: disable=unused-variable
         """make a prediction using the specified model and return the results"""
-=======
-    @app.route('/predict/<model_name>', methods=['POST', 'OPTIONS'])
-    async def predict(req: request.Request, model_name: str) -> response.HTTPResponse:  # pylint: disable=unused-variable
-        """make a prediction using the specified model and return the results"""
-
->>>>>>> de5736b4
         if req.method == "OPTIONS":
             return response.text("")
 
