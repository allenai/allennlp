--- conflicted
+++ resolved
@@ -3,30 +3,19 @@
 from sanic import Sanic, response, request
 from sanic.exceptions import ServerError
 
-<<<<<<< HEAD
-
 DEFAULT_CONFIG_FILES = {
-        'mc': 'tests/fixtures/bidaf/experiment.json',
-        'srl': 'tests/fixtures/srl/experiment.json',
-        'te': 'tests/fixtures/decomposable_attention/experiment.json'
+        'machine-comprehension': 'tests/fixtures/bidaf/experiment.json',
+        'semantic-role-labeling': 'tests/fixtures/srl/experiment.json',
+        'textual-entailment': 'tests/fixtures/decomposable_attention/experiment.json'
 }
 
-def run(port: int) -> None:
+def run(port: int, workers: int = 1) -> None:
     """Run the server programatically"""
     print("Starting a sanic server on port {}.".format(port))
     app = make_app()
     # TODO(joelgrus): make this configurable and don't use the defaults
     app.predictors = load_predictors(DEFAULT_CONFIG_FILES)
-    app.run(port=port, host="0.0.0.0")
-=======
-def run(port: int, workers: int) -> None:
-    """Run the server programatically"""
-    print("Starting a sanic server on port {}.".format(port))
-    app = make_app()
-    # TODO(joelgrus): make this configurable
-    app.predictors = load_predictors()
     app.run(port=port, host="0.0.0.0", workers=workers)
->>>>>>> 851822ad
 
 def make_app() -> Sanic:
     app = Sanic(__name__)  # pylint: disable=invalid-name
