--- conflicted
+++ resolved
@@ -316,11 +316,7 @@
             Predictor.by_name(predictor_name) if predictor_name is not None else cls  # type: ignore
         )
 
-<<<<<<< HEAD
-        if dataset_reader_to_load == "validation" and archive.validation_dataset_reader is not None:
-=======
         if dataset_reader_to_load == "validation":
->>>>>>> 006bab48
             dataset_reader = archive.validation_dataset_reader
         else:
             dataset_reader = archive.dataset_reader
