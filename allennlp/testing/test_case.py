# pylint: disable=invalid-name,protected-access
from copy import deepcopy
from unittest import TestCase
import codecs
import gzip
import logging
import os
import shutil

<<<<<<< HEAD
import torch
import numpy
=======
>>>>>>> 0f96be6a
from numpy.testing import assert_allclose

from allennlp.common.checks import log_pytorch_version_info
from allennlp.common.params import Params
from allennlp.training.trainer import Trainer
from allennlp.data.iterators import BasicIterator, Iterator
from allennlp.training.model import Model
from allennlp.data.dataset_readers import DatasetReader


class AllenNlpTestCase(TestCase):  # pylint: disable=too-many-public-methods
    TEST_DIR = './TMP_TEST/'
    TRAIN_FILE = TEST_DIR + 'train_file'
    VALIDATION_FILE = TEST_DIR + 'validation_file'
    TEST_FILE = TEST_DIR + 'test_file'
    TRAIN_BACKGROUND = TEST_DIR + 'train_background'
    VALIDATION_BACKGROUND = TEST_DIR + 'validation_background'
    SNLI_FILE = TEST_DIR + 'snli_file'
    PRETRAINED_VECTORS_FILE = TEST_DIR + 'pretrained_glove_vectors_file'
    PRETRAINED_VECTORS_GZIP = TEST_DIR + 'pretrained_glove_vectors_file.gz'

    def setUp(self):
        logging.basicConfig(format='%(asctime)s - %(levelname)s - %(name)s - %(message)s',
                            level=logging.DEBUG)
        log_pytorch_version_info()
        os.makedirs(self.TEST_DIR, exist_ok=True)

    def tearDown(self):
        shutil.rmtree(self.TEST_DIR)

    def get_trainer_params(self, additional_arguments=None):
        params = Params({})
        params['save_models'] = False
        params['model_serialization_prefix'] = self.TEST_DIR

        params['num_epochs'] = 1

        if additional_arguments:
            for key, value in additional_arguments.items():
                params[key] = deepcopy(value)
        return params

    def ensure_model_trains_and_loads(self,
                                      model: Model,
                                      dataset_reader: DatasetReader,
                                      additional_trainer_args: Params,
                                      iterator: Iterator = None):
        # Our loading tests work better if you're not using complex iterators, so by
        # default we use the basic one unless you pass an iterator into this function.
        # If you _do_ use them, we'll skip some of the stuff below that isn't compatible.

        additional_trainer_args["save_models"] = True
        trainer = Trainer.from_params(self.get_trainer_params(additional_trainer_args))

        # Load the model that we serialized.
        loaded_model = model
        loaded_model.load_state_dict(torch.load(trainer.model_serialization_prefix))

        dataset = dataset_reader.read(self.VALIDATION_FILE)
        # Our loading tests work better if you're not using complex iterators, so by
        # default we use the basic one unless you pass an iterator into this function.
        # If you _do_ use them, we'll skip some of the stuff below that isn't compatible.
        data_iterator = iterator or BasicIterator()
        single_batch = next(data_iterator(dataset))

        model_predictions = model.forward(**single_batch)
        loaded_model_predictions = loaded_model.forward(**single_batch)

        # Both outputs should have the same keys and the values
        # for these keys should be close.
        for key in model_predictions.keys():
            assert_allclose(model_predictions[key], loaded_model_predictions[key])

        return model, loaded_model

    def write_pretrained_vector_files(self):
        # write the file
        with codecs.open(self.PRETRAINED_VECTORS_FILE, 'w', 'utf-8') as vector_file:
            vector_file.write('word2 0.21 0.57 0.51 0.31\n')
            vector_file.write('sentence1 0.81 0.48 0.19 0.47\n')
        # compress the file
        with open(self.PRETRAINED_VECTORS_FILE, 'rb') as f_in:
            with gzip.open(self.PRETRAINED_VECTORS_GZIP, 'wb') as f_out:
                shutil.copyfileobj(f_in, f_out)

    def write_sequence_tagging_data(self):
        with codecs.open(self.TRAIN_FILE, 'w', 'utf-8') as train_file:
            train_file.write('cats###N\tare###V\tanimals###N\t.###N\n')
            train_file.write('dogs###N\tare###V\tanimals###N\t.###N\n')
            train_file.write('snakes###N\tare###V\tanimals###N\t.###N\n')
            train_file.write('birds###N\tare###V\tanimals###N\t.###N\n')
        with codecs.open(self.VALIDATION_FILE, 'w', 'utf-8') as validation_file:
            validation_file.write('horses###N\tare###V\tanimals###N\t.###N\n')
            validation_file.write('blue###N\tcows###N\tare###V\tanimals###N\t.###N\n')
            validation_file.write('monkeys###N\tare###V\tanimals###N\t.###N\n')
            validation_file.write('caterpillars###N\tare###V\tanimals###N\t.###N\n')

    def write_sentence_data(self):
        with codecs.open(self.TRAIN_FILE, 'w', 'utf-8') as train_file:
            train_file.write("This is a sentence for language modelling.\n")
            train_file.write("Here's another one for language modelling.\n")

    def write_snli_data(self):
        with codecs.open(self.TRAIN_FILE, 'w', 'utf-8') as train_file:
            # pylint: disable=line-too-long
            train_file.write("""{"annotator_labels": ["neutral"],"captionID": "3416050480.jpg#4", "gold_label": "neutral", "pairID": "3416050480.jpg#4r1n", "sentence1": "A person on a horse jumps over a broken down airplane.", "sentence1_binary_parse": "( ( ( A person ) ( on ( a horse ) ) ) ( ( jumps ( over ( a ( broken ( down airplane ) ) ) ) ) . ) )", "sentence1_parse": "(ROOT (S (NP (NP (DT A) (NN person)) (PP (IN on) (NP (DT a) (NN horse)))) (VP (VBZ jumps) (PP (IN over) (NP (DT a) (JJ broken) (JJ down) (NN airplane)))) (. .)))", "sentence2": "A person is training his horse for a competition.", "sentence2_binary_parse": "( ( A person ) ( ( is ( ( training ( his horse ) ) ( for ( a competition ) ) ) ) . ) )", "sentence2_parse": "(ROOT (S (NP (DT A) (NN person)) (VP (VBZ is) (VP (VBG training) (NP (PRP$ his) (NN horse)) (PP (IN for) (NP (DT a) (NN competition))))) (. .)))"}\n""")
            train_file.write("""{"annotator_labels": ["contradiction"], "captionID": "3416050480.jpg#4", "gold_label": "contradiction", "pairID": "3416050480.jpg#4r1c", "sentence1": "A person on a horse jumps over a broken down airplane.", "sentence1_binary_parse": "( ( ( A person ) ( on ( a horse ) ) ) ( ( jumps ( over ( a ( broken ( down airplane ) ) ) ) ) . ) )", "sentence1_parse": "(ROOT (S (NP (NP (DT A) (NN person)) (PP (IN on) (NP (DT a) (NN horse)))) (VP (VBZ jumps) (PP (IN over) (NP (DT a) (JJ broken) (JJ down) (NN airplane)))) (. .)))", "sentence2": "A person is at a diner, ordering an omelette.", "sentence2_binary_parse": "( ( A person ) ( ( ( ( is ( at ( a diner ) ) ) , ) ( ordering ( an omelette ) ) ) . ) )", "sentence2_parse": "(ROOT (S (NP (DT A) (NN person)) (VP (VBZ is) (PP (IN at) (NP (DT a) (NN diner))) (, ,) (S (VP (VBG ordering) (NP (DT an) (NN omelette))))) (. .)))"}\n""")
            train_file.write("""{"annotator_labels": ["entailment"], "captionID": "3416050480.jpg#4", "gold_label": "entailment", "pairID": "3416050480.jpg#4r1e", "sentence1": "A person on a horse jumps over a broken down airplane.", "sentence1_binary_parse": "( ( ( A person ) ( on ( a horse ) ) ) ( ( jumps ( over ( a ( broken ( down airplane ) ) ) ) ) . ) )", "sentence1_parse": "(ROOT (S (NP (NP (DT A) (NN person)) (PP (IN on) (NP (DT a) (NN horse)))) (VP (VBZ jumps) (PP (IN over) (NP (DT a) (JJ broken) (JJ down) (NN airplane)))) (. .)))", "sentence2": "A person is outdoors, on a horse.", "sentence2_binary_parse": "( ( A person ) ( ( ( ( is outdoors ) , ) ( on ( a horse ) ) ) . ) )", "sentence2_parse": "(ROOT (S (NP (DT A) (NN person)) (VP (VBZ is) (ADVP (RB outdoors)) (, ,) (PP (IN on) (NP (DT a) (NN horse)))) (. .)))"}\n""")
            # pylint: enable=line-too-long
        with codecs.open(self.VALIDATION_FILE, 'w', 'utf-8') as validation_file:
            # pylint: disable=line-too-long
            validation_file.write("""{"annotator_labels": ["neutral"],"captionID": "3416050480.jpg#4", "gold_label": "neutral", "pairID": "3416050480.jpg#4r1n", "sentence1": "A person on a horse jumps over a broken down airplane.", "sentence1_binary_parse": "( ( ( A person ) ( on ( a horse ) ) ) ( ( jumps ( over ( a ( broken ( down airplane ) ) ) ) ) . ) )", "sentence1_parse": "(ROOT (S (NP (NP (DT A) (NN person)) (PP (IN on) (NP (DT a) (NN horse)))) (VP (VBZ jumps) (PP (IN over) (NP (DT a) (JJ broken) (JJ down) (NN airplane)))) (. .)))", "sentence2": "A person is training his horse for a competition.", "sentence2_binary_parse": "( ( A person ) ( ( is ( ( training ( his horse ) ) ( for ( a competition ) ) ) ) . ) )", "sentence2_parse": "(ROOT (S (NP (DT A) (NN person)) (VP (VBZ is) (VP (VBG training) (NP (PRP$ his) (NN horse)) (PP (IN for) (NP (DT a) (NN competition))))) (. .)))"}\n""")
            validation_file.write("""{"annotator_labels": ["contradiction"], "captionID": "3416050480.jpg#4", "gold_label": "contradiction", "pairID": "3416050480.jpg#4r1c", "sentence1": "A person on a horse jumps over a broken down airplane.", "sentence1_binary_parse": "( ( ( A person ) ( on ( a horse ) ) ) ( ( jumps ( over ( a ( broken ( down airplane ) ) ) ) ) . ) )", "sentence1_parse": "(ROOT (S (NP (NP (DT A) (NN person)) (PP (IN on) (NP (DT a) (NN horse)))) (VP (VBZ jumps) (PP (IN over) (NP (DT a) (JJ broken) (JJ down) (NN airplane)))) (. .)))", "sentence2": "A person is at a diner, ordering an omelette.", "sentence2_binary_parse": "( ( A person ) ( ( ( ( is ( at ( a diner ) ) ) , ) ( ordering ( an omelette ) ) ) . ) )", "sentence2_parse": "(ROOT (S (NP (DT A) (NN person)) (VP (VBZ is) (PP (IN at) (NP (DT a) (NN diner))) (, ,) (S (VP (VBG ordering) (NP (DT an) (NN omelette))))) (. .)))"}\n""")
            validation_file.write("""{"annotator_labels": ["entailment"], "captionID": "3416050480.jpg#4", "gold_label": "entailment", "pairID": "3416050480.jpg#4r1e", "sentence1": "A person on a horse jumps over a broken down airplane.", "sentence1_binary_parse": "( ( ( A person ) ( on ( a horse ) ) ) ( ( jumps ( over ( a ( broken ( down airplane ) ) ) ) ) . ) )", "sentence1_parse": "(ROOT (S (NP (NP (DT A) (NN person)) (PP (IN on) (NP (DT a) (NN horse)))) (VP (VBZ jumps) (PP (IN over) (NP (DT a) (JJ broken) (JJ down) (NN airplane)))) (. .)))", "sentence2": "A person is outdoors, on a horse.", "sentence2_binary_parse": "( ( A person ) ( ( ( ( is outdoors ) , ) ( on ( a horse ) ) ) . ) )", "sentence2_parse": "(ROOT (S (NP (DT A) (NN person)) (VP (VBZ is) (ADVP (RB outdoors)) (, ,) (PP (IN on) (NP (DT a) (NN horse)))) (. .)))"}\n""")
            # pylint: enable=line-too-long<|MERGE_RESOLUTION|>--- conflicted
+++ resolved
@@ -7,11 +7,8 @@
 import os
 import shutil
 
-<<<<<<< HEAD
 import torch
 import numpy
-=======
->>>>>>> 0f96be6a
 from numpy.testing import assert_allclose
 
 from allennlp.common.checks import log_pytorch_version_info
