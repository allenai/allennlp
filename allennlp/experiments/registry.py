--- conflicted
+++ resolved
@@ -5,14 +5,9 @@
 
 from allennlp.common.checks import ConfigurationError
 from allennlp.data import DataIterator, DatasetReader, TokenIndexer, Tokenizer
-<<<<<<< HEAD
-from allennlp.modules import Seq2SeqEncoder, Seq2VecEncoder, TextFieldEmbedder, TokenEmbedder
+from allennlp.modules import Seq2SeqEncoder, Seq2VecEncoder, SimilarityFunction, TextFieldEmbedder, TokenEmbedder
 from allennlp.training import Regularizer, Model
 from allennlp.experiments.driver import Driver
-=======
-from allennlp.modules import Seq2SeqEncoder, Seq2VecEncoder, SimilarityFunction, TextFieldEmbedder, TokenEmbedder
-from allennlp.training import Regularizer
->>>>>>> 5c45bbd6
 
 
 def _registry_decorator(registry_name: str, registry_dict: Dict[str, Type]):
@@ -436,7 +431,7 @@
         import allennlp.modules.seq2vec_encoders  # pylint: disable=unused-variable
         return cls._seq2vec_encoders[name]
 
-<<<<<<< HEAD
+
     # Drivers
     _drivers = {}  # type: Dict[str, Type[Driver]]
     # This decorator adds a :class:`Driver` to the registry, with the given name.
@@ -478,7 +473,7 @@
         """
         import allennlp.models  # pylint: disable=unused-variable
         return cls._models[name]
-=======
+
     # Similarity functions
 
     _similarity_functions = {}  # type: Dict[str, Type[SimilarityFunction]]
@@ -506,4 +501,3 @@
         """
         import allennlp.modules.similarity_functions  # pylint: disable=unused-variable
         return cls._similarity_functions[name]
->>>>>>> 5c45bbd6
