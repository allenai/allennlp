import math

import torch
from torch.nn import Parameter
from overrides import overrides

from allennlp.nn import util
from allennlp.nn.activations import Activation
from allennlp.modules.matrix_attention.matrix_attention import MatrixAttention


@MatrixAttention.register("linear")
class LinearMatrixAttention(MatrixAttention):
    """
    This ``MatrixAttention`` takes two matrices as input and returns a matrix of attentions
    by performing a dot product between a vector of weights and some
    combination of the two input matrices, followed by an (optional) activation function.  The
    combination used is configurable.

    If the two vectors are ``x`` and ``y``, we allow the following kinds of combinations: ``x``,
    ``y``, ``x*y``, ``x+y``, ``x-y``, ``x/y``, where each of those binary operations is performed
    elementwise.  You can list as many combinations as you want, comma separated.  For example, you
    might give ``x,y,x*y`` as the ``combination`` parameter to this class.  The computed similarity
    function would then be ``w^T [x; y; x*y] + b``, where ``w`` is a vector of weights, ``b`` is a
    bias parameter, and ``[;]`` is vector concatenation.

    Note that if you want a bilinear similarity function with a diagonal weight matrix W, where the
    similarity function is computed as `x * w * y + b` (with `w` the diagonal of `W`), you can
    accomplish that with this class by using "x*y" for `combination`.

    Parameters
    ----------
    tensor_1_dim : ``int``
        The dimension of the first tensor, ``x``, described above.  This is ``x.size()[-1]`` - the
        length of the vector that will go into the similarity computation.  We need this so we can
        build weight vectors correctly.
    tensor_2_dim : ``int``
        The dimension of the second tensor, ``y``, described above.  This is ``y.size()[-1]`` - the
        length of the vector that will go into the similarity computation.  We need this so we can
        build weight vectors correctly.
    combination : ``str``, optional (default="x,y")
        Described above.
    activation : ``Activation``, optional (default=linear (i.e. no activation))
        An activation function applied after the ``w^T * [x;y] + b`` calculation.  Default is no
        activation.
    """

    def __init__(self,
                 tensor_1_dim: int,
                 tensor_2_dim: int,
                 combination: str = 'x,y',
                 activation: Activation = None) -> None:
        super().__init__()
        self._combination = combination
        combined_dim = util.get_combined_dim(combination, [tensor_1_dim, tensor_2_dim])
        self._weight_vector = Parameter(torch.Tensor(combined_dim))
        self._bias = Parameter(torch.Tensor(1))
        self._activation = activation or Activation.by_name('linear')()
        self.reset_parameters()

    def reset_parameters(self):
        std = math.sqrt(6 / (self._weight_vector.size(0) + 1))
        self._weight_vector.data.uniform_(-std, std)
        self._bias.data.fill_(0)

    @overrides
    def forward(self,  # pylint: disable=arguments-differ
                matrix_1: torch.Tensor,
                matrix_2: torch.Tensor) -> torch.Tensor:
<<<<<<< HEAD
        combined_tensors = util.weighted_tensor_combination(self._combination,
                                                            [matrix_1.unsqueeze(2), matrix_2.unsqueeze(1)],
                                                            self._weight_vector)
=======
        combined_tensors = util.combine_tensors_and_multiply(self._combination,
                                                             [matrix_1.unsqueeze(2), matrix_2.unsqueeze(1)],
                                                             self._weight_vector)
>>>>>>> b70e0267
        return self._activation(combined_tensors + self._bias)<|MERGE_RESOLUTION|>--- conflicted
+++ resolved
@@ -3,9 +3,9 @@
 import torch
 from torch.nn import Parameter
 from overrides import overrides
-
 from allennlp.nn import util
 from allennlp.nn.activations import Activation
+from allennlp.common import Params
 from allennlp.modules.matrix_attention.matrix_attention import MatrixAttention
 
 
@@ -49,13 +49,13 @@
                  tensor_1_dim: int,
                  tensor_2_dim: int,
                  combination: str = 'x,y',
-                 activation: Activation = None) -> None:
+                 activation: Activation = Activation.by_name('linear')()) -> None:
         super().__init__()
         self._combination = combination
         combined_dim = util.get_combined_dim(combination, [tensor_1_dim, tensor_2_dim])
         self._weight_vector = Parameter(torch.Tensor(combined_dim))
         self._bias = Parameter(torch.Tensor(1))
-        self._activation = activation or Activation.by_name('linear')()
+        self._activation = activation
         self.reset_parameters()
 
     def reset_parameters(self):
@@ -67,13 +67,29 @@
     def forward(self,  # pylint: disable=arguments-differ
                 matrix_1: torch.Tensor,
                 matrix_2: torch.Tensor) -> torch.Tensor:
-<<<<<<< HEAD
-        combined_tensors = util.weighted_tensor_combination(self._combination,
-                                                            [matrix_1.unsqueeze(2), matrix_2.unsqueeze(1)],
-                                                            self._weight_vector)
-=======
-        combined_tensors = util.combine_tensors_and_multiply(self._combination,
-                                                             [matrix_1.unsqueeze(2), matrix_2.unsqueeze(1)],
-                                                             self._weight_vector)
->>>>>>> b70e0267
-        return self._activation(combined_tensors + self._bias)+        # TODO(mattg): Remove the need for this tiling.
+        # https://github.com/allenai/allennlp/pull/1235#issuecomment-391540133
+        tiled_matrix_1 = matrix_1.unsqueeze(2).expand(matrix_1.size()[0],
+                                                      matrix_1.size()[1],
+                                                      matrix_2.size()[1],
+                                                      matrix_1.size()[2])
+        tiled_matrix_2 = matrix_2.unsqueeze(1).expand(matrix_2.size()[0],
+                                                      matrix_1.size()[1],
+                                                      matrix_2.size()[1],
+                                                      matrix_2.size()[2])
+
+        combined_tensors = util.combine_tensors(self._combination, [tiled_matrix_1, tiled_matrix_2])
+        dot_product = torch.matmul(combined_tensors, self._weight_vector)
+        return self._activation(dot_product + self._bias)
+
+    @classmethod
+    def from_params(cls, params: Params) -> 'LinearMatrixAttention':
+        tensor_1_dim = params.pop_int("tensor_1_dim")
+        tensor_2_dim = params.pop_int("tensor_2_dim")
+        combination = params.pop("combination", "x,y")
+        activation = Activation.by_name(params.pop("activation", "linear"))()
+        params.assert_empty(cls.__name__)
+        return cls(tensor_1_dim=tensor_1_dim,
+                   tensor_2_dim=tensor_2_dim,
+                   combination=combination,
+                   activation=activation)