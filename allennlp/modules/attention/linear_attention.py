--- conflicted
+++ resolved
@@ -6,6 +6,7 @@
 from allennlp.modules.attention.legacy_attention import Attention
 from allennlp.nn import util
 from allennlp.nn.activations import Activation
+from allennlp.common.params import Params
 
 
 @Attention.register("linear")
@@ -47,14 +48,14 @@
                  tensor_1_dim: int,
                  tensor_2_dim: int,
                  combination: str = 'x,y',
-                 activation: Activation = None,
+                 activation: Activation = Activation.by_name('linear')(),
                  normalize: bool = True) -> None:
         super().__init__(normalize)
         self._combination = combination
         combined_dim = util.get_combined_dim(combination, [tensor_1_dim, tensor_2_dim])
         self._weight_vector = Parameter(torch.Tensor(combined_dim))
         self._bias = Parameter(torch.Tensor(1))
-        self._activation = activation or Activation.by_name('linear')()
+        self._activation = activation
         self.reset_parameters()
 
     def reset_parameters(self):
@@ -63,14 +64,30 @@
         self._bias.data.fill_(0)
 
     @overrides
-    def _forward_internal(self, vector: torch.Tensor, matrix: torch.Tensor) -> torch.Tensor:
-<<<<<<< HEAD
-        combined_tensors = util.weighted_tensor_combination(self._combination,
-                                                            [vector.unsqueeze(1), matrix],
-                                                            self._weight_vector)
-=======
-        combined_tensors = util.combine_tensors_and_multiply(self._combination,
-                                                             [vector.unsqueeze(1), matrix],
-                                                             self._weight_vector)
->>>>>>> b70e0267
-        return self._activation(combined_tensors.squeeze(1) + self._bias)+    def _forward_internal(self,
+                          vector: torch.Tensor,
+                          matrix: torch.Tensor,
+                          matrix_mask: torch.Tensor = None) -> torch.Tensor:
+        # TODO(mattg): Remove the need for this tiling.
+        # https://github.com/allenai/allennlp/pull/1235#issuecomment-391540133
+        tiled_vector = vector.unsqueeze(1).expand(vector.size()[0],
+                                                  matrix.size()[1],
+                                                  vector.size()[1])
+
+        combined_tensors = util.combine_tensors(self._combination, [tiled_vector, matrix])
+        dot_product = torch.matmul(combined_tensors, self._weight_vector)
+        return self._activation(dot_product + self._bias)
+
+    @classmethod
+    def from_params(cls, params: Params) -> 'Attention':
+        tensor_1_dim = params.pop_int("tensor_1_dim")
+        tensor_2_dim = params.pop_int("tensor_2_dim")
+        combination = params.pop("combination", "x,y")
+        activation = Activation.by_name(params.pop("activation", "linear"))()
+        normalize = params.pop_bool('normalize', True)
+        params.assert_empty(cls.__name__)
+        return cls(normalize=normalize,
+                   tensor_1_dim=tensor_1_dim,
+                   tensor_2_dim=tensor_2_dim,
+                   combination=combination,
+                   activation=activation)