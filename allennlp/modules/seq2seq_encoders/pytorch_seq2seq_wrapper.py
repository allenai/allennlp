--- conflicted
+++ resolved
@@ -88,11 +88,7 @@
         if num_valid < batch_size:
             _, length, output_dim = unpacked_sequence_tensor.size()
             zeros = unpacked_sequence_tensor.data.new(batch_size - num_valid, length, output_dim).fill_(0)
-<<<<<<< HEAD
-            zeros = torch.autograd.Variable(zeros)
-=======
             zeros = Variable(zeros)
->>>>>>> 5e88a2b1
             unpacked_sequence_tensor = torch.cat([unpacked_sequence_tensor, zeros], 0)
 
             # The states also need to have invalid rows added back.
@@ -101,11 +97,7 @@
                 for state in final_states:
                     num_layers, _, state_dim = state.size()
                     zeros = state.data.new(num_layers, batch_size - num_valid, state_dim).fill_(0)
-<<<<<<< HEAD
-                    zeros = torch.autograd.Variable(zeros)
-=======
                     zeros = Variable(zeros)
->>>>>>> 5e88a2b1
                     new_states.append(torch.cat([state, zeros], 1))
                 final_states = new_states
 
