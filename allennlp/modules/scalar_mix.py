--- conflicted
+++ resolved
@@ -48,12 +48,7 @@
 
         normed_weights = torch.nn.functional.softmax(torch.cat([parameter for parameter
                                                                 in self.scalar_parameters]), dim=0)
-<<<<<<< HEAD
-        #normed_weights = torch.split(normed_weights, split_size=1)
-        normed_weights = torch.split(normed_weights, 1)
-=======
         normed_weights = torch.split(normed_weights, split_size_or_sections=1)
->>>>>>> 50fcb0ce
 
         if not self.do_layer_norm:
             pieces = []
