--- conflicted
+++ resolved
@@ -25,18 +25,11 @@
         return self.output_dim
 
     def forward(
-<<<<<<< HEAD
-        self, token_ids: torch.LongTensor, attention_mask: torch.LongTensor, type_ids: Optional[torch.LongTensor]
+        self, token_ids: torch.LongTensor, mask: torch.LongTensor, type_ids: Optional[torch.LongTensor]
     ) -> torch.Tensor:  # type: ignore
         if self.transformer_model.embeddings.token_type_embeddings.num_embeddings == 1:
             type_ids = None # RoBERTa doesn't have token type ids
         return self.transformer_model(
             input_ids=token_ids,
             token_type_ids=type_ids,
-            attention_mask=attention_mask)[0]
-=======
-        self, token_ids: torch.LongTensor, mask: torch.LongTensor
-    ) -> torch.Tensor:  # type: ignore
-
-        return self.transformer_model(input_ids=token_ids, attention_mask=mask)[0]
->>>>>>> 8cb07b26
+            attention_mask=mask)[0]