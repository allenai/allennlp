--- conflicted
+++ resolved
@@ -31,13 +31,6 @@
         mask: torch.LongTensor,
         type_ids: Optional[torch.LongTensor],
     ) -> torch.Tensor:  # type: ignore
-<<<<<<< HEAD
-        if self.transformer_model.embeddings.token_type_embeddings.num_embeddings == 1:
-            type_ids = None  # RoBERTa doesn't have token type ids
-        return self.transformer_model(
-            input_ids=token_ids, token_type_ids=type_ids, attention_mask=mask
-        )[0]
-=======
         """
         # Parameters
 
@@ -50,5 +43,8 @@
 
         Shape: [batch_size, num_wordpieces, embedding_size].
         """
-        return self.transformer_model(input_ids=token_ids, attention_mask=mask)[0]
->>>>>>> c6c2ffcc
+        if self.transformer_model.embeddings.token_type_embeddings.num_embeddings == 1:
+            type_ids = None  # RoBERTa doesn't have token type ids
+        return self.transformer_model(
+            input_ids=token_ids, token_type_ids=type_ids, attention_mask=mask
+        )[0]