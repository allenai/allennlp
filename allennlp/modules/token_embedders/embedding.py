--- conflicted
+++ resolved
@@ -1,9 +1,6 @@
 import logging
-<<<<<<< HEAD
 from typing import Optional
-=======
 import warnings
->>>>>>> 97484fb8
 
 from overrides import overrides
 import numpy
