--- conflicted
+++ resolved
@@ -147,8 +147,7 @@
         return embedded
 
     @overrides
-<<<<<<< HEAD
-    def extend_vocab(self, # pylint: disable=arguments-differ
+    def extend_vocab(self,
                      extended_vocab: Vocabulary,
                      vocab_namespace: str = None,
                      pretrained_file: str = None):
@@ -156,13 +155,6 @@
         Extends the embedding matrix according to the extended vocabulary.
         If pretrained_file is available, it will be used for extented weight
         or else it would be initialized with xavier uniform.
-=======
-    def extend_vocab(self, extended_vocab: Vocabulary, vocab_namespace: str = None):
-        """
-        Extends the embedding matrix according to the extended vocabulary.
-        Extended weight would be initialized with xavier uniform.
->>>>>>> 2d29736b
-
         Parameters
         ----------
         extended_vocab : Vocabulary:
@@ -173,13 +165,10 @@
             can pass it. If not passed, it will check if vocab_namespace used at the
             time of ``Embedding`` construction is available. If so, this namespace
             will be used or else default 'tokens' namespace will be used.
-<<<<<<< HEAD
         pretrained_file : str, (optional, default=None)
             A file containing pretrained embeddings can be specified here. It can be
             the path to a local file or an URL of a (cached) remote file. Check format
             details in ``from_params`` of ``Embedding`` class.
-=======
->>>>>>> 2d29736b
         """
         # Caveat: For allennlp v0.8.1 and below, we weren't storing vocab_namespace as an attribute,
         # knowing which is necessary at time of embedding vocab extension. So old archive models are
@@ -190,7 +179,6 @@
             vocab_namespace = "tokens"
             logging.warning("No vocab_namespace provided to Embedder.extend_vocab. Defaulting to 'tokens'.")
 
-<<<<<<< HEAD
         embedding_dim = self.weight.data.shape[-1]
         if not pretrained_file:
             extended_num_embeddings = extended_vocab.get_vocab_size(vocab_namespace)
@@ -202,13 +190,6 @@
                                                             extended_vocab, vocab_namespace)
             extra_weight = whole_weight[self.num_embeddings:, :]
 
-=======
-        extended_num_embeddings = extended_vocab.get_vocab_size(vocab_namespace)
-        extra_num_embeddings = extended_num_embeddings - self.num_embeddings
-        embedding_dim = self.weight.data.shape[-1]
-        extra_weight = torch.FloatTensor(extra_num_embeddings, embedding_dim)
-        torch.nn.init.xavier_uniform_(extra_weight)
->>>>>>> 2d29736b
         extended_weight = torch.cat([self.weight.data, extra_weight], dim=0)
         self.weight = torch.nn.Parameter(extended_weight, requires_grad=self.weight.requires_grad)
 
