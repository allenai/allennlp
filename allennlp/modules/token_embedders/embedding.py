import io
import tarfile
import zipfile
import re
import logging
import warnings
import itertools
from typing import Optional, Tuple, Sequence, cast, IO, Iterator, Any, NamedTuple

from overrides import overrides
import numpy
import torch
from torch.nn.functional import embedding
with warnings.catch_warnings():
    warnings.filterwarnings("ignore", category=FutureWarning)
    import h5py

from allennlp.common import Params, Tqdm
from allennlp.common.checks import ConfigurationError
from allennlp.common.file_utils import get_file_extension, cached_path, is_url_or_existing_file
from allennlp.data import Vocabulary
from allennlp.modules.token_embedders.token_embedder import TokenEmbedder
from allennlp.modules.time_distributed import TimeDistributed
from allennlp.nn import util

logger = logging.getLogger(__name__)


@TokenEmbedder.register("embedding")
class Embedding(TokenEmbedder):
    """
    A more featureful embedding module than the default in Pytorch.  Adds the ability to:

        1. embed higher-order inputs
        2. pre-specify the weight matrix
        3. use a non-trainable embedding
        4. project the resultant embeddings to some other dimension (which only makes sense with
           non-trainable embeddings).
        5. build all of this easily ``from_params``

    Note that if you are using our data API and are trying to embed a
    :class:`~allennlp.data.fields.TextField`, you should use a
    :class:`~allennlp.modules.TextFieldEmbedder` instead of using this directly.

    Parameters
    ----------
    num_embeddings : int
        Size of the dictionary of embeddings (vocabulary size).
    embedding_dim : int
        The size of each embedding vector.
    projection_dim : int, (optional, default=None)
        If given, we add a projection layer after the embedding layer.  This really only makes
        sense if ``trainable`` is ``False``.
    weight : torch.FloatTensor, (optional, default=None)
        A pre-initialised weight matrix for the embedding lookup, allowing the use of
        pretrained vectors.
    padding_index : int, (optional, default=None)
        If given, pads the output with zeros whenever it encounters the index.
    trainable : bool, (optional, default=True)
        Whether or not to optimize the embedding parameters.
    max_norm : float, (optional, default=None)
        If given, will renormalize the embeddings to always have a norm lesser than this
    norm_type : float, (optional, default=2)
        The p of the p-norm to compute for the max_norm option
    scale_grad_by_freq : boolean, (optional, default=False)
        If given, this will scale gradients by the frequency of the words in the mini-batch.
    sparse : bool, (optional, default=False)
        Whether or not the Pytorch backend should use a sparse representation of the embedding weight.
    vocab_namespace : str, (optional, default=None)
        In case of fine-tuning/transfer learning, the model's embedding matrix needs to be
        extended according to the size of extended-vocabulary. To be able to know how much to
        extend the embedding-matrix, it's necessary to know which vocab_namspace was used to
        construct it in the original training. We store vocab_namespace used during the original
        training as an attribute, so that it can be retrieved during fine-tuning.
    pretrained_file : str, (optional, default=None)
        Used to keep track of what is the source of the weights and loading more embeddings at test time.
        **It does not load the weights from this pretrained_file.** For that purpose, use
        ``Embedding.from_params``.

    Returns
    -------
    An Embedding module.
    """
    def __init__(self,
                 num_embeddings: int,
                 embedding_dim: int,
                 projection_dim: int = None,
                 weight: torch.FloatTensor = None,
                 padding_index: int = None,
                 trainable: bool = True,
                 max_norm: float = None,
                 norm_type: float = 2.,
                 scale_grad_by_freq: bool = False,
                 sparse: bool = False,
                 vocab_namespace: str = None,
                 pretrained_file: str = None) -> None:
        super(Embedding, self).__init__()
        self.num_embeddings = num_embeddings
        self.padding_index = padding_index
        self.max_norm = max_norm
        self.norm_type = norm_type
        self.scale_grad_by_freq = scale_grad_by_freq
        self.sparse = sparse
        self._vocab_namespace = vocab_namespace
        self._pretrained_file = pretrained_file

        self.output_dim = projection_dim or embedding_dim

        if weight is None:
            weight = torch.FloatTensor(num_embeddings, embedding_dim)
            self.weight = torch.nn.Parameter(weight, requires_grad=trainable)
            torch.nn.init.xavier_uniform_(self.weight)
        else:
            if weight.size() != (num_embeddings, embedding_dim):
                raise ConfigurationError("A weight matrix was passed with contradictory embedding shapes.")
            self.weight = torch.nn.Parameter(weight, requires_grad=trainable)

        if self.padding_index is not None:
            self.weight.data[self.padding_index].fill_(0)

        if projection_dim:
            self._projection = torch.nn.Linear(embedding_dim, projection_dim)
        else:
            self._projection = None

    @overrides
    def get_output_dim(self) -> int:
        return self.output_dim

    @overrides
    def forward(self, inputs):
        # inputs may have extra dimensions (batch_size, d1, ..., dn, sequence_length),
        # but embedding expects (batch_size, sequence_length), so pass inputs to
        # util.combine_initial_dims (which is a no-op if there are no extra dimensions).
        # Remember the original size.
        original_size = inputs.size()
        inputs = util.combine_initial_dims(inputs)

        embedded = embedding(inputs, self.weight,
                             padding_idx=self.padding_index,
                             max_norm=self.max_norm,
                             norm_type=self.norm_type,
                             scale_grad_by_freq=self.scale_grad_by_freq,
                             sparse=self.sparse)

        # Now (if necessary) add back in the extra dimensions.
        embedded = util.uncombine_initial_dims(embedded, original_size)

        if self._projection:
            projection = self._projection
            for _ in range(embedded.dim() - 2):
                projection = TimeDistributed(projection)
            embedded = projection(embedded)
        return embedded

    def extend_vocab(self,
                     extended_vocab: Vocabulary,
                     vocab_namespace: str = None,
                     extension_pretrained_file: str = None,
                     model_path: str = None):
        """
        Extends the embedding matrix according to the extended vocabulary.
        If extension_pretrained_file is available, it will be used for initializing the new words
        embeddings in the extended vocabulary; otherwise we will check if _pretrained_file attribute
        is already available. If none is available, they will be initialized with xavier uniform.

        Parameters
        ----------
        extended_vocab : Vocabulary:
            Vocabulary extended from original vocabulary used to construct
            this ``Embedding``.
        vocab_namespace : str, (optional, default=None)
            In case you know what vocab_namespace should be used for extension, you
            can pass it. If not passed, it will check if vocab_namespace used at the
            time of ``Embedding`` construction is available. If so, this namespace
            will be used or else extend_vocab will be a no-op.
        extension_pretrained_file : str, (optional, default=None)
            A file containing pretrained embeddings can be specified here. It can be
            the path to a local file or an URL of a (cached) remote file. Check format
            details in ``from_params`` of ``Embedding`` class.
        model_path : str, (optional, default=None)
            Path traversing the model attributes upto this embedding module.
            Eg. "_text_field_embedder.token_embedder_tokens". This is only useful
            to give helpful error message when extend_vocab is implicitly called
            by fine-tune or any other command.
        """
        # Caveat: For allennlp v0.8.1 and below, we weren't storing vocab_namespace as an attribute,
        # knowing which is necessary at time of embedding vocab extension. So old archive models are
        # currently unextendable.

        vocab_namespace = vocab_namespace or self._vocab_namespace
        if not vocab_namespace:
            # It's not safe to default to "tokens" or any other namespace.
            logging.info("Loading a model trained before embedding extension was implemented; "
                         "pass an explicit vocab namespace if you want to extend the vocabulary.")
            return

        extended_num_embeddings = extended_vocab.get_vocab_size(vocab_namespace)
        if extended_num_embeddings == self.num_embeddings:
            # It's already been extended. No need to initialize / read pretrained file in first place (no-op)
            return

        if extended_num_embeddings < self.num_embeddings:
            raise ConfigurationError(f"Size of namespace, {vocab_namespace} for extended_vocab is smaller than "
                                     f"embedding. You likely passed incorrect vocab or namespace for extension.")

        # Case 1: user passed extension_pretrained_file and it's available.
        if extension_pretrained_file and is_url_or_existing_file(extension_pretrained_file):
            # Don't have to do anything here, this is the happy case.
            pass
        # Case 2: user passed extension_pretrained_file and it's not available
        elif extension_pretrained_file:
            raise ConfigurationError(f"You passed pretrained embedding file {extension_pretrained_file} "
                                     f"for model_path {model_path} but it's not available.")
        # Case 3: user didn't pass extension_pretrained_file, but pretrained_file attribute was
        # saved during training and is available.
        elif is_url_or_existing_file(self._pretrained_file):
            extension_pretrained_file = self._pretrained_file
        # Case 4: no file is available, hope that pretrained embeddings weren't used in the first place and warn
        else:
            extra_info = (f"Originally pretrained_file was at "
                          f"{self._pretrained_file}. " if self._pretrained_file else "")
            # It's better to warn here and not give error because there is no way to distinguish between
            # whether pretrained-file wasn't used during training or user forgot to pass / passed incorrect
            # mapping. Raising an error would prevent fine-tuning in the former case.
            logging.warning(f"Embedding at model_path, {model_path} cannot locate the pretrained_file. "
                            f"{extra_info} If you are fine-tuning and want to use using pretrained_file for "
                            f"embedding extension, please pass the mapping by --embedding-sources argument.")

        embedding_dim = self.weight.data.shape[-1]
        if not extension_pretrained_file:
            extra_num_embeddings = extended_num_embeddings - self.num_embeddings
            extra_weight = torch.FloatTensor(extra_num_embeddings, embedding_dim)
            torch.nn.init.xavier_uniform_(extra_weight)
        else:
            # It's easiest to just reload the embeddings for the entire vocab,
            # then only keep the ones we need.
            whole_weight = _read_pretrained_embeddings_file(extension_pretrained_file, embedding_dim,
                                                            extended_vocab, vocab_namespace)
            extra_weight = whole_weight[self.num_embeddings:, :]

        device = self.weight.data.device
        extended_weight = torch.cat([self.weight.data, extra_weight.to(device)], dim=0)
        self.weight = torch.nn.Parameter(extended_weight, requires_grad=self.weight.requires_grad)

    # Custom logic requires custom from_params.
    @classmethod
    def from_params(cls, vocab: Vocabulary, params: Params) -> 'Embedding':  # type: ignore
        """
        We need the vocabulary here to know how many items we need to embed, and we look for a
        ``vocab_namespace`` key in the parameter dictionary to know which vocabulary to use.  If
        you know beforehand exactly how many embeddings you need, or aren't using a vocabulary
        mapping for the things getting embedded here, then you can pass in the ``num_embeddings``
        key directly, and the vocabulary will be ignored.

        In the configuration file, a file containing pretrained embeddings can be specified
        using the parameter ``"pretrained_file"``.
        It can be the path to a local file or an URL of a (cached) remote file.
        Two formats are supported:

            * hdf5 file - containing an embedding matrix in the form of a torch.Tensor;

            * text file - an utf-8 encoded text file with space separated fields::

                    [word] [dim 1] [dim 2] ...

              The text file can eventually be compressed with gzip, bz2, lzma or zip.
              You can even select a single file inside an archive containing multiple files
              using the URI::

                    "(archive_uri)#file_path_inside_the_archive"

              where ``archive_uri`` can be a file system path or a URL. For example::

                    "(https://nlp.stanford.edu/data/glove.twitter.27B.zip)#glove.twitter.27B.200d.txt"
        """

        num_embeddings = params.pop_int('num_embeddings', None)
        # If num_embeddings is present, set default namespace to None so that extend_vocab
        # call doesn't misinterpret that some namespace was originally used.
        vocab_namespace = params.pop("vocab_namespace", None if num_embeddings else "tokens")
        if num_embeddings is None:
            num_embeddings = vocab.get_vocab_size(vocab_namespace)
        embedding_dim = params.pop_int('embedding_dim')
        pretrained_file = params.pop("pretrained_file", None)
        projection_dim = params.pop_int("projection_dim", None)
        trainable = params.pop_bool("trainable", True)
        padding_index = params.pop_int('padding_index', None)
        max_norm = params.pop_float('max_norm', None)
        norm_type = params.pop_float('norm_type', 2.)
        scale_grad_by_freq = params.pop_bool('scale_grad_by_freq', False)
        sparse = params.pop_bool('sparse', False)
        params.assert_empty(cls.__name__)

        if pretrained_file:
            # If we're loading a saved model, we don't want to actually read a pre-trained
            # embedding file - the embeddings will just be in our saved weights, and we might not
            # have the original embedding file anymore, anyway.
            weight = _read_pretrained_embeddings_file(pretrained_file,
                                                      embedding_dim,
                                                      vocab,
                                                      vocab_namespace)
        else:
            weight = None

        return cls(num_embeddings=num_embeddings,
                   embedding_dim=embedding_dim,
                   projection_dim=projection_dim,
                   weight=weight,
                   padding_index=padding_index,
                   trainable=trainable,
                   max_norm=max_norm,
                   norm_type=norm_type,
                   scale_grad_by_freq=scale_grad_by_freq,
                   sparse=sparse,
                   vocab_namespace=vocab_namespace)


def _read_pretrained_embeddings_file(file_uri: str,
                                     embedding_dim: int,
                                     vocab: Vocabulary,
                                     namespace: str = "tokens") -> torch.FloatTensor:
    """
    Returns and embedding matrix for the given vocabulary using the pretrained embeddings
    contained in the given file. Embeddings for tokens not found in the pretrained embedding file
    are randomly initialized using a normal distribution with mean and standard deviation equal to
    those of the pretrained embeddings.

    We support two file formats:

        * text format - utf-8 encoded text file with space separated fields: [word] [dim 1] [dim 2] ...
          The text file can eventually be compressed, and even resides in an archive with multiple files.
          If the file resides in an archive with other files, then ``embeddings_filename`` must
          be a URI "(archive_uri)#file_path_inside_the_archive"

        * hdf5 format - hdf5 file containing an embedding matrix in the form of a torch.Tensor.

    If the filename ends with '.hdf5' or '.h5' then we load from hdf5, otherwise we assume
    text format.

    Parameters
    ----------
    file_uri : str, required.
        It can be:

        * a file system path or a URL of an eventually compressed text file or a zip/tar archive
          containing a single file.

        * URI of the type ``(archive_path_or_url)#file_path_inside_archive`` if the text file
          is contained in a multi-file archive.

    vocab : Vocabulary, required.
        A Vocabulary object.
    namespace : str, (optional, default=tokens)
        The namespace of the vocabulary to find pretrained embeddings for.
    trainable : bool, (optional, default=True)
        Whether or not the embedding parameters should be optimized.

    Returns
    -------
    A weight matrix with embeddings initialized from the read file.  The matrix has shape
    ``(vocab.get_vocab_size(namespace), embedding_dim)``, where the indices of words appearing in
    the pretrained embedding file are initialized to the pretrained embedding value.
    """
    file_ext = get_file_extension(file_uri)
    if file_ext in ['.h5', '.hdf5']:
        return _read_embeddings_from_hdf5(file_uri,
                                          embedding_dim,
                                          vocab, namespace)

    return _read_embeddings_from_text_file(file_uri,
                                           embedding_dim,
                                           vocab, namespace)


def _read_embeddings_from_text_file(file_uri: str,
                                    embedding_dim: int,
                                    vocab: Vocabulary,
                                    namespace: str = "tokens") -> torch.FloatTensor:
    """
    Read pre-trained word vectors from an eventually compressed text file, possibly contained
    inside an archive with multiple files. The text file is assumed to be utf-8 encoded with
    space-separated fields: [word] [dim 1] [dim 2] ...

    Lines that contain more numerical tokens than ``embedding_dim`` raise a warning and are skipped.

    The remainder of the docstring is identical to ``_read_pretrained_embeddings_file``.
    """
    tokens_to_keep = set(vocab.get_index_to_token_vocabulary(namespace).values())
    vocab_size = vocab.get_vocab_size(namespace)
    embeddings = {}

    # First we read the embeddings from the file, only keeping vectors for the words we need.
    logger.info("Reading pretrained embeddings from file")

    with EmbeddingsTextFile(file_uri) as embeddings_file:
        for line in Tqdm.tqdm(embeddings_file):
            token = line.split(' ', 1)[0]
            if token in tokens_to_keep:
                fields = line.rstrip().split(' ')
                if len(fields) - 1 != embedding_dim:
                    # Sometimes there are funny unicode parsing problems that lead to different
                    # fields lengths (e.g., a word with a unicode space character that splits
                    # into more than one column).  We skip those lines.  Note that if you have
                    # some kind of long header, this could result in all of your lines getting
                    # skipped.  It's hard to check for that here; you just have to look in the
                    # embedding_misses_file and at the model summary to make sure things look
                    # like they are supposed to.
                    logger.warning("Found line with wrong number of dimensions (expected: %d; actual: %d): %s",
                                   embedding_dim, len(fields) - 1, line)
                    continue

                vector = numpy.asarray(fields[1:], dtype='float32')
                embeddings[token] = vector

    if not embeddings:
        raise ConfigurationError("No embeddings of correct dimension found; you probably "
                                 "misspecified your embedding_dim parameter, or didn't "
                                 "pre-populate your Vocabulary")

    all_embeddings = numpy.asarray(list(embeddings.values()))
    embeddings_mean = float(numpy.mean(all_embeddings))
    embeddings_std = float(numpy.std(all_embeddings))
    # Now we initialize the weight matrix for an embedding layer, starting with random vectors,
    # then filling in the word vectors we just read.
    logger.info("Initializing pre-trained embedding layer")
    embedding_matrix = torch.FloatTensor(vocab_size, embedding_dim).normal_(embeddings_mean,
                                                                            embeddings_std)
    num_tokens_found = 0
    index_to_token = vocab.get_index_to_token_vocabulary(namespace)
    for i in range(vocab_size):
        token = index_to_token[i]

        # If we don't have a pre-trained vector for this word, we'll just leave this row alone,
        # so the word has a random initialization.
        if token in embeddings:
            embedding_matrix[i] = torch.FloatTensor(embeddings[token])
            num_tokens_found += 1
        else:
            logger.debug("Token %s was not found in the embedding file. Initialising randomly.", token)

    logger.info("Pretrained embeddings were found for %d out of %d tokens",
                num_tokens_found, vocab_size)

    return embedding_matrix


def _read_embeddings_from_hdf5(embeddings_filename: str,
                               embedding_dim: int,
                               vocab: Vocabulary,
                               namespace: str = "tokens") -> torch.FloatTensor:
    """
    Reads from a hdf5 formatted file. The embedding matrix is assumed to
    be keyed by 'embedding' and of size ``(num_tokens, embedding_dim)``.
    """
    with h5py.File(embeddings_filename, 'r') as fin:
        embeddings = fin['embedding'][...]

    if list(embeddings.shape) != [vocab.get_vocab_size(namespace), embedding_dim]:
        raise ConfigurationError(
                "Read shape {0} embeddings from the file, but expected {1}".format(
                        list(embeddings.shape), [vocab.get_vocab_size(namespace), embedding_dim]))

    return torch.FloatTensor(embeddings)


def format_embeddings_file_uri(main_file_path_or_url: str,
                               path_inside_archive: Optional[str] = None) -> str:
    if path_inside_archive:
        return "({})#{}".format(main_file_path_or_url, path_inside_archive)
    return main_file_path_or_url


class EmbeddingsFileURI(NamedTuple):
    main_file_uri: str
    path_inside_archive: Optional[str] = None


def parse_embeddings_file_uri(uri: str) -> 'EmbeddingsFileURI':
    match = re.fullmatch(r'\((.*)\)#(.*)', uri)
    if match:
        fields = cast(Tuple[str, str], match.groups())
        return EmbeddingsFileURI(*fields)
    else:
        return EmbeddingsFileURI(uri, None)


class EmbeddingsTextFile(Iterator[str]):
    """
    Utility class for opening embeddings text files. Handles various compression formats,
    as well as context management.

    Parameters
    ----------
    file_uri: str
        It can be:

        * a file system path or a URL of an eventually compressed text file or a zip/tar archive
          containing a single file.
        * URI of the type ``(archive_path_or_url)#file_path_inside_archive`` if the text file
          is contained in a multi-file archive.

    encoding: str
    cache_dir: str
    """
    DEFAULT_ENCODING = 'utf-8'

    def __init__(self,
                 file_uri: str,
                 encoding: str = DEFAULT_ENCODING,
                 cache_dir: str = None) -> None:

        self.uri = file_uri
        self._encoding = encoding
        self._cache_dir = cache_dir
        self._archive_handle: Any = None   # only if the file is inside an archive

        main_file_uri, path_inside_archive = parse_embeddings_file_uri(file_uri)
        main_file_local_path = cached_path(main_file_uri, cache_dir=cache_dir)

        if zipfile.is_zipfile(main_file_local_path):  # ZIP archive
            self._open_inside_zip(main_file_uri, path_inside_archive)

        elif tarfile.is_tarfile(main_file_local_path):  # TAR archive
            self._open_inside_tar(main_file_uri, path_inside_archive)

        else:  # all the other supported formats, including uncompressed files
            if path_inside_archive:
                raise ValueError('Unsupported archive format: %s' + main_file_uri)

            # All the python packages for compressed files share the same interface of io.open
            extension = get_file_extension(main_file_uri)

            # Some systems don't have support for all of these libraries, so we import them only
            # when necessary.
<<<<<<< HEAD

=======
            # pylint: disable=import-outside-toplevel
>>>>>>> e85ddef6
            package = None
            if extension in ['.txt', '.vec']:
                package = io
            elif extension == '.gz':
                import gzip
                package = gzip
            elif extension == ".bz2":
                import bz2
                package = bz2
            elif extension == ".lzma":
                import lzma
                package = lzma

            if package is None:
                logger.warning('The embeddings file has an unknown file extension "%s". '
                               'We will assume the file is an (uncompressed) text file', extension)
                package = io

            self._handle = package.open(main_file_local_path, 'rt', encoding=encoding)  # type: ignore

        # To use this with tqdm we'd like to know the number of tokens. It's possible that the
        # first line of the embeddings file contains this: if it does, we want to start iteration
        # from the 2nd line, otherwise we want to start from the 1st.
        # Unfortunately, once we read the first line, we cannot move back the file iterator
        # because the underlying file may be "not seekable"; we use itertools.chain instead.
        first_line = next(self._handle)     # this moves the iterator forward
        self.num_tokens = EmbeddingsTextFile._get_num_tokens_from_first_line(first_line)
        if self.num_tokens:
            # the first line is a header line: start iterating from the 2nd line
            self._iterator = self._handle
        else:
            # the first line is not a header line: start iterating from the 1st line
            self._iterator = itertools.chain([first_line], self._handle)

    def _open_inside_zip(self, archive_path: str, member_path: Optional[str] = None) -> None:
        cached_archive_path = cached_path(archive_path, cache_dir=self._cache_dir)
        archive = zipfile.ZipFile(cached_archive_path, 'r')
        if member_path is None:
            members_list = archive.namelist()
            member_path = self._get_the_only_file_in_the_archive(members_list, archive_path)
        member_path = cast(str, member_path)
        member_file = archive.open(member_path, 'r')
        self._handle = io.TextIOWrapper(member_file, encoding=self._encoding)
        self._archive_handle = archive

    def _open_inside_tar(self, archive_path: str, member_path: Optional[str] = None) -> None:
        cached_archive_path = cached_path(archive_path, cache_dir=self._cache_dir)
        archive = tarfile.open(cached_archive_path, 'r')
        if member_path is None:
            members_list = archive.getnames()
            member_path = self._get_the_only_file_in_the_archive(members_list, archive_path)
        member_path = cast(str, member_path)
        member = archive.getmember(member_path)   # raises exception if not present
        member_file = cast(IO[bytes], archive.extractfile(member))
        self._handle = io.TextIOWrapper(member_file, encoding=self._encoding)
        self._archive_handle = archive

    def read(self) -> str:
        return ''.join(self._iterator)

    def readline(self) -> str:
        return next(self._iterator)

    def close(self) -> None:
        self._handle.close()
        if self._archive_handle:
            self._archive_handle.close()

    def __enter__(self) -> 'EmbeddingsTextFile':
        return self

    def __exit__(self, exc_type, exc_val, exc_tb) -> None:
        self.close()

    def __iter__(self) -> 'EmbeddingsTextFile':
        return self

    def __next__(self) -> str:
        return next(self._iterator)

    def __len__(self) -> Optional[int]:
        """ Hack for tqdm: no need for explicitly passing ``total=file.num_tokens`` """
        if self.num_tokens:
            return self.num_tokens
        raise AttributeError('an object of type EmbeddingsTextFile has "len()" only if the underlying '
                             'text file declares the number of tokens (i.e. the number of lines following)'
                             'in the first line. That is not the case of this particular instance.')

    @staticmethod
    def _get_the_only_file_in_the_archive(members_list: Sequence[str], archive_path: str) -> str:
        if len(members_list) > 1:
            raise ValueError('The archive %s contains multiple files, so you must select '
                             'one of the files inside providing a uri of the type: %s.'
                             % (archive_path, format_embeddings_file_uri('path_or_url_to_archive',
                                                                         'path_inside_archive')))
        return members_list[0]

    @staticmethod
    def _get_num_tokens_from_first_line(line: str) -> Optional[int]:
        """ This function takes in input a string and if it contains 1 or 2 integers, it assumes the
        largest one it the number of tokens. Returns None if the line doesn't match that pattern. """
        fields = line.split(' ')
        if 1 <= len(fields) <= 2:
            try:
                int_fields = [int(x) for x in fields]
            except ValueError:
                return None
            else:
                num_tokens = max(int_fields)
                logger.info('Recognized a header line in the embedding file with number of tokens: %d',
                            num_tokens)
                return num_tokens
        return None<|MERGE_RESOLUTION|>--- conflicted
+++ resolved
@@ -533,11 +533,6 @@
 
             # Some systems don't have support for all of these libraries, so we import them only
             # when necessary.
-<<<<<<< HEAD
-
-=======
-            # pylint: disable=import-outside-toplevel
->>>>>>> e85ddef6
             package = None
             if extension in ['.txt', '.vec']:
                 package = io
