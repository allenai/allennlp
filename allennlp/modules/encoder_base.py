--- conflicted
+++ resolved
@@ -179,11 +179,7 @@
                 zeros = state.data.new(state.size(0),
                                        num_states_to_concat,
                                        state.size(2)).fill_(0)
-<<<<<<< HEAD
-                zeros = torch.autograd.Variable(zeros)
-=======
                 zeros = Variable(zeros)
->>>>>>> 5e88a2b1
                 resized_states.append(torch.cat([state, zeros], 1))
             self._states = tuple(resized_states)
             correctly_shaped_states = self._states
