"""
Custom PyTorch
`Module <http://pytorch.org/docs/master/nn.html#torch.nn.Module>`_ s
that are used as components in AllenNLP
:class:`~allennlp.models.model.Model` s.
"""

from allennlp.modules.conditional_random_field import ConditionalRandomField
from allennlp.modules.elmo import Elmo
from allennlp.modules.feedforward import FeedForward
from allennlp.modules.highway import Highway
from allennlp.modules.layer_norm import LayerNorm
from allennlp.modules.maxout import Maxout
from allennlp.modules.scalar_mix import ScalarMix
from allennlp.modules.seq2seq_encoders import Seq2SeqEncoder
from allennlp.modules.seq2vec_encoders import Seq2VecEncoder
from allennlp.modules.similarity_functions import SimilarityFunction
from allennlp.modules.pruner import Pruner
from allennlp.modules.text_field_embedders import TextFieldEmbedder
from allennlp.modules.time_distributed import TimeDistributed
from allennlp.modules.token_embedders import TokenEmbedder, Embedding
from allennlp.modules.matrix_attention import MatrixAttention
from allennlp.modules.attention import Attention
<<<<<<< HEAD
from allennlp.modules.input_variational_dropout import InputVariationalDropout
from allennlp.modules.bimpm_matching import BiMpmMatching

def SpanPruner(*args, **kwargs) -> Pruner:  # pylint: disable=invalid-name
    import warnings
    warnings.warn("``SpanPruner`` was renamed to ``Pruner`` in version 0.6.2.  It will be removed "
                  "in version 0.8.", DeprecationWarning)
    return Pruner(*args, **kwargs)
=======
from allennlp.modules.softmax_with_nlls import SoftmaxWithNLL
from allennlp.modules.input_variational_dropout import InputVariationalDropout
>>>>>>> da81516c
<|MERGE_RESOLUTION|>--- conflicted
+++ resolved
@@ -21,7 +21,7 @@
 from allennlp.modules.token_embedders import TokenEmbedder, Embedding
 from allennlp.modules.matrix_attention import MatrixAttention
 from allennlp.modules.attention import Attention
-<<<<<<< HEAD
+from allennlp.modules.softmax_with_nlls import SoftmaxWithNLL
 from allennlp.modules.input_variational_dropout import InputVariationalDropout
 from allennlp.modules.bimpm_matching import BiMpmMatching
 
@@ -29,8 +29,4 @@
     import warnings
     warnings.warn("``SpanPruner`` was renamed to ``Pruner`` in version 0.6.2.  It will be removed "
                   "in version 0.8.", DeprecationWarning)
-    return Pruner(*args, **kwargs)
-=======
-from allennlp.modules.softmax_with_nlls import SoftmaxWithNLL
-from allennlp.modules.input_variational_dropout import InputVariationalDropout
->>>>>>> da81516c
+    return Pruner(*args, **kwargs)