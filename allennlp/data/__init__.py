--- conflicted
+++ resolved
@@ -1,25 +1,13 @@
 from allennlp.data.data_loaders import (
     DataLoader,
-<<<<<<< HEAD
-    PyTorchDataLoader,
     TensorDict,
     allennlp_collate,
-    AllennlpDataset,
-    AllennlpLazyDataset,
-=======
-    TensorDict,
-    allennlp_collate,
->>>>>>> 94dd9cc7
 )
 from allennlp.data.dataset_readers.dataset_reader import DatasetReader
 from allennlp.data.fields.field import DataArray, Field
 from allennlp.data.fields.text_field import TextFieldTensors
 from allennlp.data.instance import Instance
-<<<<<<< HEAD
-from allennlp.data.samplers import BatchSampler, PyTorchSampler, PyTorchBatchSampler
-=======
 from allennlp.data.samplers import BatchSampler
->>>>>>> 94dd9cc7
 from allennlp.data.token_indexers.token_indexer import TokenIndexer, IndexedTokenList
 from allennlp.data.tokenizers import Token, Tokenizer
 from allennlp.data.vocabulary import Vocabulary
