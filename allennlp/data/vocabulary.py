"""
A Vocabulary maps strings to integers, allowing for strings to be mapped to an
out-of-vocabulary token.
"""

import codecs
import copy
import logging
import os
from collections import defaultdict
from typing import Any, Callable, Dict, Iterable, List, Optional, Set, Union
from typing import TextIO  # pylint: disable=unused-import

from allennlp.common.util import namespace_match
from allennlp.common import Params, Registrable
from allennlp.common.checks import ConfigurationError
from allennlp.common.tqdm import Tqdm
from allennlp.data import instance as adi  # pylint: disable=unused-import


logger = logging.getLogger(__name__)  # pylint: disable=invalid-name

DEFAULT_NON_PADDED_NAMESPACES = ("*tags", "*labels")
DEFAULT_PADDING_TOKEN = "@@PADDING@@"
DEFAULT_OOV_TOKEN = "@@UNKNOWN@@"
NAMESPACE_PADDING_FILE = 'non_padded_namespaces.txt'


class _NamespaceDependentDefaultDict(defaultdict):
    """
    This is a `defaultdict
    <https://docs.python.org/2/library/collections.html#collections.defaultdict>`_ where the
    default value is dependent on the key that is passed.

    We use "namespaces" in the :class:`Vocabulary` object to keep track of several different
    mappings from strings to integers, so that we have a consistent API for mapping words, tags,
    labels, characters, or whatever else you want, into integers.  The issue is that some of those
    namespaces (words and characters) should have integers reserved for padding and
    out-of-vocabulary tokens, while others (labels and tags) shouldn't.  This class allows you to
    specify filters on the namespace (the key used in the ``defaultdict``), and use different
    default values depending on whether the namespace passes the filter.

    To do filtering, we take a set of ``non_padded_namespaces``.  This is a set of strings
    that are either matched exactly against the keys, or treated as suffixes, if the
    string starts with ``*``.  In other words, if ``*tags`` is in ``non_padded_namespaces`` then
    ``passage_tags``, ``question_tags``, etc. (anything that ends with ``tags``) will have the
    ``non_padded`` default value.

    Parameters
    ----------
    non_padded_namespaces : ``Iterable[str]``
        A set / list / tuple of strings describing which namespaces are not padded.  If a namespace
        (key) is missing from this dictionary, we will use :func:`namespace_match` to see whether
        the namespace should be padded.  If the given namespace matches any of the strings in this
        list, we will use ``non_padded_function`` to initialize the value for that namespace, and
        we will use ``padded_function`` otherwise.
    padded_function : ``Callable[[], Any]``
        A zero-argument function to call to initialize a value for a namespace that `should` be
        padded.
    non_padded_function : ``Callable[[], Any]``
        A zero-argument function to call to initialize a value for a namespace that should `not` be
        padded.
    """
    def __init__(self,
                 non_padded_namespaces: Iterable[str],
                 padded_function: Callable[[], Any],
                 non_padded_function: Callable[[], Any]) -> None:
        self._non_padded_namespaces = set(non_padded_namespaces)
        self._padded_function = padded_function
        self._non_padded_function = non_padded_function
        super(_NamespaceDependentDefaultDict, self).__init__()

    def __missing__(self, key: str):
        if any(namespace_match(pattern, key) for pattern in self._non_padded_namespaces):
            value = self._non_padded_function()
        else:
            value = self._padded_function()
        dict.__setitem__(self, key, value)
        return value

    def add_non_padded_namespaces(self, non_padded_namespaces: Set[str]):
        # add non_padded_namespaces which weren't already present
        self._non_padded_namespaces.update(non_padded_namespaces)

class _TokenToIndexDefaultDict(_NamespaceDependentDefaultDict):
    def __init__(self, non_padded_namespaces: Set[str], padding_token: str, oov_token: str) -> None:
        super(_TokenToIndexDefaultDict, self).__init__(non_padded_namespaces,
                                                       lambda: {padding_token: 0, oov_token: 1},
                                                       lambda: {})


class _IndexToTokenDefaultDict(_NamespaceDependentDefaultDict):
    def __init__(self, non_padded_namespaces: Set[str], padding_token: str, oov_token: str) -> None:
        super(_IndexToTokenDefaultDict, self).__init__(non_padded_namespaces,
                                                       lambda: {0: padding_token, 1: oov_token},
                                                       lambda: {})


def _read_pretrained_tokens(embeddings_file_uri: str) -> List[str]:
    # Moving this import to the top breaks everything (cycling import, I guess)
    from allennlp.modules.token_embedders.embedding import EmbeddingsTextFile

    logger.info('Reading pretrained tokens from: %s', embeddings_file_uri)
    tokens: List[str] = []
    with EmbeddingsTextFile(embeddings_file_uri) as embeddings_file:
        for line_number, line in enumerate(Tqdm.tqdm(embeddings_file), start=1):
            token_end = line.find(' ')
            if token_end >= 0:
                token = line[:token_end]
                tokens.append(token)
            else:
                line_begin = line[:20] + '...' if len(line) > 20 else line
                logger.warning(f'Skipping line number %d: %s', line_number, line_begin)
    return tokens


def pop_max_vocab_size(params: Params) -> Union[int, Dict[str, int]]:
    """
    max_vocab_size limits the size of the vocabulary, not including the @@UNKNOWN@@ token.

    max_vocab_size is allowed to be either an int or a Dict[str, int] (or nothing).
    But it could also be a string representing an int (in the case of environment variable
    substitution). So we need some complex logic to handle it.
    """
    size = params.pop("max_vocab_size", None, keep_as_dict=True)

    if isinstance(size, dict):
        # This is the Dict[str, int] case.
        return size
    elif size is not None:
        # This is the int / str case.
        return int(size)
    else:
        return None


class Vocabulary(Registrable):
    """
    A Vocabulary maps strings to integers, allowing for strings to be mapped to an
    out-of-vocabulary token.

    Vocabularies are fit to a particular dataset, which we use to decide which tokens are
    in-vocabulary.

    Vocabularies also allow for several different namespaces, so you can have separate indices for
    'a' as a word, and 'a' as a character, for instance, and so we can use this object to also map
    tag and label strings to indices, for a unified :class:`~.fields.field.Field` API.  Most of the
    methods on this class allow you to pass in a namespace; by default we use the 'tokens'
    namespace, and you can omit the namespace argument everywhere and just use the default.

    Parameters
    ----------
    counter : ``Dict[str, Dict[str, int]]``, optional (default=``None``)
        A collection of counts from which to initialize this vocabulary.  We will examine the
        counts and, together with the other parameters to this class, use them to decide which
        words are in-vocabulary.  If this is ``None``, we just won't initialize the vocabulary with
        anything.
    min_count : ``Dict[str, int]``, optional (default=None)
        When initializing the vocab from a counter, you can specify a minimum count, and every
        token with a count less than this will not be added to the dictionary.  These minimum
        counts are `namespace-specific`, so you can specify different minimums for labels versus
        words tokens, for example.  If a namespace does not have a key in the given dictionary, we
        will add all seen tokens to that namespace.
    max_vocab_size : ``Union[int, Dict[str, int]]``, optional (default=``None``)
        If you want to cap the number of tokens in your vocabulary, you can do so with this
        parameter.  If you specify a single integer, every namespace will have its vocabulary fixed
        to be no larger than this.  If you specify a dictionary, then each namespace in the
        ``counter`` can have a separate maximum vocabulary size.  Any missing key will have a value
        of ``None``, which means no cap on the vocabulary size.
    non_padded_namespaces : ``Iterable[str]``, optional
        By default, we assume you are mapping word / character tokens to integers, and so you want
        to reserve word indices for padding and out-of-vocabulary tokens.  However, if you are
        mapping NER or SRL tags, or class labels, to integers, you probably do not want to reserve
        indices for padding and out-of-vocabulary tokens.  Use this field to specify which
        namespaces should `not` have padding and OOV tokens added.

        The format of each element of this is either a string, which must match field names
        exactly,  or ``*`` followed by a string, which we match as a suffix against field names.

        We try to make the default here reasonable, so that you don't have to think about this.
        The default is ``("*tags", "*labels")``, so as long as your namespace ends in "tags" or
        "labels" (which is true by default for all tag and label fields in this code), you don't
        have to specify anything here.
    pretrained_files : ``Dict[str, str]``, optional
        If provided, this map specifies the path to optional pretrained embedding files for each
        namespace. This can be used to either restrict the vocabulary to only words which appear
        in this file, or to ensure that any words in this file are included in the vocabulary
        regardless of their count, depending on the value of ``only_include_pretrained_words``.
        Words which appear in the pretrained embedding file but not in the data are NOT included
        in the Vocabulary.
    min_pretrained_embeddings : ``Dict[str, int]``, optional
        If provided, specifies for each namespace a minimum number of lines (typically the
        most common words) to keep from pretrained embedding files, even for words not
        appearing in the data.
    only_include_pretrained_words : ``bool``, optional (default=False)
        This defines the strategy for using any pretrained embedding files which may have been
        specified in ``pretrained_files``. If False, an inclusive strategy is used: and words
        which are in the ``counter`` and in the pretrained file are added to the ``Vocabulary``,
        regardless of whether their count exceeds ``min_count`` or not. If True, we use an
        exclusive strategy: words are only included in the Vocabulary if they are in the pretrained
        embedding file (their count must still be at least ``min_count``).
    tokens_to_add : ``Dict[str, List[str]]``, optional (default=None)
        If given, this is a list of tokens to add to the vocabulary, keyed by the namespace to add
        the tokens to.  This is a way to be sure that certain items appear in your vocabulary,
        regardless of any other vocabulary computation.
    padding_token : ``str``,  optional (default=DEFAULT_PADDING_TOKEN)
        If given, this the string used for padding.
    oov_token : ``str``,  optional (default=DEFAULT_OOV_TOKEN)
        If given, this the string used for the out of vocabulary (OOVs) tokens.
    """
    default_implementation = "default"

<<<<<<< HEAD
    def __init__(self,
                 counter: Dict[str, Dict[str, int]] = None,
                 min_count: Dict[str, int] = None,
                 max_vocab_size: Union[int, Dict[str, int]] = None,
                 non_padded_namespaces: Iterable[str] = DEFAULT_NON_PADDED_NAMESPACES,
                 pretrained_files: Optional[Dict[str, str]] = None,
                 only_include_pretrained_words: bool = False,
                 tokens_to_add: Dict[str, List[str]] = None,
                 min_pretrained_embeddings: Dict[str, int] = None) -> None:
        self._padding_token = DEFAULT_PADDING_TOKEN
        self._oov_token = DEFAULT_OOV_TOKEN
        self._non_padded_namespaces = set(non_padded_namespaces)
        self._token_to_index = _TokenToIndexDefaultDict(self._non_padded_namespaces,
                                                        self._padding_token,
                                                        self._oov_token)
        self._index_to_token = _IndexToTokenDefaultDict(self._non_padded_namespaces,
                                                        self._padding_token,
                                                        self._oov_token)
=======
    def __init__(
        self,
        counter: Dict[str, Dict[str, int]] = None,
        min_count: Dict[str, int] = None,
        max_vocab_size: Union[int, Dict[str, int]] = None,
        non_padded_namespaces: Iterable[str] = DEFAULT_NON_PADDED_NAMESPACES,
        pretrained_files: Optional[Dict[str, str]] = None,
        only_include_pretrained_words: bool = False,
        tokens_to_add: Dict[str, List[str]] = None,
        min_pretrained_embeddings: Dict[str, int] = None,
        padding_token: Optional[str] = DEFAULT_PADDING_TOKEN,
        oov_token: Optional[str] = DEFAULT_OOV_TOKEN,
    ) -> None:
        self._padding_token = padding_token if padding_token is not None else DEFAULT_PADDING_TOKEN
        self._oov_token = oov_token if oov_token is not None else DEFAULT_OOV_TOKEN

        self._non_padded_namespaces = set(non_padded_namespaces)

        self._token_to_index = _TokenToIndexDefaultDict(
            self._non_padded_namespaces, self._padding_token, self._oov_token
        )
        self._index_to_token = _IndexToTokenDefaultDict(
            self._non_padded_namespaces, self._padding_token, self._oov_token
        )

>>>>>>> b85c86cf
        self._retained_counter: Optional[Dict[str, Dict[str, int]]] = None
        # Made an empty vocabulary, now extend it.
        self._extend(counter,
                     min_count,
                     max_vocab_size,
                     non_padded_namespaces,
                     pretrained_files,
                     only_include_pretrained_words,
                     tokens_to_add,
                     min_pretrained_embeddings)


    def __getstate__(self):
        """
        Need to sanitize defaultdict and defaultdict-like objects
        by converting them to vanilla dicts when we pickle the vocabulary.
        """
        state = copy.copy(self.__dict__)
        state["_token_to_index"] = dict(state["_token_to_index"])
        state["_index_to_token"] = dict(state["_index_to_token"])

        if "_retained_counter" in state:
            state["_retained_counter"] = {key: dict(value)
                                          for key, value in state["_retained_counter"].items()}

        return state

    def __setstate__(self, state):
        """
        Conversely, when we unpickle, we need to reload the plain dicts
        into our special DefaultDict subclasses.
        """
        # pylint: disable=attribute-defined-outside-init
        self.__dict__ = copy.copy(state)
        self._token_to_index = _TokenToIndexDefaultDict(self._non_padded_namespaces,
                                                        self._padding_token,
                                                        self._oov_token)
        self._token_to_index.update(state["_token_to_index"])
        self._index_to_token = _IndexToTokenDefaultDict(self._non_padded_namespaces,
                                                        self._padding_token,
                                                        self._oov_token)
        self._index_to_token.update(state["_index_to_token"])

    def save_to_files(self, directory: str) -> None:
        """
        Persist this Vocabulary to files so it can be reloaded later.
        Each namespace corresponds to one file.

        Parameters
        ----------
        directory : ``str``
            The directory where we save the serialized vocabulary.
        """
        os.makedirs(directory, exist_ok=True)
        if os.listdir(directory):
            logging.warning("vocabulary serialization directory %s is not empty", directory)

        with codecs.open(os.path.join(directory, NAMESPACE_PADDING_FILE), 'w', 'utf-8') as namespace_file:
            for namespace_str in self._non_padded_namespaces:
                print(namespace_str, file=namespace_file)

        for namespace, mapping in self._index_to_token.items():
            # Each namespace gets written to its own file, in index order.
            with codecs.open(os.path.join(directory, namespace + '.txt'), 'w', 'utf-8') as token_file:
                num_tokens = len(mapping)
                start_index = 1 if mapping[0] == self._padding_token else 0
                for i in range(start_index, num_tokens):
                    print(mapping[i].replace('\n', '@@NEWLINE@@'), file=token_file)

    @classmethod
<<<<<<< HEAD
    def from_files(cls, directory: str) -> 'Vocabulary':
=======
    def from_files(
        cls,
        directory: str,
        padding_token: Optional[str] = DEFAULT_PADDING_TOKEN,
        oov_token: Optional[str] = DEFAULT_OOV_TOKEN,
    ) -> "Vocabulary":
>>>>>>> b85c86cf
        """
        Loads a ``Vocabulary`` that was serialized using ``save_to_files``.

        Parameters
        ----------
        directory : ``str``
            The directory containing the serialized vocabulary.
        """
        logger.info("Loading token dictionary from %s.", directory)
<<<<<<< HEAD
        with codecs.open(os.path.join(directory, NAMESPACE_PADDING_FILE), 'r', 'utf-8') as namespace_file:
=======
        padding_token = padding_token if padding_token is not None else DEFAULT_PADDING_TOKEN
        oov_token = oov_token if oov_token is not None else DEFAULT_OOV_TOKEN
        with codecs.open(
            os.path.join(directory, NAMESPACE_PADDING_FILE), "r", "utf-8"
        ) as namespace_file:
>>>>>>> b85c86cf
            non_padded_namespaces = [namespace_str.strip() for namespace_str in namespace_file]

        vocab = cls(
            non_padded_namespaces=non_padded_namespaces,
            padding_token=padding_token,
            oov_token=oov_token,
        )

        # Check every file in the directory.
        for namespace_filename in os.listdir(directory):
            if namespace_filename == NAMESPACE_PADDING_FILE:
                continue
            if namespace_filename.startswith("."):
                continue
            namespace = namespace_filename.replace('.txt', '')
            if any(namespace_match(pattern, namespace) for pattern in non_padded_namespaces):
                is_padded = False
            else:
                is_padded = True
            filename = os.path.join(directory, namespace_filename)
            vocab.set_from_file(filename, is_padded, namespace=namespace, oov_token=oov_token)

        return vocab

    def set_from_file(self,
                      filename: str,
                      is_padded: bool = True,
                      oov_token: str = DEFAULT_OOV_TOKEN,
                      namespace: str = "tokens"):
        """
        If you already have a vocabulary file for a trained model somewhere, and you really want to
        use that vocabulary file instead of just setting the vocabulary from a dataset, for
        whatever reason, you can do that with this method.  You must specify the namespace to use,
        and we assume that you want to use padding and OOV tokens for this.

        Parameters
        ----------
        filename : ``str``
            The file containing the vocabulary to load.  It should be formatted as one token per
            line, with nothing else in the line.  The index we assign to the token is the line
            number in the file (1-indexed if ``is_padded``, 0-indexed otherwise).  Note that this
            file should contain the OOV token string!
        is_padded : ``bool``, optional (default=True)
            Is this vocabulary padded?  For token / word / character vocabularies, this should be
            ``True``; while for tag or label vocabularies, this should typically be ``False``.  If
            ``True``, we add a padding token with index 0, and we enforce that the ``oov_token`` is
            present in the file.
        oov_token : ``str``, optional (default=DEFAULT_OOV_TOKEN)
            What token does this vocabulary use to represent out-of-vocabulary characters?  This
            must show up as a line in the vocabulary file.  When we find it, we replace
            ``oov_token`` with ``self._oov_token``, because we only use one OOV token across
            namespaces.
        namespace : ``str``, optional (default="tokens")
            What namespace should we overwrite with this vocab file?
        """
        if is_padded:
            self._token_to_index[namespace] = {self._padding_token: 0}
            self._index_to_token[namespace] = {0: self._padding_token}
        else:
            self._token_to_index[namespace] = {}
            self._index_to_token[namespace] = {}
        with codecs.open(filename, 'r', 'utf-8') as input_file:
            lines = input_file.read().split('\n')
            # Be flexible about having final newline or not
            if lines and lines[-1] == '':
                lines = lines[:-1]
            for i, line in enumerate(lines):
                index = i + 1 if is_padded else i
                token = line.replace('@@NEWLINE@@', '\n')
                if token == oov_token:
                    token = self._oov_token
                self._token_to_index[namespace][token] = index
                self._index_to_token[namespace][index] = token
        #if is_padded:
        #    assert self._oov_token in self._token_to_index[namespace], "OOV token not found!"

    @classmethod
<<<<<<< HEAD
    def from_instances(cls,
                       instances: Iterable['adi.Instance'],
                       min_count: Dict[str, int] = None,
                       max_vocab_size: Union[int, Dict[str, int]] = None,
                       non_padded_namespaces: Iterable[str] = DEFAULT_NON_PADDED_NAMESPACES,
                       pretrained_files: Optional[Dict[str, str]] = None,
                       only_include_pretrained_words: bool = False,
                       tokens_to_add: Dict[str, List[str]] = None,
                       min_pretrained_embeddings: Dict[str, int] = None) -> 'Vocabulary':
=======
    def from_instances(
        cls,
        instances: Iterable["adi.Instance"],
        min_count: Dict[str, int] = None,
        max_vocab_size: Union[int, Dict[str, int]] = None,
        non_padded_namespaces: Iterable[str] = DEFAULT_NON_PADDED_NAMESPACES,
        pretrained_files: Optional[Dict[str, str]] = None,
        only_include_pretrained_words: bool = False,
        tokens_to_add: Dict[str, List[str]] = None,
        min_pretrained_embeddings: Dict[str, int] = None,
        padding_token: Optional[str] = DEFAULT_PADDING_TOKEN,
        oov_token: Optional[str] = DEFAULT_OOV_TOKEN,
    ) -> "Vocabulary":
>>>>>>> b85c86cf
        """
        Constructs a vocabulary given a collection of `Instances` and some parameters.
        We count all of the vocabulary items in the instances, then pass those counts
        and the other parameters, to :func:`__init__`.  See that method for a description
        of what the other parameters do.
        """
        logger.info("Fitting token dictionary from dataset.")
        padding_token = padding_token if padding_token is not None else DEFAULT_PADDING_TOKEN
        oov_token = oov_token if oov_token is not None else DEFAULT_OOV_TOKEN
        namespace_token_counts: Dict[str, Dict[str, int]] = defaultdict(lambda: defaultdict(int))
        for instance in Tqdm.tqdm(instances):
            instance.count_vocab_items(namespace_token_counts)

<<<<<<< HEAD
        return cls(counter=namespace_token_counts,
                   min_count=min_count,
                   max_vocab_size=max_vocab_size,
                   non_padded_namespaces=non_padded_namespaces,
                   pretrained_files=pretrained_files,
                   only_include_pretrained_words=only_include_pretrained_words,
                   tokens_to_add=tokens_to_add,
                   min_pretrained_embeddings=min_pretrained_embeddings)
=======
        return cls(
            counter=namespace_token_counts,
            min_count=min_count,
            max_vocab_size=max_vocab_size,
            non_padded_namespaces=non_padded_namespaces,
            pretrained_files=pretrained_files,
            only_include_pretrained_words=only_include_pretrained_words,
            tokens_to_add=tokens_to_add,
            min_pretrained_embeddings=min_pretrained_embeddings,
            padding_token=padding_token,
            oov_token=oov_token,
        )
>>>>>>> b85c86cf

    # There's enough logic here to require a custom from_params.
    @classmethod
    def from_params(cls, params: Params, instances: Iterable['adi.Instance'] = None):  # type: ignore
        """
        There are two possible ways to build a vocabulary; from a
        collection of instances, using :func:`Vocabulary.from_instances`, or
        from a pre-saved vocabulary, using :func:`Vocabulary.from_files`.
        You can also extend pre-saved vocabulary with collection of instances
        using this method. This method wraps these options, allowing their
        specification from a ``Params`` object, generated from a JSON
        configuration file.

        Parameters
        ----------
        params: Params, required.
        instances: Iterable['adi.Instance'], optional
            If ``params`` doesn't contain a ``directory_path`` key,
            the ``Vocabulary`` can be built directly from a collection of
            instances (i.e. a dataset). If ``extend`` key is set False,
            dataset instances will be ignored and final vocabulary will be
            one loaded from ``directory_path``. If ``extend`` key is set True,
            dataset instances will be used to extend the vocabulary loaded
            from ``directory_path`` and that will be final vocabulary used.

        Returns
        -------
        A ``Vocabulary``.
        """
        # pylint: disable=arguments-differ
        # Vocabulary is ``Registrable`` so that you can configure a custom subclass,
        # but (unlike most of our registrables) almost everyone will want to use the
        # base implementation. So instead of having an abstract ``VocabularyBase`` or
        # such, we just add the logic for instantiating a registered subclass here,
        # so that most users can continue doing what they were doing.
        vocab_type = params.pop("type", None)
        if vocab_type is not None:
            return cls.by_name(vocab_type).from_params(params=params, instances=instances)

        extend = params.pop("extend", False)
        vocabulary_directory = params.pop("directory_path", None)
        if not vocabulary_directory and not instances:
            raise ConfigurationError("You must provide either a Params object containing a "
                                     "vocab_directory key or a Dataset to build a vocabulary from.")
        if extend and not instances:
            raise ConfigurationError("'extend' is true but there are not instances passed to extend.")
        if extend and not vocabulary_directory:
            raise ConfigurationError("'extend' is true but there is not 'directory_path' to extend from.")

        if vocabulary_directory and instances:
            if extend:
                logger.info("Loading Vocab from files and extending it with dataset.")
            else:
                logger.info("Loading Vocab from files instead of dataset.")

        padding_token = params.pop("padding_token", DEFAULT_PADDING_TOKEN)
        oov_token = params.pop("oov_token", DEFAULT_OOV_TOKEN)

        if vocabulary_directory:
            vocab = cls.from_files(vocabulary_directory, padding_token, oov_token)
            if not extend:
                params.assert_empty("Vocabulary - from files")
                return vocab
        if extend:
            vocab.extend_from_instances(params, instances=instances)
            return vocab
        min_count = params.pop("min_count", None, keep_as_dict=True)
        max_vocab_size = pop_max_vocab_size(params)
        non_padded_namespaces = params.pop("non_padded_namespaces", DEFAULT_NON_PADDED_NAMESPACES)
        pretrained_files = params.pop("pretrained_files", {}, keep_as_dict=True)
        min_pretrained_embeddings = params.pop("min_pretrained_embeddings", None)
        only_include_pretrained_words = params.pop_bool("only_include_pretrained_words", False)
        tokens_to_add = params.pop("tokens_to_add", None)
        params.assert_empty("Vocabulary - from dataset")
<<<<<<< HEAD
        return cls.from_instances(instances=instances,
                                  min_count=min_count,
                                  max_vocab_size=max_vocab_size,
                                  non_padded_namespaces=non_padded_namespaces,
                                  pretrained_files=pretrained_files,
                                  only_include_pretrained_words=only_include_pretrained_words,
                                  tokens_to_add=tokens_to_add,
                                  min_pretrained_embeddings=min_pretrained_embeddings)

    def _extend(self,
                counter: Dict[str, Dict[str, int]] = None,
                min_count: Dict[str, int] = None,
                max_vocab_size: Union[int, Dict[str, int]] = None,
                non_padded_namespaces: Iterable[str] = DEFAULT_NON_PADDED_NAMESPACES,
                pretrained_files: Optional[Dict[str, str]] = None,
                only_include_pretrained_words: bool = False,
                tokens_to_add: Dict[str, List[str]] = None,
                min_pretrained_embeddings: Dict[str, int] = None) -> None:
=======
        return cls.from_instances(
            instances=instances,
            min_count=min_count,
            max_vocab_size=max_vocab_size,
            non_padded_namespaces=non_padded_namespaces,
            pretrained_files=pretrained_files,
            only_include_pretrained_words=only_include_pretrained_words,
            tokens_to_add=tokens_to_add,
            min_pretrained_embeddings=min_pretrained_embeddings,
            padding_token=padding_token,
            oov_token=oov_token,
        )

    def _extend(
        self,
        counter: Dict[str, Dict[str, int]] = None,
        min_count: Dict[str, int] = None,
        max_vocab_size: Union[int, Dict[str, int]] = None,
        non_padded_namespaces: Iterable[str] = DEFAULT_NON_PADDED_NAMESPACES,
        pretrained_files: Optional[Dict[str, str]] = None,
        only_include_pretrained_words: bool = False,
        tokens_to_add: Dict[str, List[str]] = None,
        min_pretrained_embeddings: Dict[str, int] = None,
    ) -> None:
>>>>>>> b85c86cf
        """
        This method can be used for extending already generated vocabulary.
        It takes same parameters as Vocabulary initializer. The token2index
        and indextotoken mappings of calling vocabulary will be retained.
        It is an inplace operation so None will be returned.
        """
        if not isinstance(max_vocab_size, dict):
            int_max_vocab_size = max_vocab_size
            max_vocab_size = defaultdict(lambda: int_max_vocab_size)  # type: ignore
        min_count = min_count or {}
        pretrained_files = pretrained_files or {}
        min_pretrained_embeddings = min_pretrained_embeddings or {}
        non_padded_namespaces = set(non_padded_namespaces)
        counter = counter or {}
        tokens_to_add = tokens_to_add or {}

        self._retained_counter = counter
        # Make sure vocabulary extension is safe.
        current_namespaces = {*self._token_to_index}
        extension_namespaces = {*counter, *tokens_to_add}

        for namespace in current_namespaces & extension_namespaces:
            # if new namespace was already present
            # Either both should be padded or none should be.
            original_padded = not any(namespace_match(pattern, namespace)
                                      for pattern in self._non_padded_namespaces)
            extension_padded = not any(namespace_match(pattern, namespace)
                                       for pattern in non_padded_namespaces)
            if original_padded != extension_padded:
                raise ConfigurationError("Common namespace {} has conflicting ".format(namespace)+
                                         "setting of padded = True/False. "+
                                         "Hence extension cannot be done.")

        # Add new non-padded namespaces for extension
        self._token_to_index.add_non_padded_namespaces(non_padded_namespaces)
        self._index_to_token.add_non_padded_namespaces(non_padded_namespaces)
        self._non_padded_namespaces.update(non_padded_namespaces)

        for namespace in counter:
            if namespace in pretrained_files:
                pretrained_list = _read_pretrained_tokens(pretrained_files[namespace])
                min_embeddings = min_pretrained_embeddings.get(namespace, 0)
                if min_embeddings > 0:
                    tokens_old = tokens_to_add.get(namespace, [])
                    tokens_new = pretrained_list[:min_embeddings]
                    tokens_to_add[namespace] = tokens_old + tokens_new
                pretrained_set = set(pretrained_list)
            else:
                pretrained_set = None
            token_counts = list(counter[namespace].items())
            token_counts.sort(key=lambda x: x[1], reverse=True)
            try:
                max_vocab = max_vocab_size[namespace]
            except KeyError:
                max_vocab = None
            if max_vocab:
                token_counts = token_counts[:max_vocab]
            for token, count in token_counts:
                if pretrained_set is not None:
                    if only_include_pretrained_words:
                        if token in pretrained_set and count >= min_count.get(namespace, 1):
                            self.add_token_to_namespace(token, namespace)
                    elif token in pretrained_set or count >= min_count.get(namespace, 1):
                        self.add_token_to_namespace(token, namespace)
                elif count >= min_count.get(namespace, 1):
                    self.add_token_to_namespace(token, namespace)

        for namespace, tokens in tokens_to_add.items():
            for token in tokens:
                self.add_token_to_namespace(token, namespace)

    def extend_from_instances(self,
                              params: Params,
                              instances: Iterable['adi.Instance'] = ()) -> None:
        """
        Extends an already generated vocabulary using a collection of instances.
        """
        min_count = params.pop("min_count", None)
        max_vocab_size = pop_max_vocab_size(params)
        non_padded_namespaces = params.pop("non_padded_namespaces", DEFAULT_NON_PADDED_NAMESPACES)
        pretrained_files = params.pop("pretrained_files", {})
        min_pretrained_embeddings = params.pop("min_pretrained_embeddings", None)
        only_include_pretrained_words = params.pop_bool("only_include_pretrained_words", False)
        tokens_to_add = params.pop("tokens_to_add", None)
        params.assert_empty("Vocabulary - from dataset")

        logger.info("Fitting token dictionary from dataset.")
        namespace_token_counts: Dict[str, Dict[str, int]] = defaultdict(lambda: defaultdict(int))
        for instance in Tqdm.tqdm(instances):
            instance.count_vocab_items(namespace_token_counts)
        self._extend(counter=namespace_token_counts,
                     min_count=min_count,
                     max_vocab_size=max_vocab_size,
                     non_padded_namespaces=non_padded_namespaces,
                     pretrained_files=pretrained_files,
                     only_include_pretrained_words=only_include_pretrained_words,
                     tokens_to_add=tokens_to_add,
                     min_pretrained_embeddings=min_pretrained_embeddings)

    def is_padded(self, namespace: str) -> bool:
        """
        Returns whether or not there are padding and OOV tokens added to the given namespace.
        """
        return self._index_to_token[namespace][0] == self._padding_token

    def add_token_to_namespace(self, token: str, namespace: str = 'tokens') -> int:
        """
        Adds ``token`` to the index, if it is not already present.  Either way, we return the index of
        the token.
        """
        if not isinstance(token, str):
            raise ValueError("Vocabulary tokens must be strings, or saving and loading will break."
                             "  Got %s (with type %s)" % (repr(token), type(token)))
        if token not in self._token_to_index[namespace]:
            index = len(self._token_to_index[namespace])
            self._token_to_index[namespace][token] = index
            self._index_to_token[namespace][index] = token
            return index
        else:
            return self._token_to_index[namespace][token]

    def add_tokens_to_namespace(self, tokens: List[str], namespace: str = 'tokens') -> List[int]:
        """
        Adds ``tokens`` to the index, if they are not already present.  Either way, we return the
        indices of the tokens in the order that they were given.
        """
        return [self.add_token_to_namespace(token, namespace) for token in tokens]

    def get_index_to_token_vocabulary(self, namespace: str = 'tokens') -> Dict[int, str]:
        return self._index_to_token[namespace]

    def get_token_to_index_vocabulary(self, namespace: str = 'tokens') -> Dict[str, int]:
        return self._token_to_index[namespace]

    def get_token_index(self, token: str, namespace: str = 'tokens') -> int:
        if token in self._token_to_index[namespace]:
            return self._token_to_index[namespace][token]
        else:
            try:
                return self._token_to_index[namespace][self._oov_token]
            except KeyError:
                logger.error('Namespace: %s', namespace)
                logger.error('Token: %s', token)
                raise

    def get_token_from_index(self, index: int, namespace: str = 'tokens') -> str:
        return self._index_to_token[namespace][index]

    def get_vocab_size(self, namespace: str = 'tokens') -> int:
        return len(self._token_to_index[namespace])

    def __eq__(self, other):
        if isinstance(self, other.__class__):
            return self.__dict__ == other.__dict__
        return False

    def __str__(self) -> str:
        base_string = f"Vocabulary with namespaces:\n"
        non_padded_namespaces = f"\tNon Padded Namespaces: {self._non_padded_namespaces}\n"
        namespaces = [f"\tNamespace: {name}, Size: {self.get_vocab_size(name)} \n"
                      for name in self._index_to_token]
        return " ".join([base_string, non_padded_namespaces] + namespaces)

    def __repr__(self) -> str:
        # This is essentially the same as __str__, but with no newlines
        base_string = f"Vocabulary with namespaces: "
        namespaces = [f"{name}, Size: {self.get_vocab_size(name)} ||"
                      for name in self._index_to_token]
        non_padded_namespaces = f"Non Padded Namespaces: {self._non_padded_namespaces}"
        return " ".join([base_string] + namespaces + [non_padded_namespaces])

    def print_statistics(self) -> None:
        if self._retained_counter:
            logger.info("Printed vocabulary statistics are only for the part of the vocabulary generated " \
                        "from instances. If vocabulary is constructed by extending saved vocabulary with " \
                        "dataset instances, the directly loaded portion won't be considered here.")
            print("\n\n----Vocabulary Statistics----\n")
            # Since we don't saved counter info, it is impossible to consider pre-saved portion.
            for namespace in self._retained_counter:
                tokens_with_counts = list(self._retained_counter[namespace].items())
                tokens_with_counts.sort(key=lambda x: x[1], reverse=True)
                print(f"\nTop 10 most frequent tokens in namespace '{namespace}':")
                for token, freq in tokens_with_counts[:10]:
                    print(f"\tToken: {token}\t\tFrequency: {freq}")
                # Now sort by token length, not frequency
                tokens_with_counts.sort(key=lambda x: len(x[0]), reverse=True)

                print(f"\nTop 10 longest tokens in namespace '{namespace}':")
                for token, freq in tokens_with_counts[:10]:
                    print(f"\tToken: {token}\t\tlength: {len(token)}\tFrequency: {freq}")

                print(f"\nTop 10 shortest tokens in namespace '{namespace}':")
                for token, freq in reversed(tokens_with_counts[-10:]):
                    print(f"\tToken: {token}\t\tlength: {len(token)}\tFrequency: {freq}")
        else:
            # _retained_counter would be set only if instances were used for vocabulary construction.
            logger.info("Vocabulary statistics cannot be printed since " \
                        "dataset instances were not used for its construction.")


# the tricky part is that `Vocabulary` is both the base class and the default implementation
Vocabulary.register("default")(Vocabulary)<|MERGE_RESOLUTION|>--- conflicted
+++ resolved
@@ -8,22 +8,23 @@
 import logging
 import os
 from collections import defaultdict
-from typing import Any, Callable, Dict, Iterable, List, Optional, Set, Union
-from typing import TextIO  # pylint: disable=unused-import
+from typing import Any, Callable, Dict, Iterable, List, Optional, Set, Union, TYPE_CHECKING
 
 from allennlp.common.util import namespace_match
 from allennlp.common import Params, Registrable
 from allennlp.common.checks import ConfigurationError
 from allennlp.common.tqdm import Tqdm
-from allennlp.data import instance as adi  # pylint: disable=unused-import
-
-
-logger = logging.getLogger(__name__)  # pylint: disable=invalid-name
+
+if TYPE_CHECKING:
+    from allennlp.data import instance as adi  # noqa
+
+
+logger = logging.getLogger(__name__)
 
 DEFAULT_NON_PADDED_NAMESPACES = ("*tags", "*labels")
 DEFAULT_PADDING_TOKEN = "@@PADDING@@"
 DEFAULT_OOV_TOKEN = "@@UNKNOWN@@"
-NAMESPACE_PADDING_FILE = 'non_padded_namespaces.txt'
+NAMESPACE_PADDING_FILE = "non_padded_namespaces.txt"
 
 
 class _NamespaceDependentDefaultDict(defaultdict):
@@ -61,14 +62,17 @@
         A zero-argument function to call to initialize a value for a namespace that should `not` be
         padded.
     """
-    def __init__(self,
-                 non_padded_namespaces: Iterable[str],
-                 padded_function: Callable[[], Any],
-                 non_padded_function: Callable[[], Any]) -> None:
+
+    def __init__(
+        self,
+        non_padded_namespaces: Iterable[str],
+        padded_function: Callable[[], Any],
+        non_padded_function: Callable[[], Any],
+    ) -> None:
         self._non_padded_namespaces = set(non_padded_namespaces)
         self._padded_function = padded_function
         self._non_padded_function = non_padded_function
-        super(_NamespaceDependentDefaultDict, self).__init__()
+        super().__init__()
 
     def __missing__(self, key: str):
         if any(namespace_match(pattern, key) for pattern in self._non_padded_namespaces):
@@ -82,35 +86,36 @@
         # add non_padded_namespaces which weren't already present
         self._non_padded_namespaces.update(non_padded_namespaces)
 
+
 class _TokenToIndexDefaultDict(_NamespaceDependentDefaultDict):
     def __init__(self, non_padded_namespaces: Set[str], padding_token: str, oov_token: str) -> None:
-        super(_TokenToIndexDefaultDict, self).__init__(non_padded_namespaces,
-                                                       lambda: {padding_token: 0, oov_token: 1},
-                                                       lambda: {})
+        super().__init__(
+            non_padded_namespaces, lambda: {padding_token: 0, oov_token: 1}, lambda: {}
+        )
 
 
 class _IndexToTokenDefaultDict(_NamespaceDependentDefaultDict):
     def __init__(self, non_padded_namespaces: Set[str], padding_token: str, oov_token: str) -> None:
-        super(_IndexToTokenDefaultDict, self).__init__(non_padded_namespaces,
-                                                       lambda: {0: padding_token, 1: oov_token},
-                                                       lambda: {})
+        super().__init__(
+            non_padded_namespaces, lambda: {0: padding_token, 1: oov_token}, lambda: {}
+        )
 
 
 def _read_pretrained_tokens(embeddings_file_uri: str) -> List[str]:
     # Moving this import to the top breaks everything (cycling import, I guess)
     from allennlp.modules.token_embedders.embedding import EmbeddingsTextFile
 
-    logger.info('Reading pretrained tokens from: %s', embeddings_file_uri)
+    logger.info("Reading pretrained tokens from: %s", embeddings_file_uri)
     tokens: List[str] = []
     with EmbeddingsTextFile(embeddings_file_uri) as embeddings_file:
         for line_number, line in enumerate(Tqdm.tqdm(embeddings_file), start=1):
-            token_end = line.find(' ')
+            token_end = line.find(" ")
             if token_end >= 0:
                 token = line[:token_end]
                 tokens.append(token)
             else:
-                line_begin = line[:20] + '...' if len(line) > 20 else line
-                logger.warning(f'Skipping line number %d: %s', line_number, line_begin)
+                line_begin = line[:20] + "..." if len(line) > 20 else line
+                logger.warning(f"Skipping line number %d: %s", line_number, line_begin)
     return tokens
 
 
@@ -208,28 +213,9 @@
     oov_token : ``str``,  optional (default=DEFAULT_OOV_TOKEN)
         If given, this the string used for the out of vocabulary (OOVs) tokens.
     """
+
     default_implementation = "default"
 
-<<<<<<< HEAD
-    def __init__(self,
-                 counter: Dict[str, Dict[str, int]] = None,
-                 min_count: Dict[str, int] = None,
-                 max_vocab_size: Union[int, Dict[str, int]] = None,
-                 non_padded_namespaces: Iterable[str] = DEFAULT_NON_PADDED_NAMESPACES,
-                 pretrained_files: Optional[Dict[str, str]] = None,
-                 only_include_pretrained_words: bool = False,
-                 tokens_to_add: Dict[str, List[str]] = None,
-                 min_pretrained_embeddings: Dict[str, int] = None) -> None:
-        self._padding_token = DEFAULT_PADDING_TOKEN
-        self._oov_token = DEFAULT_OOV_TOKEN
-        self._non_padded_namespaces = set(non_padded_namespaces)
-        self._token_to_index = _TokenToIndexDefaultDict(self._non_padded_namespaces,
-                                                        self._padding_token,
-                                                        self._oov_token)
-        self._index_to_token = _IndexToTokenDefaultDict(self._non_padded_namespaces,
-                                                        self._padding_token,
-                                                        self._oov_token)
-=======
     def __init__(
         self,
         counter: Dict[str, Dict[str, int]] = None,
@@ -255,18 +241,18 @@
             self._non_padded_namespaces, self._padding_token, self._oov_token
         )
 
->>>>>>> b85c86cf
         self._retained_counter: Optional[Dict[str, Dict[str, int]]] = None
         # Made an empty vocabulary, now extend it.
-        self._extend(counter,
-                     min_count,
-                     max_vocab_size,
-                     non_padded_namespaces,
-                     pretrained_files,
-                     only_include_pretrained_words,
-                     tokens_to_add,
-                     min_pretrained_embeddings)
-
+        self._extend(
+            counter,
+            min_count,
+            max_vocab_size,
+            non_padded_namespaces,
+            pretrained_files,
+            only_include_pretrained_words,
+            tokens_to_add,
+            min_pretrained_embeddings,
+        )
 
     def __getstate__(self):
         """
@@ -278,8 +264,9 @@
         state["_index_to_token"] = dict(state["_index_to_token"])
 
         if "_retained_counter" in state:
-            state["_retained_counter"] = {key: dict(value)
-                                          for key, value in state["_retained_counter"].items()}
+            state["_retained_counter"] = {
+                key: dict(value) for key, value in state["_retained_counter"].items()
+            }
 
         return state
 
@@ -288,15 +275,15 @@
         Conversely, when we unpickle, we need to reload the plain dicts
         into our special DefaultDict subclasses.
         """
-        # pylint: disable=attribute-defined-outside-init
+
         self.__dict__ = copy.copy(state)
-        self._token_to_index = _TokenToIndexDefaultDict(self._non_padded_namespaces,
-                                                        self._padding_token,
-                                                        self._oov_token)
+        self._token_to_index = _TokenToIndexDefaultDict(
+            self._non_padded_namespaces, self._padding_token, self._oov_token
+        )
         self._token_to_index.update(state["_token_to_index"])
-        self._index_to_token = _IndexToTokenDefaultDict(self._non_padded_namespaces,
-                                                        self._padding_token,
-                                                        self._oov_token)
+        self._index_to_token = _IndexToTokenDefaultDict(
+            self._non_padded_namespaces, self._padding_token, self._oov_token
+        )
         self._index_to_token.update(state["_index_to_token"])
 
     def save_to_files(self, directory: str) -> None:
@@ -313,29 +300,29 @@
         if os.listdir(directory):
             logging.warning("vocabulary serialization directory %s is not empty", directory)
 
-        with codecs.open(os.path.join(directory, NAMESPACE_PADDING_FILE), 'w', 'utf-8') as namespace_file:
+        with codecs.open(
+            os.path.join(directory, NAMESPACE_PADDING_FILE), "w", "utf-8"
+        ) as namespace_file:
             for namespace_str in self._non_padded_namespaces:
                 print(namespace_str, file=namespace_file)
 
         for namespace, mapping in self._index_to_token.items():
             # Each namespace gets written to its own file, in index order.
-            with codecs.open(os.path.join(directory, namespace + '.txt'), 'w', 'utf-8') as token_file:
+            with codecs.open(
+                os.path.join(directory, namespace + ".txt"), "w", "utf-8"
+            ) as token_file:
                 num_tokens = len(mapping)
                 start_index = 1 if mapping[0] == self._padding_token else 0
                 for i in range(start_index, num_tokens):
-                    print(mapping[i].replace('\n', '@@NEWLINE@@'), file=token_file)
+                    print(mapping[i].replace("\n", "@@NEWLINE@@"), file=token_file)
 
     @classmethod
-<<<<<<< HEAD
-    def from_files(cls, directory: str) -> 'Vocabulary':
-=======
     def from_files(
         cls,
         directory: str,
         padding_token: Optional[str] = DEFAULT_PADDING_TOKEN,
         oov_token: Optional[str] = DEFAULT_OOV_TOKEN,
     ) -> "Vocabulary":
->>>>>>> b85c86cf
         """
         Loads a ``Vocabulary`` that was serialized using ``save_to_files``.
 
@@ -345,15 +332,11 @@
             The directory containing the serialized vocabulary.
         """
         logger.info("Loading token dictionary from %s.", directory)
-<<<<<<< HEAD
-        with codecs.open(os.path.join(directory, NAMESPACE_PADDING_FILE), 'r', 'utf-8') as namespace_file:
-=======
         padding_token = padding_token if padding_token is not None else DEFAULT_PADDING_TOKEN
         oov_token = oov_token if oov_token is not None else DEFAULT_OOV_TOKEN
         with codecs.open(
             os.path.join(directory, NAMESPACE_PADDING_FILE), "r", "utf-8"
         ) as namespace_file:
->>>>>>> b85c86cf
             non_padded_namespaces = [namespace_str.strip() for namespace_str in namespace_file]
 
         vocab = cls(
@@ -368,7 +351,7 @@
                 continue
             if namespace_filename.startswith("."):
                 continue
-            namespace = namespace_filename.replace('.txt', '')
+            namespace = namespace_filename.replace(".txt", "")
             if any(namespace_match(pattern, namespace) for pattern in non_padded_namespaces):
                 is_padded = False
             else:
@@ -378,11 +361,13 @@
 
         return vocab
 
-    def set_from_file(self,
-                      filename: str,
-                      is_padded: bool = True,
-                      oov_token: str = DEFAULT_OOV_TOKEN,
-                      namespace: str = "tokens"):
+    def set_from_file(
+        self,
+        filename: str,
+        is_padded: bool = True,
+        oov_token: str = DEFAULT_OOV_TOKEN,
+        namespace: str = "tokens",
+    ):
         """
         If you already have a vocabulary file for a trained model somewhere, and you really want to
         use that vocabulary file instead of just setting the vocabulary from a dataset, for
@@ -415,33 +400,22 @@
         else:
             self._token_to_index[namespace] = {}
             self._index_to_token[namespace] = {}
-        with codecs.open(filename, 'r', 'utf-8') as input_file:
-            lines = input_file.read().split('\n')
+        with codecs.open(filename, "r", "utf-8") as input_file:
+            lines = input_file.read().split("\n")
             # Be flexible about having final newline or not
-            if lines and lines[-1] == '':
+            if lines and lines[-1] == "":
                 lines = lines[:-1]
             for i, line in enumerate(lines):
                 index = i + 1 if is_padded else i
-                token = line.replace('@@NEWLINE@@', '\n')
+                token = line.replace("@@NEWLINE@@", "\n")
                 if token == oov_token:
                     token = self._oov_token
                 self._token_to_index[namespace][token] = index
                 self._index_to_token[namespace][index] = token
-        #if is_padded:
-        #    assert self._oov_token in self._token_to_index[namespace], "OOV token not found!"
+        if is_padded:
+            assert self._oov_token in self._token_to_index[namespace], "OOV token not found!"
 
     @classmethod
-<<<<<<< HEAD
-    def from_instances(cls,
-                       instances: Iterable['adi.Instance'],
-                       min_count: Dict[str, int] = None,
-                       max_vocab_size: Union[int, Dict[str, int]] = None,
-                       non_padded_namespaces: Iterable[str] = DEFAULT_NON_PADDED_NAMESPACES,
-                       pretrained_files: Optional[Dict[str, str]] = None,
-                       only_include_pretrained_words: bool = False,
-                       tokens_to_add: Dict[str, List[str]] = None,
-                       min_pretrained_embeddings: Dict[str, int] = None) -> 'Vocabulary':
-=======
     def from_instances(
         cls,
         instances: Iterable["adi.Instance"],
@@ -455,7 +429,6 @@
         padding_token: Optional[str] = DEFAULT_PADDING_TOKEN,
         oov_token: Optional[str] = DEFAULT_OOV_TOKEN,
     ) -> "Vocabulary":
->>>>>>> b85c86cf
         """
         Constructs a vocabulary given a collection of `Instances` and some parameters.
         We count all of the vocabulary items in the instances, then pass those counts
@@ -469,16 +442,6 @@
         for instance in Tqdm.tqdm(instances):
             instance.count_vocab_items(namespace_token_counts)
 
-<<<<<<< HEAD
-        return cls(counter=namespace_token_counts,
-                   min_count=min_count,
-                   max_vocab_size=max_vocab_size,
-                   non_padded_namespaces=non_padded_namespaces,
-                   pretrained_files=pretrained_files,
-                   only_include_pretrained_words=only_include_pretrained_words,
-                   tokens_to_add=tokens_to_add,
-                   min_pretrained_embeddings=min_pretrained_embeddings)
-=======
         return cls(
             counter=namespace_token_counts,
             min_count=min_count,
@@ -491,11 +454,12 @@
             padding_token=padding_token,
             oov_token=oov_token,
         )
->>>>>>> b85c86cf
 
     # There's enough logic here to require a custom from_params.
     @classmethod
-    def from_params(cls, params: Params, instances: Iterable['adi.Instance'] = None):  # type: ignore
+    def from_params(  # type: ignore
+        cls, params: Params, instances: Iterable["adi.Instance"] = None
+    ):
         """
         There are two possible ways to build a vocabulary; from a
         collection of instances, using :func:`Vocabulary.from_instances`, or
@@ -521,7 +485,7 @@
         -------
         A ``Vocabulary``.
         """
-        # pylint: disable=arguments-differ
+
         # Vocabulary is ``Registrable`` so that you can configure a custom subclass,
         # but (unlike most of our registrables) almost everyone will want to use the
         # base implementation. So instead of having an abstract ``VocabularyBase`` or
@@ -534,12 +498,18 @@
         extend = params.pop("extend", False)
         vocabulary_directory = params.pop("directory_path", None)
         if not vocabulary_directory and not instances:
-            raise ConfigurationError("You must provide either a Params object containing a "
-                                     "vocab_directory key or a Dataset to build a vocabulary from.")
+            raise ConfigurationError(
+                "You must provide either a Params object containing a "
+                "vocab_directory key or a Dataset to build a vocabulary from."
+            )
         if extend and not instances:
-            raise ConfigurationError("'extend' is true but there are not instances passed to extend.")
+            raise ConfigurationError(
+                "'extend' is true but there are not instances passed to extend."
+            )
         if extend and not vocabulary_directory:
-            raise ConfigurationError("'extend' is true but there is not 'directory_path' to extend from.")
+            raise ConfigurationError(
+                "'extend' is true but there is not 'directory_path' to extend from."
+            )
 
         if vocabulary_directory and instances:
             if extend:
@@ -566,26 +536,6 @@
         only_include_pretrained_words = params.pop_bool("only_include_pretrained_words", False)
         tokens_to_add = params.pop("tokens_to_add", None)
         params.assert_empty("Vocabulary - from dataset")
-<<<<<<< HEAD
-        return cls.from_instances(instances=instances,
-                                  min_count=min_count,
-                                  max_vocab_size=max_vocab_size,
-                                  non_padded_namespaces=non_padded_namespaces,
-                                  pretrained_files=pretrained_files,
-                                  only_include_pretrained_words=only_include_pretrained_words,
-                                  tokens_to_add=tokens_to_add,
-                                  min_pretrained_embeddings=min_pretrained_embeddings)
-
-    def _extend(self,
-                counter: Dict[str, Dict[str, int]] = None,
-                min_count: Dict[str, int] = None,
-                max_vocab_size: Union[int, Dict[str, int]] = None,
-                non_padded_namespaces: Iterable[str] = DEFAULT_NON_PADDED_NAMESPACES,
-                pretrained_files: Optional[Dict[str, str]] = None,
-                only_include_pretrained_words: bool = False,
-                tokens_to_add: Dict[str, List[str]] = None,
-                min_pretrained_embeddings: Dict[str, int] = None) -> None:
-=======
         return cls.from_instances(
             instances=instances,
             min_count=min_count,
@@ -610,7 +560,6 @@
         tokens_to_add: Dict[str, List[str]] = None,
         min_pretrained_embeddings: Dict[str, int] = None,
     ) -> None:
->>>>>>> b85c86cf
         """
         This method can be used for extending already generated vocabulary.
         It takes same parameters as Vocabulary initializer. The token2index
@@ -635,14 +584,18 @@
         for namespace in current_namespaces & extension_namespaces:
             # if new namespace was already present
             # Either both should be padded or none should be.
-            original_padded = not any(namespace_match(pattern, namespace)
-                                      for pattern in self._non_padded_namespaces)
-            extension_padded = not any(namespace_match(pattern, namespace)
-                                       for pattern in non_padded_namespaces)
+            original_padded = not any(
+                namespace_match(pattern, namespace) for pattern in self._non_padded_namespaces
+            )
+            extension_padded = not any(
+                namespace_match(pattern, namespace) for pattern in non_padded_namespaces
+            )
             if original_padded != extension_padded:
-                raise ConfigurationError("Common namespace {} has conflicting ".format(namespace)+
-                                         "setting of padded = True/False. "+
-                                         "Hence extension cannot be done.")
+                raise ConfigurationError(
+                    "Common namespace {} has conflicting ".format(namespace)
+                    + "setting of padded = True/False. "
+                    + "Hence extension cannot be done."
+                )
 
         # Add new non-padded namespaces for extension
         self._token_to_index.add_non_padded_namespaces(non_padded_namespaces)
@@ -682,9 +635,9 @@
             for token in tokens:
                 self.add_token_to_namespace(token, namespace)
 
-    def extend_from_instances(self,
-                              params: Params,
-                              instances: Iterable['adi.Instance'] = ()) -> None:
+    def extend_from_instances(
+        self, params: Params, instances: Iterable["adi.Instance"] = ()
+    ) -> None:
         """
         Extends an already generated vocabulary using a collection of instances.
         """
@@ -701,14 +654,16 @@
         namespace_token_counts: Dict[str, Dict[str, int]] = defaultdict(lambda: defaultdict(int))
         for instance in Tqdm.tqdm(instances):
             instance.count_vocab_items(namespace_token_counts)
-        self._extend(counter=namespace_token_counts,
-                     min_count=min_count,
-                     max_vocab_size=max_vocab_size,
-                     non_padded_namespaces=non_padded_namespaces,
-                     pretrained_files=pretrained_files,
-                     only_include_pretrained_words=only_include_pretrained_words,
-                     tokens_to_add=tokens_to_add,
-                     min_pretrained_embeddings=min_pretrained_embeddings)
+        self._extend(
+            counter=namespace_token_counts,
+            min_count=min_count,
+            max_vocab_size=max_vocab_size,
+            non_padded_namespaces=non_padded_namespaces,
+            pretrained_files=pretrained_files,
+            only_include_pretrained_words=only_include_pretrained_words,
+            tokens_to_add=tokens_to_add,
+            min_pretrained_embeddings=min_pretrained_embeddings,
+        )
 
     def is_padded(self, namespace: str) -> bool:
         """
@@ -716,14 +671,16 @@
         """
         return self._index_to_token[namespace][0] == self._padding_token
 
-    def add_token_to_namespace(self, token: str, namespace: str = 'tokens') -> int:
+    def add_token_to_namespace(self, token: str, namespace: str = "tokens") -> int:
         """
         Adds ``token`` to the index, if it is not already present.  Either way, we return the index of
         the token.
         """
         if not isinstance(token, str):
-            raise ValueError("Vocabulary tokens must be strings, or saving and loading will break."
-                             "  Got %s (with type %s)" % (repr(token), type(token)))
+            raise ValueError(
+                "Vocabulary tokens must be strings, or saving and loading will break."
+                "  Got %s (with type %s)" % (repr(token), type(token))
+            )
         if token not in self._token_to_index[namespace]:
             index = len(self._token_to_index[namespace])
             self._token_to_index[namespace][token] = index
@@ -732,34 +689,34 @@
         else:
             return self._token_to_index[namespace][token]
 
-    def add_tokens_to_namespace(self, tokens: List[str], namespace: str = 'tokens') -> List[int]:
+    def add_tokens_to_namespace(self, tokens: List[str], namespace: str = "tokens") -> List[int]:
         """
         Adds ``tokens`` to the index, if they are not already present.  Either way, we return the
         indices of the tokens in the order that they were given.
         """
         return [self.add_token_to_namespace(token, namespace) for token in tokens]
 
-    def get_index_to_token_vocabulary(self, namespace: str = 'tokens') -> Dict[int, str]:
+    def get_index_to_token_vocabulary(self, namespace: str = "tokens") -> Dict[int, str]:
         return self._index_to_token[namespace]
 
-    def get_token_to_index_vocabulary(self, namespace: str = 'tokens') -> Dict[str, int]:
+    def get_token_to_index_vocabulary(self, namespace: str = "tokens") -> Dict[str, int]:
         return self._token_to_index[namespace]
 
-    def get_token_index(self, token: str, namespace: str = 'tokens') -> int:
+    def get_token_index(self, token: str, namespace: str = "tokens") -> int:
         if token in self._token_to_index[namespace]:
             return self._token_to_index[namespace][token]
         else:
             try:
                 return self._token_to_index[namespace][self._oov_token]
             except KeyError:
-                logger.error('Namespace: %s', namespace)
-                logger.error('Token: %s', token)
+                logger.error("Namespace: %s", namespace)
+                logger.error("Token: %s", token)
                 raise
 
-    def get_token_from_index(self, index: int, namespace: str = 'tokens') -> str:
+    def get_token_from_index(self, index: int, namespace: str = "tokens") -> str:
         return self._index_to_token[namespace][index]
 
-    def get_vocab_size(self, namespace: str = 'tokens') -> int:
+    def get_vocab_size(self, namespace: str = "tokens") -> int:
         return len(self._token_to_index[namespace])
 
     def __eq__(self, other):
@@ -770,23 +727,28 @@
     def __str__(self) -> str:
         base_string = f"Vocabulary with namespaces:\n"
         non_padded_namespaces = f"\tNon Padded Namespaces: {self._non_padded_namespaces}\n"
-        namespaces = [f"\tNamespace: {name}, Size: {self.get_vocab_size(name)} \n"
-                      for name in self._index_to_token]
+        namespaces = [
+            f"\tNamespace: {name}, Size: {self.get_vocab_size(name)} \n"
+            for name in self._index_to_token
+        ]
         return " ".join([base_string, non_padded_namespaces] + namespaces)
 
     def __repr__(self) -> str:
         # This is essentially the same as __str__, but with no newlines
         base_string = f"Vocabulary with namespaces: "
-        namespaces = [f"{name}, Size: {self.get_vocab_size(name)} ||"
-                      for name in self._index_to_token]
+        namespaces = [
+            f"{name}, Size: {self.get_vocab_size(name)} ||" for name in self._index_to_token
+        ]
         non_padded_namespaces = f"Non Padded Namespaces: {self._non_padded_namespaces}"
         return " ".join([base_string] + namespaces + [non_padded_namespaces])
 
     def print_statistics(self) -> None:
         if self._retained_counter:
-            logger.info("Printed vocabulary statistics are only for the part of the vocabulary generated " \
-                        "from instances. If vocabulary is constructed by extending saved vocabulary with " \
-                        "dataset instances, the directly loaded portion won't be considered here.")
+            logger.info(
+                "Printed vocabulary statistics are only for the part of the vocabulary generated "
+                "from instances. If vocabulary is constructed by extending saved vocabulary with "
+                "dataset instances, the directly loaded portion won't be considered here."
+            )
             print("\n\n----Vocabulary Statistics----\n")
             # Since we don't saved counter info, it is impossible to consider pre-saved portion.
             for namespace in self._retained_counter:
@@ -807,8 +769,10 @@
                     print(f"\tToken: {token}\t\tlength: {len(token)}\tFrequency: {freq}")
         else:
             # _retained_counter would be set only if instances were used for vocabulary construction.
-            logger.info("Vocabulary statistics cannot be printed since " \
-                        "dataset instances were not used for its construction.")
+            logger.info(
+                "Vocabulary statistics cannot be printed since "
+                "dataset instances were not used for its construction."
+            )
 
 
 # the tricky part is that `Vocabulary` is both the base class and the default implementation
