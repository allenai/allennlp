"""
A Vocabulary maps strings to integers, allowing for strings to be mapped to an
out-of-vocabulary token.
"""

import codecs
import copy
import logging
import os
import re
from collections import defaultdict
from transformers import PreTrainedTokenizer
from typing import Any, Callable, Dict, Iterable, List, Optional, Set, Union, TYPE_CHECKING

from allennlp.common import Registrable
from allennlp.common.file_utils import cached_path, FileLock
from allennlp.common.checks import ConfigurationError
from allennlp.common.tqdm import Tqdm
from allennlp.common.util import namespace_match

if TYPE_CHECKING:
    from allennlp.data import instance as adi  # noqa

logger = logging.getLogger(__name__)

DEFAULT_NON_PADDED_NAMESPACES = ("*tags", "*labels")
DEFAULT_PADDING_TOKEN = "@@PADDING@@"
DEFAULT_OOV_TOKEN = "@@UNKNOWN@@"
NAMESPACE_PADDING_FILE = "non_padded_namespaces.txt"
_NEW_LINE_REGEX = re.compile(r"\n|\r\n")


class _NamespaceDependentDefaultDict(defaultdict):
    """
    This is a [defaultdict]
    (https://docs.python.org/2/library/collections.html#collections.defaultdict) where the
    default value is dependent on the key that is passed.

    We use "namespaces" in the :class:`Vocabulary` object to keep track of several different
    mappings from strings to integers, so that we have a consistent API for mapping words, tags,
    labels, characters, or whatever else you want, into integers.  The issue is that some of those
    namespaces (words and characters) should have integers reserved for padding and
    out-of-vocabulary tokens, while others (labels and tags) shouldn't.  This class allows you to
    specify filters on the namespace (the key used in the `defaultdict`), and use different
    default values depending on whether the namespace passes the filter.

    To do filtering, we take a set of `non_padded_namespaces`.  This is a set of strings
    that are either matched exactly against the keys, or treated as suffixes, if the
    string starts with `*`.  In other words, if `*tags` is in `non_padded_namespaces` then
    `passage_tags`, `question_tags`, etc. (anything that ends with `tags`) will have the
    `non_padded` default value.

    # Parameters

    non_padded_namespaces : `Iterable[str]`
        A set / list / tuple of strings describing which namespaces are not padded.  If a namespace
        (key) is missing from this dictionary, we will use :func:`namespace_match` to see whether
        the namespace should be padded.  If the given namespace matches any of the strings in this
        list, we will use `non_padded_function` to initialize the value for that namespace, and
        we will use `padded_function` otherwise.
    padded_function : `Callable[[], Any]`
        A zero-argument function to call to initialize a value for a namespace that `should` be
        padded.
    non_padded_function : `Callable[[], Any]`
        A zero-argument function to call to initialize a value for a namespace that should `not` be
        padded.
    """

    def __init__(
        self,
        non_padded_namespaces: Iterable[str],
        padded_function: Callable[[], Any],
        non_padded_function: Callable[[], Any],
    ) -> None:
        self._non_padded_namespaces = set(non_padded_namespaces)
        self._padded_function = padded_function
        self._non_padded_function = non_padded_function
        super().__init__()

    def __missing__(self, key: str):
        if any(namespace_match(pattern, key) for pattern in self._non_padded_namespaces):
            value = self._non_padded_function()
        else:
            value = self._padded_function()
        dict.__setitem__(self, key, value)
        return value

    def add_non_padded_namespaces(self, non_padded_namespaces: Set[str]):
        # add non_padded_namespaces which weren't already present
        self._non_padded_namespaces.update(non_padded_namespaces)


class _TokenToIndexDefaultDict(_NamespaceDependentDefaultDict):
    def __init__(self, non_padded_namespaces: Set[str], padding_token: str, oov_token: str) -> None:
        super().__init__(
            non_padded_namespaces, lambda: {padding_token: 0, oov_token: 1}, lambda: {}
        )


class _IndexToTokenDefaultDict(_NamespaceDependentDefaultDict):
    def __init__(self, non_padded_namespaces: Set[str], padding_token: str, oov_token: str) -> None:
        super().__init__(
            non_padded_namespaces, lambda: {0: padding_token, 1: oov_token}, lambda: {}
        )


def _read_pretrained_tokens(embeddings_file_uri: str) -> List[str]:
    # Moving this import to the top breaks everything (cycling import, I guess)
    from allennlp.modules.token_embedders.embedding import EmbeddingsTextFile

    logger.info("Reading pretrained tokens from: %s", embeddings_file_uri)
    tokens: List[str] = []
    with EmbeddingsTextFile(embeddings_file_uri) as embeddings_file:
        for line_number, line in enumerate(Tqdm.tqdm(embeddings_file), start=1):
            token_end = line.find(" ")
            if token_end >= 0:
                token = line[:token_end]
                tokens.append(token)
            else:
                line_begin = line[:20] + "..." if len(line) > 20 else line
                logger.warning("Skipping line number %d: %s", line_number, line_begin)
    return tokens


class Vocabulary(Registrable):
    """
    A Vocabulary maps strings to integers, allowing for strings to be mapped to an
    out-of-vocabulary token.

    Vocabularies are fit to a particular dataset, which we use to decide which tokens are
    in-vocabulary.

    Vocabularies also allow for several different namespaces, so you can have separate indices for
    'a' as a word, and 'a' as a character, for instance, and so we can use this object to also map
    tag and label strings to indices, for a unified :class:`~.fields.field.Field` API.  Most of the
    methods on this class allow you to pass in a namespace; by default we use the 'tokens'
    namespace, and you can omit the namespace argument everywhere and just use the default.

    This class is registered as a `Vocabulary` with four different names, which all point to
    different `@classmethod` constructors found in this class.  `from_instances` is registered as
    "from_instances", `from_files` is registered as "from_files", `from_files_and_instances` is
    registered as "extend", and `empty` is registered as "empty".  If you are using a configuration
    file to construct a vocabulary, you can use any of those strings as the "type" key in the
    configuration file to use the corresponding `@classmethod` to construct the object.
    "from_instances" is the default.  Look at the docstring for the `@classmethod` to see what keys
    are allowed in the configuration file (when there is an `instances` argument to the
    `@classmethod`, it will be passed in separately and does not need a corresponding key in the
    configuration file).

    # Parameters

    counter : `Dict[str, Dict[str, int]]`, optional (default=`None`)
        A collection of counts from which to initialize this vocabulary.  We will examine the
        counts and, together with the other parameters to this class, use them to decide which
        words are in-vocabulary.  If this is `None`, we just won't initialize the vocabulary with
        anything.

    min_count : `Dict[str, int]`, optional (default=`None`)
        When initializing the vocab from a counter, you can specify a minimum count, and every
        token with a count less than this will not be added to the dictionary.  These minimum
        counts are `namespace-specific`, so you can specify different minimums for labels versus
        words tokens, for example.  If a namespace does not have a key in the given dictionary, we
        will add all seen tokens to that namespace.

    max_vocab_size : `Union[int, Dict[str, int]]`, optional (default=`None`)
        If you want to cap the number of tokens in your vocabulary, you can do so with this
        parameter.  If you specify a single integer, every namespace will have its vocabulary fixed
        to be no larger than this.  If you specify a dictionary, then each namespace in the
        `counter` can have a separate maximum vocabulary size.  Any missing key will have a value
        of `None`, which means no cap on the vocabulary size.

    non_padded_namespaces : `Iterable[str]`, optional
        By default, we assume you are mapping word / character tokens to integers, and so you want
        to reserve word indices for padding and out-of-vocabulary tokens.  However, if you are
        mapping NER or SRL tags, or class labels, to integers, you probably do not want to reserve
        indices for padding and out-of-vocabulary tokens.  Use this field to specify which
        namespaces should `not` have padding and OOV tokens added.

        The format of each element of this is either a string, which must match field names
        exactly,  or `*` followed by a string, which we match as a suffix against field names.

        We try to make the default here reasonable, so that you don't have to think about this.
        The default is `("*tags", "*labels")`, so as long as your namespace ends in "tags" or
        "labels" (which is true by default for all tag and label fields in this code), you don't
        have to specify anything here.

    pretrained_files : `Dict[str, str]`, optional
        If provided, this map specifies the path to optional pretrained embedding files for each
        namespace. This can be used to either restrict the vocabulary to only words which appear
        in this file, or to ensure that any words in this file are included in the vocabulary
        regardless of their count, depending on the value of `only_include_pretrained_words`.
        Words which appear in the pretrained embedding file but not in the data are NOT included
        in the Vocabulary.

    min_pretrained_embeddings : `Dict[str, int]`, optional
        If provided, specifies for each namespace a minimum number of lines (typically the
        most common words) to keep from pretrained embedding files, even for words not
        appearing in the data.

    only_include_pretrained_words : `bool`, optional (default=`False`)
        This defines the strategy for using any pretrained embedding files which may have been
        specified in `pretrained_files`. If False, an inclusive strategy is used: and words
        which are in the `counter` and in the pretrained file are added to the `Vocabulary`,
        regardless of whether their count exceeds `min_count` or not. If True, we use an
        exclusive strategy: words are only included in the Vocabulary if they are in the pretrained
        embedding file (their count must still be at least `min_count`).

    tokens_to_add : `Dict[str, List[str]]`, optional (default=`None`)
        If given, this is a list of tokens to add to the vocabulary, keyed by the namespace to add
        the tokens to.  This is a way to be sure that certain items appear in your vocabulary,
        regardless of any other vocabulary computation.

    padding_token : `str`,  optional (default=`DEFAULT_PADDING_TOKEN`)
        If given, this the string used for padding.

    oov_token : `str`,  optional (default=`DEFAULT_OOV_TOKEN`)
        If given, this the string used for the out of vocabulary (OOVs) tokens.

    """

    default_implementation = "from_instances"

    def __init__(
        self,
        counter: Dict[str, Dict[str, int]] = None,
        min_count: Dict[str, int] = None,
        max_vocab_size: Union[int, Dict[str, int]] = None,
        non_padded_namespaces: Iterable[str] = DEFAULT_NON_PADDED_NAMESPACES,
        pretrained_files: Optional[Dict[str, str]] = None,
        only_include_pretrained_words: bool = False,
        tokens_to_add: Dict[str, List[str]] = None,
        min_pretrained_embeddings: Dict[str, int] = None,
        padding_token: Optional[str] = DEFAULT_PADDING_TOKEN,
        oov_token: Optional[str] = DEFAULT_OOV_TOKEN,
    ) -> None:
        self._padding_token = padding_token if padding_token is not None else DEFAULT_PADDING_TOKEN
        self._oov_token = oov_token if oov_token is not None else DEFAULT_OOV_TOKEN

        self._non_padded_namespaces = set(non_padded_namespaces)

        self._token_to_index = _TokenToIndexDefaultDict(
            self._non_padded_namespaces, self._padding_token, self._oov_token
        )
        self._index_to_token = _IndexToTokenDefaultDict(
            self._non_padded_namespaces, self._padding_token, self._oov_token
        )

        self._retained_counter: Optional[Dict[str, Dict[str, int]]] = None

        # Made an empty vocabulary, now extend it.
        self._extend(
            counter,
            min_count,
            max_vocab_size,
            non_padded_namespaces,
            pretrained_files,
            only_include_pretrained_words,
            tokens_to_add,
            min_pretrained_embeddings,
        )

    def from_pretrained_transformer(
        cls, model_name: str, namespace: str = "tokens", padding_token="[PAD]", oov_token="[UNK]"
    ) -> "Vocabulary":
        vocab = cls.empty()
        vocab._oov_token = oov_token
        vocab._padding_token = padding_token
        from allennlp.common import cached_transformers

        tokenizer = cached_transformers.get_tokenizer(model_name)
        vocab.add_transformer_vocab(tokenizer, namespace)
        return vocab

    @classmethod
    def from_pretrained_transformer(
        cls, model_name: str, namespace: str = "tokens", oov_token: Optional[str] = None
    ) -> "Vocabulary":
        """
        Initialize a vocabulary from the vocabulary of a pretrained transformer model.
        If `oov_token` is not given, we will try to infer it from the transformer tokenizer.
        """
        from allennlp.common import cached_transformers

        tokenizer = cached_transformers.get_tokenizer(model_name)
        if oov_token is None:
            if hasattr(tokenizer, "_unk_token"):
                oov_token = tokenizer._unk_token
            elif hasattr(tokenizer, "special_tokens_map"):
                oov_token = tokenizer.special_tokens_map.get("unk_token")
        vocab = cls(non_padded_namespaces=[namespace], oov_token=oov_token)
        vocab.add_transformer_vocab(tokenizer, namespace)
        return vocab

    @classmethod
    def from_instances(
        cls,
        instances: Iterable["adi.Instance"],
        min_count: Dict[str, int] = None,
        max_vocab_size: Union[int, Dict[str, int]] = None,
        non_padded_namespaces: Iterable[str] = DEFAULT_NON_PADDED_NAMESPACES,
        pretrained_files: Optional[Dict[str, str]] = None,
        only_include_pretrained_words: bool = False,
        tokens_to_add: Dict[str, List[str]] = None,
        min_pretrained_embeddings: Dict[str, int] = None,
        padding_token: Optional[str] = DEFAULT_PADDING_TOKEN,
        oov_token: Optional[str] = DEFAULT_OOV_TOKEN,
    ) -> "Vocabulary":
        """
        Constructs a vocabulary given a collection of `Instances` and some parameters.
        We count all of the vocabulary items in the instances, then pass those counts
        and the other parameters, to :func:`__init__`.  See that method for a description
        of what the other parameters do.

        The `instances` parameter does not get an entry in a typical AllenNLP configuration file,
        but the other parameters do (if you want non-default parameters).
        """
        logger.info("Fitting token dictionary from dataset.")
        padding_token = padding_token if padding_token is not None else DEFAULT_PADDING_TOKEN
        oov_token = oov_token if oov_token is not None else DEFAULT_OOV_TOKEN
        namespace_token_counts: Dict[str, Dict[str, int]] = defaultdict(lambda: defaultdict(int))
        for instance in Tqdm.tqdm(instances, desc="building vocab"):
            instance.count_vocab_items(namespace_token_counts)

        return cls(
            counter=namespace_token_counts,
            min_count=min_count,
            max_vocab_size=max_vocab_size,
            non_padded_namespaces=non_padded_namespaces,
            pretrained_files=pretrained_files,
            only_include_pretrained_words=only_include_pretrained_words,
            tokens_to_add=tokens_to_add,
            min_pretrained_embeddings=min_pretrained_embeddings,
            padding_token=padding_token,
            oov_token=oov_token,
        )

    @classmethod
    def from_files(
        cls,
        directory: Union[str, os.PathLike],
        padding_token: Optional[str] = DEFAULT_PADDING_TOKEN,
        oov_token: Optional[str] = DEFAULT_OOV_TOKEN,
    ) -> "Vocabulary":
        """
        Loads a `Vocabulary` that was serialized either using `save_to_files` or inside
        a model archive file.

        # Parameters

        directory : `str`
            The directory or archive file containing the serialized vocabulary.
        """
        logger.info("Loading token dictionary from %s.", directory)
        padding_token = padding_token if padding_token is not None else DEFAULT_PADDING_TOKEN
        oov_token = oov_token if oov_token is not None else DEFAULT_OOV_TOKEN

        if not os.path.isdir(directory):
            base_directory = cached_path(directory, extract_archive=True)
            # For convenience we'll check for a 'vocabulary' subdirectory of the archive.
            # That way you can use model archives directly.
            vocab_subdir = os.path.join(base_directory, "vocabulary")
            if os.path.isdir(vocab_subdir):
                directory = vocab_subdir
            elif os.path.isdir(base_directory):
                directory = base_directory
            else:
                raise ConfigurationError(f"{directory} is neither a directory nor an archive")

        # We use a lock file to avoid race conditions where multiple processes
        # might be reading/writing from/to the same vocab files at once.
        with FileLock(os.path.join(directory, ".lock"), read_only_ok=True):
            with codecs.open(
                os.path.join(directory, NAMESPACE_PADDING_FILE), "r", "utf-8"
            ) as namespace_file:
                non_padded_namespaces = [namespace_str.strip() for namespace_str in namespace_file]

            vocab = cls(
                non_padded_namespaces=non_padded_namespaces,
                padding_token=padding_token,
                oov_token=oov_token,
            )

            # Check every file in the directory.
            for namespace_filename in os.listdir(directory):
                if namespace_filename == NAMESPACE_PADDING_FILE:
                    continue
                if namespace_filename.startswith("."):
                    continue
                namespace = namespace_filename.replace(".txt", "")
                if any(namespace_match(pattern, namespace) for pattern in non_padded_namespaces):
                    is_padded = False
                else:
                    is_padded = True
                filename = os.path.join(directory, namespace_filename)
                vocab.set_from_file(filename, is_padded, namespace=namespace, oov_token=oov_token)

        return vocab

    @classmethod
    def from_files_and_instances(
        cls,
        instances: Iterable["adi.Instance"],
        directory: str,
        padding_token: Optional[str] = DEFAULT_PADDING_TOKEN,
        oov_token: Optional[str] = DEFAULT_OOV_TOKEN,
        min_count: Dict[str, int] = None,
        max_vocab_size: Union[int, Dict[str, int]] = None,
        non_padded_namespaces: Iterable[str] = DEFAULT_NON_PADDED_NAMESPACES,
        pretrained_files: Optional[Dict[str, str]] = None,
        only_include_pretrained_words: bool = False,
        tokens_to_add: Dict[str, List[str]] = None,
        min_pretrained_embeddings: Dict[str, int] = None,
    ) -> "Vocabulary":
        """
        Extends an already generated vocabulary using a collection of instances.

        The `instances` parameter does not get an entry in a typical AllenNLP configuration file,
        but the other parameters do (if you want non-default parameters).  See `__init__` for a
        description of what the other parameters mean.
        """
        vocab = cls.from_files(directory, padding_token, oov_token)
        logger.info("Fitting token dictionary from dataset.")
        namespace_token_counts: Dict[str, Dict[str, int]] = defaultdict(lambda: defaultdict(int))
        for instance in Tqdm.tqdm(instances):
            instance.count_vocab_items(namespace_token_counts)
        vocab._extend(
            counter=namespace_token_counts,
            min_count=min_count,
            max_vocab_size=max_vocab_size,
            non_padded_namespaces=non_padded_namespaces,
            pretrained_files=pretrained_files,
            only_include_pretrained_words=only_include_pretrained_words,
            tokens_to_add=tokens_to_add,
            min_pretrained_embeddings=min_pretrained_embeddings,
        )
        return vocab

    @classmethod
    def empty(cls) -> "Vocabulary":
        """
        This method returns a bare vocabulary instantiated with `cls()` (so, `Vocabulary()` if you
        haven't made a subclass of this object).  The only reason to call `Vocabulary.empty()`
        instead of `Vocabulary()` is if you are instantiating this object from a config file.  We
        register this constructor with the key "empty", so if you know that you don't need to
        compute a vocabulary (either because you're loading a pre-trained model from an archive
        file, you're using a pre-trained transformer that has its own vocabulary, or something
        else), you can use this to avoid having the default vocabulary construction code iterate
        through the data.
        """
        return cls()

    def add_transformer_vocab(
        self, tokenizer: PreTrainedTokenizer, namespace: str = "tokens"
    ) -> None:
        """
<<<<<<< HEAD
        Copies tokens from ```transformers``` model's vocab
=======
        Copies tokens from a transformer tokenizer's vocab into the given namespace.
>>>>>>> a02f67da
        """
        try:
            vocab_items = tokenizer.get_vocab().items()
        except NotImplementedError:
            vocab_items = (
                (tokenizer.convert_ids_to_tokens(idx), idx) for idx in range(tokenizer.vocab_size)
            )

        for word, idx in vocab_items:
            self._token_to_index[namespace][word] = idx
            self._index_to_token[namespace][idx] = word

<<<<<<< HEAD
=======
        self._non_padded_namespaces.add(namespace)

>>>>>>> a02f67da
    def set_from_file(
        self,
        filename: str,
        is_padded: bool = True,
        oov_token: str = DEFAULT_OOV_TOKEN,
        namespace: str = "tokens",
    ):
        """
        If you already have a vocabulary file for a trained model somewhere, and you really want to
        use that vocabulary file instead of just setting the vocabulary from a dataset, for
        whatever reason, you can do that with this method.  You must specify the namespace to use,
        and we assume that you want to use padding and OOV tokens for this.

        # Parameters

        filename : `str`
            The file containing the vocabulary to load.  It should be formatted as one token per
            line, with nothing else in the line.  The index we assign to the token is the line
            number in the file (1-indexed if `is_padded`, 0-indexed otherwise).  Note that this
            file should contain the OOV token string!
        is_padded : `bool`, optional (default=`True`)
            Is this vocabulary padded?  For token / word / character vocabularies, this should be
            `True`; while for tag or label vocabularies, this should typically be `False`.  If
            `True`, we add a padding token with index 0, and we enforce that the `oov_token` is
            present in the file.
        oov_token : `str`, optional (default=`DEFAULT_OOV_TOKEN`)
            What token does this vocabulary use to represent out-of-vocabulary characters?  This
            must show up as a line in the vocabulary file.  When we find it, we replace
            `oov_token` with `self._oov_token`, because we only use one OOV token across
            namespaces.
        namespace : `str`, optional (default=`"tokens"`)
            What namespace should we overwrite with this vocab file?
        """
        if is_padded:
            self._token_to_index[namespace] = {self._padding_token: 0}
            self._index_to_token[namespace] = {0: self._padding_token}
        else:
            self._token_to_index[namespace] = {}
            self._index_to_token[namespace] = {}
        with codecs.open(filename, "r", "utf-8") as input_file:
            lines = _NEW_LINE_REGEX.split(input_file.read())
            # Be flexible about having final newline or not
            if lines and lines[-1] == "":
                lines = lines[:-1]
            for i, line in enumerate(lines):
                index = i + 1 if is_padded else i
                token = line.replace("@@NEWLINE@@", "\n")
                if token == oov_token:
                    token = self._oov_token
                self._token_to_index[namespace][token] = index
                self._index_to_token[namespace][index] = token
        if is_padded:
            assert self._oov_token in self._token_to_index[namespace], "OOV token not found!"

    def extend_from_instances(self, instances: Iterable["adi.Instance"]) -> None:
        logger.info("Fitting token dictionary from dataset.")
        namespace_token_counts: Dict[str, Dict[str, int]] = defaultdict(lambda: defaultdict(int))
        for instance in Tqdm.tqdm(instances):
            instance.count_vocab_items(namespace_token_counts)
        self._extend(counter=namespace_token_counts)

    def extend_from_vocab(self, vocab: "Vocabulary") -> None:
        """
        Adds all vocabulary items from all namespaces in the given vocabulary to this vocabulary.
        Useful if you want to load a model and extends its vocabulary from new instances.

        We also add all non-padded namespaces from the given vocabulary to this vocabulary.
        """
        self._non_padded_namespaces.update(vocab._non_padded_namespaces)
        self._token_to_index._non_padded_namespaces.update(vocab._non_padded_namespaces)
        self._index_to_token._non_padded_namespaces.update(vocab._non_padded_namespaces)
        for namespace in vocab.get_namespaces():
            for token in vocab.get_token_to_index_vocabulary(namespace):
                self.add_token_to_namespace(token, namespace)

    def _extend(
        self,
        counter: Dict[str, Dict[str, int]] = None,
        min_count: Dict[str, int] = None,
        max_vocab_size: Union[int, Dict[str, int]] = None,
        non_padded_namespaces: Iterable[str] = DEFAULT_NON_PADDED_NAMESPACES,
        pretrained_files: Optional[Dict[str, str]] = None,
        only_include_pretrained_words: bool = False,
        tokens_to_add: Dict[str, List[str]] = None,
        min_pretrained_embeddings: Dict[str, int] = None,
    ) -> None:
        """
        This method can be used for extending already generated vocabulary.  It takes same
        parameters as Vocabulary initializer. The `_token_to_index` and `_index_to_token`
        mappings of calling vocabulary will be retained.  It is an inplace operation so None will be
        returned.
        """
        if not isinstance(max_vocab_size, dict):
            int_max_vocab_size = max_vocab_size
            max_vocab_size = defaultdict(lambda: int_max_vocab_size)  # type: ignore
        min_count = min_count or {}
        pretrained_files = pretrained_files or {}
        min_pretrained_embeddings = min_pretrained_embeddings or {}
        non_padded_namespaces = set(non_padded_namespaces)
        counter = counter or {}
        tokens_to_add = tokens_to_add or {}

        self._retained_counter = counter
        # Make sure vocabulary extension is safe.
        current_namespaces = {*self._token_to_index}
        extension_namespaces = {*counter, *tokens_to_add}

        for namespace in current_namespaces & extension_namespaces:
            # if new namespace was already present
            # Either both should be padded or none should be.
            original_padded = not any(
                namespace_match(pattern, namespace) for pattern in self._non_padded_namespaces
            )
            extension_padded = not any(
                namespace_match(pattern, namespace) for pattern in non_padded_namespaces
            )
            if original_padded != extension_padded:
                raise ConfigurationError(
                    "Common namespace {} has conflicting ".format(namespace)
                    + "setting of padded = True/False. "
                    + "Hence extension cannot be done."
                )

        # Add new non-padded namespaces for extension
        self._token_to_index.add_non_padded_namespaces(non_padded_namespaces)
        self._index_to_token.add_non_padded_namespaces(non_padded_namespaces)
        self._non_padded_namespaces.update(non_padded_namespaces)

        for namespace in counter:
            pretrained_set: Optional[Set] = None
            if namespace in pretrained_files:
                pretrained_list = _read_pretrained_tokens(pretrained_files[namespace])
                min_embeddings = min_pretrained_embeddings.get(namespace, 0)
                if min_embeddings > 0:
                    tokens_old = tokens_to_add.get(namespace, [])
                    tokens_new = pretrained_list[:min_embeddings]
                    tokens_to_add[namespace] = tokens_old + tokens_new
                pretrained_set = set(pretrained_list)
            token_counts = list(counter[namespace].items())
            token_counts.sort(key=lambda x: x[1], reverse=True)
            max_vocab: Optional[int]
            try:
                max_vocab = max_vocab_size[namespace]
            except KeyError:
                max_vocab = None
            if max_vocab:
                token_counts = token_counts[:max_vocab]
            for token, count in token_counts:
                if pretrained_set is not None:
                    if only_include_pretrained_words:
                        if token in pretrained_set and count >= min_count.get(namespace, 1):
                            self.add_token_to_namespace(token, namespace)
                    elif token in pretrained_set or count >= min_count.get(namespace, 1):
                        self.add_token_to_namespace(token, namespace)
                elif count >= min_count.get(namespace, 1):
                    self.add_token_to_namespace(token, namespace)

        for namespace, tokens in tokens_to_add.items():
            for token in tokens:
                self.add_token_to_namespace(token, namespace)

    def __getstate__(self):
        """
        Need to sanitize defaultdict and defaultdict-like objects
        by converting them to vanilla dicts when we pickle the vocabulary.
        """
        state = copy.copy(self.__dict__)
        state["_token_to_index"] = dict(state["_token_to_index"])
        state["_index_to_token"] = dict(state["_index_to_token"])

        if "_retained_counter" in state:
            state["_retained_counter"] = {
                key: dict(value) for key, value in state["_retained_counter"].items()
            }

        return state

    def __setstate__(self, state):
        """
        Conversely, when we unpickle, we need to reload the plain dicts
        into our special DefaultDict subclasses.
        """

        self.__dict__ = copy.copy(state)
        self._token_to_index = _TokenToIndexDefaultDict(
            self._non_padded_namespaces, self._padding_token, self._oov_token
        )
        self._token_to_index.update(state["_token_to_index"])
        self._index_to_token = _IndexToTokenDefaultDict(
            self._non_padded_namespaces, self._padding_token, self._oov_token
        )
        self._index_to_token.update(state["_index_to_token"])

    def save_to_files(self, directory: str) -> None:
        """
        Persist this Vocabulary to files so it can be reloaded later.
        Each namespace corresponds to one file.

        # Parameters

        directory : `str`
            The directory where we save the serialized vocabulary.
        """
        os.makedirs(directory, exist_ok=True)
        if os.listdir(directory):
            logger.warning("vocabulary serialization directory %s is not empty", directory)

        # We use a lock file to avoid race conditions where multiple processes
        # might be reading/writing from/to the same vocab files at once.
        with FileLock(os.path.join(directory, ".lock")):
            with codecs.open(
                os.path.join(directory, NAMESPACE_PADDING_FILE), "w", "utf-8"
            ) as namespace_file:
                for namespace_str in self._non_padded_namespaces:
                    print(namespace_str, file=namespace_file)

            for namespace, mapping in self._index_to_token.items():
                # Each namespace gets written to its own file, in index order.
                with codecs.open(
                    os.path.join(directory, namespace + ".txt"), "w", "utf-8"
                ) as token_file:
                    num_tokens = len(mapping)
                    start_index = 1 if mapping[0] == self._padding_token else 0
                    for i in range(start_index, num_tokens):
                        print(mapping[i].replace("\n", "@@NEWLINE@@"), file=token_file)

    def is_padded(self, namespace: str) -> bool:
        """
        Returns whether or not there are padding and OOV tokens added to the given namespace.
        """
        return self._index_to_token[namespace][0] == self._padding_token

    def add_token_to_namespace(self, token: str, namespace: str = "tokens") -> int:
        """
        Adds `token` to the index, if it is not already present.  Either way, we return the index of
        the token.
        """
        if not isinstance(token, str):
            raise ValueError(
                "Vocabulary tokens must be strings, or saving and loading will break."
                "  Got %s (with type %s)" % (repr(token), type(token))
            )
        if token not in self._token_to_index[namespace]:
            index = len(self._token_to_index[namespace])
            self._token_to_index[namespace][token] = index
            self._index_to_token[namespace][index] = token
            return index
        else:
            return self._token_to_index[namespace][token]

    def add_tokens_to_namespace(self, tokens: List[str], namespace: str = "tokens") -> List[int]:
        """
        Adds `tokens` to the index, if they are not already present.  Either way, we return the
        indices of the tokens in the order that they were given.
        """
        return [self.add_token_to_namespace(token, namespace) for token in tokens]

    def get_index_to_token_vocabulary(self, namespace: str = "tokens") -> Dict[int, str]:
        return self._index_to_token[namespace]

    def get_token_to_index_vocabulary(self, namespace: str = "tokens") -> Dict[str, int]:
        return self._token_to_index[namespace]

    def get_token_index(self, token: str, namespace: str = "tokens") -> int:
        try:
            return self._token_to_index[namespace][token]
        except KeyError:
            try:
                return self._token_to_index[namespace][self._oov_token]
            except KeyError:
                logger.error("Namespace: %s", namespace)
                logger.error("Token: %s", token)
                raise KeyError(
                    f"'{token}' not found in vocab namespace '{namespace}', and namespace "
                    f"does not contain the default OOV token ('{self._oov_token}')"
                )

    def get_token_from_index(self, index: int, namespace: str = "tokens") -> str:
        return self._index_to_token[namespace][index]

    def get_vocab_size(self, namespace: str = "tokens") -> int:
        return len(self._token_to_index[namespace])

    def get_namespaces(self) -> Set[str]:
        return set(self._index_to_token.keys())

    def __eq__(self, other):
        if isinstance(self, other.__class__):
            return self.__dict__ == other.__dict__
        return False

    def __str__(self) -> str:
        base_string = "Vocabulary with namespaces:\n"
        non_padded_namespaces = f"\tNon Padded Namespaces: {self._non_padded_namespaces}\n"
        namespaces = [
            f"\tNamespace: {name}, Size: {self.get_vocab_size(name)} \n"
            for name in self._index_to_token
        ]
        return " ".join([base_string, non_padded_namespaces] + namespaces)

    def __repr__(self) -> str:
        # This is essentially the same as __str__, but with no newlines
        base_string = "Vocabulary with namespaces: "
        namespaces = [
            f"{name}, Size: {self.get_vocab_size(name)} ||" for name in self._index_to_token
        ]
        non_padded_namespaces = f"Non Padded Namespaces: {self._non_padded_namespaces}"
        return " ".join([base_string] + namespaces + [non_padded_namespaces])

    def print_statistics(self) -> None:
        if self._retained_counter:
            logger.info(
                "Printed vocabulary statistics are only for the part of the vocabulary generated "
                "from instances. If vocabulary is constructed by extending saved vocabulary with "
                "dataset instances, the directly loaded portion won't be considered here."
            )
            print("\n\n----Vocabulary Statistics----\n")
            # Since we don't saved counter info, it is impossible to consider pre-saved portion.
            for namespace in self._retained_counter:
                tokens_with_counts = list(self._retained_counter[namespace].items())
                tokens_with_counts.sort(key=lambda x: x[1], reverse=True)
                print(f"\nTop 10 most frequent tokens in namespace '{namespace}':")
                for token, freq in tokens_with_counts[:10]:
                    print(f"\tToken: {token}\t\tFrequency: {freq}")
                # Now sort by token length, not frequency
                tokens_with_counts.sort(key=lambda x: len(x[0]), reverse=True)

                print(f"\nTop 10 longest tokens in namespace '{namespace}':")
                for token, freq in tokens_with_counts[:10]:
                    print(f"\tToken: {token}\t\tlength: {len(token)}\tFrequency: {freq}")

                print(f"\nTop 10 shortest tokens in namespace '{namespace}':")
                for token, freq in reversed(tokens_with_counts[-10:]):
                    print(f"\tToken: {token}\t\tlength: {len(token)}\tFrequency: {freq}")
        else:
            # _retained_counter would be set only if instances were used for vocabulary construction.
            logger.info(
                "Vocabulary statistics cannot be printed since "
                "dataset instances were not used for its construction."
            )


# We can't decorate `Vocabulary` with `Vocabulary.register()`, because `Vocabulary` hasn't been
# defined yet.  So we put these down here.
Vocabulary.register("from_pretrained_transformer", constructor="from_pretrained_transformer")(
    Vocabulary
)
Vocabulary.register("from_instances", constructor="from_instances")(Vocabulary)
Vocabulary.register("from_files", constructor="from_files")(Vocabulary)
Vocabulary.register("extend", constructor="from_files_and_instances")(Vocabulary)
Vocabulary.register("empty", constructor="empty")(Vocabulary)<|MERGE_RESOLUTION|>--- conflicted
+++ resolved
@@ -258,18 +258,6 @@
             tokens_to_add,
             min_pretrained_embeddings,
         )
-
-    def from_pretrained_transformer(
-        cls, model_name: str, namespace: str = "tokens", padding_token="[PAD]", oov_token="[UNK]"
-    ) -> "Vocabulary":
-        vocab = cls.empty()
-        vocab._oov_token = oov_token
-        vocab._padding_token = padding_token
-        from allennlp.common import cached_transformers
-
-        tokenizer = cached_transformers.get_tokenizer(model_name)
-        vocab.add_transformer_vocab(tokenizer, namespace)
-        return vocab
 
     @classmethod
     def from_pretrained_transformer(
@@ -453,11 +441,7 @@
         self, tokenizer: PreTrainedTokenizer, namespace: str = "tokens"
     ) -> None:
         """
-<<<<<<< HEAD
-        Copies tokens from ```transformers``` model's vocab
-=======
         Copies tokens from a transformer tokenizer's vocab into the given namespace.
->>>>>>> a02f67da
         """
         try:
             vocab_items = tokenizer.get_vocab().items()
@@ -470,11 +454,8 @@
             self._token_to_index[namespace][word] = idx
             self._index_to_token[namespace][idx] = word
 
-<<<<<<< HEAD
-=======
         self._non_padded_namespaces.add(namespace)
 
->>>>>>> a02f67da
     def set_from_file(
         self,
         filename: str,
