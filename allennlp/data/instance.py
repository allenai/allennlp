--- conflicted
+++ resolved
@@ -1,8 +1,4 @@
-<<<<<<< HEAD
-from typing import Dict
-=======
 from typing import Dict, MutableMapping
->>>>>>> 74a30d08
 
 from allennlp.data.fields.field import DataArray, Field
 from allennlp.data.vocabulary import Vocabulary
@@ -26,11 +22,7 @@
     fields : ``Dict[str, Field]``
         The ``Field`` objects that will be used to produce data arrays for this instance.
     """
-<<<<<<< HEAD
-    def __init__(self, fields: Dict[str, Field]) -> None:
-=======
     def __init__(self, fields: MutableMapping[str, Field]) -> None:
->>>>>>> 74a30d08
         self.fields = fields
         self.indexed = False
 
