# pylint: disable=access-member-before-definition
from typing import Dict

from overrides import overrides
import torch
from torch.autograd import Variable

from allennlp.data.fields.field import Field
from allennlp.data.fields.sequence_field import SequenceField


class SpanField(Field[torch.Tensor]):
    """
    A ``SpanField`` is a pair of inclusive, zero-indexed (start, end) indices into a
    :class:`~allennlp.data.fields.sequence_field.SequenceField`, used to represent a span of text.
    Because it's a pair of indices into a :class:`SequenceField`, we take one of those as input
    to make the span's dependence explicit and to validate that the span is well defined.

    Parameters
    ----------
    span_start : ``int``, required.
        The index of the start of the span in the :class:`SequenceField`.
    span_end : ``int``, required.
        The inclusive index of the end of the span in the :class:`SequenceField`.
    sequence_field : ``SequenceField``, required.
        A field containing the sequence that this ``SpanField`` is a span inside.
    """
    def __init__(self, span_start: int, span_end: int, sequence_field: SequenceField) -> None:
        self.span_start = span_start
        self.span_end = span_end
        self.sequence_field = sequence_field

        if not isinstance(span_start, int) or not isinstance(span_end, int):
            raise TypeError(f"SpanFields must be passed integer indices. Found span indices: "
                            f"({span_start}, {span_end}) with types "
                            f"({type(span_start)} {type(span_end)})")
        if span_start > span_end:
            raise ValueError(f"span_start must be less than span_end, "
                             f"but found ({span_start}, {span_end}).")

        if span_end > self.sequence_field.sequence_length() - 1:
            raise ValueError(f"span_end must be < len(sequence_length) - 1, but found "
                             f"{span_end} and {self.sequence_field.sequence_length() - 1} respectively.")

    @overrides
<<<<<<< HEAD
    def get_padding_lengths(self) -> Dict[str, int]:  # pylint: disable=no-self-use
=======
    def get_padding_lengths(self) -> Dict[str, int]:
        # pylint: disable=no-self-use
>>>>>>> 675733b6
        return {}

    @overrides
    def as_tensor(self,
                  padding_lengths: Dict[str, int],
                  cuda_device: int = -1,
                  for_training: bool = True) -> torch.Tensor:
        # pylint: disable=unused-argument
        tensor = Variable(torch.LongTensor([self.span_start, self.span_end]), volatile=not for_training)
        return tensor if cuda_device == -1 else tensor.cuda(cuda_device)

    @overrides
    def empty_field(self):
        return SpanField(-1, -1, self.sequence_field.empty_field())<|MERGE_RESOLUTION|>--- conflicted
+++ resolved
@@ -43,12 +43,8 @@
                              f"{span_end} and {self.sequence_field.sequence_length() - 1} respectively.")
 
     @overrides
-<<<<<<< HEAD
-    def get_padding_lengths(self) -> Dict[str, int]:  # pylint: disable=no-self-use
-=======
     def get_padding_lengths(self) -> Dict[str, int]:
         # pylint: disable=no-self-use
->>>>>>> 675733b6
         return {}
 
     @overrides
