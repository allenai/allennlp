"""
A ``TextField`` represents a string of text, the kind that you might want to represent with
standard word vectors, or pass through an LSTM.
"""
from typing import Dict, List, Optional
import textwrap

from overrides import overrides
from spacy.tokens import Token as SpacyToken
import torch

from allennlp.common.checks import ConfigurationError
from allennlp.data.fields.sequence_field import SequenceField
from allennlp.data.tokenizers.token import Token
from allennlp.data.token_indexers.token_indexer import TokenIndexer, TokenType
from allennlp.data.vocabulary import Vocabulary
from allennlp.nn import util

TokenList = List[TokenType]  # pylint: disable=invalid-name


class TextField(SequenceField[Dict[str, torch.Tensor]]):
    """
    This ``Field`` represents a list of string tokens.  Before constructing this object, you need
    to tokenize raw strings using a :class:`~allennlp.data.tokenizers.tokenizer.Tokenizer`.

    Because string tokens can be represented as indexed arrays in a number of ways, we also take a
    dictionary of :class:`~allennlp.data.token_indexers.token_indexer.TokenIndexer`
    objects that will be used to convert the tokens into indices.
    Each ``TokenIndexer`` could represent each token as a single ID, or a list of character IDs, or
    something else.

    This field will get converted into a dictionary of arrays, one for each ``TokenIndexer``.  A
    ``SingleIdTokenIndexer`` produces an array of shape (num_tokens,), while a
    ``TokenCharactersIndexer`` produces an array of shape (num_tokens, num_characters).
    """
    def __init__(self, tokens: List[Token], token_indexers: Dict[str, TokenIndexer]) -> None:
        self.tokens = tokens
        self._token_indexers = token_indexers
        self._indexed_tokens: Optional[Dict[str, TokenList]] = None

        if not all([isinstance(x, (Token, SpacyToken)) for x in tokens]):
            raise ConfigurationError("TextFields must be passed Tokens. "
                                     "Found: {} with types {}.".format(tokens, [type(x) for x in tokens]))

    @overrides
    def count_vocab_items(self, counter: Dict[str, Dict[str, int]]):
        for indexer in self._token_indexers.values():
            for token in self.tokens:
                indexer.count_vocab_items(token, counter)

    @overrides
    def index(self, vocab: Vocabulary):
        token_arrays = {}
        for indexer_name, indexer in self._token_indexers.items():
<<<<<<< HEAD
            arrays = indexer.tokens_to_indices(self.tokens, vocab)
            token_arrays[indexer_name] = arrays
=======
            token_arrays.update(indexer.tokens_to_indices(self.tokens, vocab, indexer_name))
>>>>>>> 8a208203
        self._indexed_tokens = token_arrays

    @overrides
    def get_padding_lengths(self) -> Dict[str, int]:
        """
        The ``TextField`` has a list of ``Tokens``, and each ``Token`` gets converted into arrays by
        (potentially) several ``TokenIndexers``.  This method gets the max length (over tokens)
        associated with each of these arrays.
        """
        # Our basic outline: we will iterate over `TokenIndexers`, and aggregate lengths over tokens
        # for each indexer separately.  Then we will combine the results for each indexer into a single
        # dictionary, resolving any (unlikely) key conflicts by taking a max.
        lengths = []
        if self._indexed_tokens is None:
            raise ConfigurationError("You must call .index(vocabulary) on a "
                                     "field before determining padding lengths.")

        # Each indexer can return a different sequence length, and for indexers that return
        # multiple arrays each can have a different length.  We'll keep track of them here.
        indexer_sequence_lengths = {}

        for indexer_name, indexer in self._token_indexers.items():
            # indexer_lengths will track
            indexer_lengths = {}

            if isinstance(self._indexed_tokens[indexer_name], dict):
                # (TODO(mp)): allow indexers that return dict to return non-trivial padding lengths
                if indexer.get_padding_lengths(0) != {}:
                    raise NotImplementedError
                token_lengths = [{}]
                for key, val in self._indexed_tokens[indexer_name].items():
                    indexer_sequence_lengths[indexer_name + '_' + key] = len(val)
            else:
                # This is a list of dicts, one for each token in the field.
                token_lengths = [indexer.get_padding_lengths(token) for token in self._indexed_tokens[indexer_name]]
                indexer_sequence_lengths[indexer_name] = len(self._indexed_tokens[indexer_name])

            if not token_lengths:
                # This is a padding edge case and occurs when we want to pad a ListField of
                # TextFields. In order to pad the list field, we need to be able to have an
                # _empty_ TextField, but if this is the case, token_lengths will be an empty
                # list, so we add the default empty padding dictionary to the list instead.
                token_lengths = [{}]
            # Iterate over the keys and find the maximum token length.
            # It's fine to iterate over the keys of the first token since all tokens have the same keys.
            for key in token_lengths[0].keys():
                indexer_lengths[key] = max(x[key] if key in x else 0 for x in token_lengths)
            lengths.append(indexer_lengths)

        # Get the padding lengths for sequence lengths.
        if len(set(indexer_sequence_lengths.values())) == 1:
            # This is the default case where all indexers return the same length.
            padding_lengths = {'num_tokens': list(indexer_sequence_lengths.values())[0]}
        else:
            # The indexers return different lengths.
            padding_lengths = {
                    'num_tokens' + '-_-' + key: val for key, val in indexer_sequence_lengths.items()
            }

        # Get all keys which have been used for padding for each indexer and take the max if there are duplicates.
        padding_keys = {key for d in lengths for key in d.keys()}
        for padding_key in padding_keys:
            padding_lengths[padding_key] = max(x[padding_key] if padding_key in x else 0 for x in lengths)
        return padding_lengths

    @overrides
    def sequence_length(self) -> int:
        return len(self.tokens)

    @overrides
    def as_tensor(self,
                  padding_lengths: Dict[str, int],
                  cuda_device: int = -1) -> Dict[str, torch.Tensor]:
        tensors = {}
        num_tokens = padding_lengths.get('num_tokens')
        for indexer_name, indexer in self._token_indexers.items():
            if num_tokens is None:
                # The indexers return different lengths.
                # Get the desired_num_tokens for this indexer.
                key_prefix = 'num_tokens-_-' + indexer_name
                desired_num_tokens = {
                        key[(len(key_prefix) + 1):]: val
                        for key, val in padding_lengths.items() if key.startswith(key_prefix)
                }
                if len(desired_num_tokens) == 1:
                    desired_num_tokens = list(desired_num_tokens.values())[0]
            else:
                desired_num_tokens = num_tokens

            padded_array = indexer.pad_token_sequence(self._indexed_tokens[indexer_name],
                                                      desired_num_tokens, padding_lengths)
            # We use the key of the indexer to recognise what the tensor corresponds to within the
            # field (i.e. the result of word indexing, or the result of character indexing, for
            # example).
            # TODO(mattg): we might someday have a TokenIndexer that needs to use something other
            # than a LongTensor here, and it's not clear how to signal that.  Maybe we'll need to
            # add a class method to TokenIndexer to tell us the type?  But we can worry about that
            # when there's a compelling use case for it.
            if isinstance(padded_array, dict):
                indexer_tensors = {key: torch.LongTensor(array) for key, array in padded_array.items()}
                if cuda_device > -1:
                    for key in indexer_tensors.keys():
                        indexer_tensors[key] = indexer_tensors[key].cuda(cuda_device)
                tensors.update(indexer_tensors)
            else:
                tensor = torch.LongTensor(padded_array)
                tensors[indexer_name] = tensor if cuda_device == -1 else tensor.cuda(cuda_device)
        return tensors

    @overrides
    def empty_field(self):
        # pylint: disable=protected-access
        text_field = TextField([], self._token_indexers)
        # This needs to be a dict of empty lists for each token_indexer,
        # for padding reasons in ListField.
        text_field._indexed_tokens = {name: [] for name in self._token_indexers.keys()}
        return text_field

    @overrides
    def batch_tensors(self, tensor_list: List[Dict[str, torch.Tensor]]) -> Dict[str, torch.Tensor]:
        # pylint: disable=no-self-use
        # This is creating a dict of {token_indexer_key: batch_tensor} for each token indexer used
        # to index this field.
        return util.batch_tensor_dicts(tensor_list)

    def __str__(self) -> str:
        indexers = {name: indexer.__class__.__name__ for name, indexer in self._token_indexers.items()}

        # Double tab to indent under the header.
        formatted_text = "".join(["\t\t" + text + "\n"
                                  for text in textwrap.wrap(repr(self.tokens), 100)])
        return f"TextField of length {self.sequence_length()} with " \
               f"text: \n {formatted_text} \t\tand TokenIndexers : {indexers}"<|MERGE_RESOLUTION|>--- conflicted
+++ resolved
@@ -53,12 +53,7 @@
     def index(self, vocab: Vocabulary):
         token_arrays = {}
         for indexer_name, indexer in self._token_indexers.items():
-<<<<<<< HEAD
-            arrays = indexer.tokens_to_indices(self.tokens, vocab)
-            token_arrays[indexer_name] = arrays
-=======
             token_arrays.update(indexer.tokens_to_indices(self.tokens, vocab, indexer_name))
->>>>>>> 8a208203
         self._indexed_tokens = token_arrays
 
     @overrides
