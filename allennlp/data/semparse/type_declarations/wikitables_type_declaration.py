--- conflicted
+++ resolved
@@ -201,7 +201,6 @@
 # argmax, argmin
 ARG_EXTREME_TYPE = ArgExtremeType(ANY_TYPE, ANY_TYPE)
 
-<<<<<<< HEAD
 
 COMMON_NAME_MAPPING = {"lambda": "\\", "var": "V", "x": "X"}
 
@@ -209,15 +208,6 @@
 COMMON_TYPE_SIGNATURE = {"V": IDENTITY_TYPE, "X": ANY_TYPE}
 
 
-=======
-
-COMMON_NAME_MAPPING = {"lambda": "\\", "var": "V", "x": "X"}
-
-
-COMMON_TYPE_SIGNATURE = {"V": IDENTITY_TYPE, "X": ANY_TYPE}
-
-
->>>>>>> 93d02f08
 def add_common_name_with_type(name, mapping, type_signature):
     COMMON_NAME_MAPPING[name] = mapping
     COMMON_TYPE_SIGNATURE[mapping] = type_signature
