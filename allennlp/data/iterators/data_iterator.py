--- conflicted
+++ resolved
@@ -53,10 +53,5 @@
         from allennlp.data.iterators import iterators
         # TODO(Mark): The adaptive iterator will need a bit of work here,
         # to retrieve the scaling function etc.
-<<<<<<< HEAD
         iterator_type = params.pop_choice("type", list(iterators.keys()), default_to_first_choice=True)
-        return iterators[iterator_type](**params.as_dict())
-=======
-        iterator_type = params.pop_choice("type", list(iterators.keys()))
         return iterators[iterator_type](**params.as_dict())  # type: ignore
->>>>>>> b4f7b946
