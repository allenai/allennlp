--- conflicted
+++ resolved
@@ -39,14 +39,7 @@
                  instances: Iterable[Instance],
                  num_epochs: int = None,
                  shuffle: bool = True,
-<<<<<<< HEAD
-                 cuda_device: int = -1,
-                 for_training: bool = True) -> Iterator[TensorDict]:
-=======
-                 cuda_device: int = -1) -> Generator[Dict[str, Union[numpy.ndarray,
-                                                                     Dict[str, numpy.ndarray]]],
-                                                     None, None]:
->>>>>>> 70b4ffb0
+                 cuda_device: int = -1) -> Iterator[TensorDict]:
         """
         Returns a generator that yields batches over the given dataset
         for the given number of epochs. If ``num_epochs`` is not specified,
@@ -75,7 +68,6 @@
         starting_epoch = self._epochs[key]
 
         if num_epochs is None:
-<<<<<<< HEAD
             epochs: Iterable[int] = itertools.count(starting_epoch)
         else:
             epochs = range(starting_epoch, starting_epoch + num_epochs)
@@ -112,20 +104,12 @@
                     logger.debug("Batch padding lengths: %s", str(padding_lengths))
                     logger.debug("Batch size: %d", len(batch.instances))
                     tensor_dict = batch.as_tensor_dict(padding_lengths,
-                                                       cuda_device=cuda_device,
-                                                       for_training=for_training)
+                                                       cuda_device=cuda_device)
 
                     if add_to_cache:
                         self._cache[key].append(tensor_dict)
 
                     yield tensor_dict
-=======
-            while True:
-                yield from self._yield_one_epoch(instances, shuffle, cuda_device)
-        else:
-            for _ in range(num_epochs):
-                yield from self._yield_one_epoch(instances, shuffle, cuda_device)
->>>>>>> 70b4ffb0
 
     def get_num_batches(self, instances: Iterable[Instance]) -> int:
         """
@@ -133,23 +117,8 @@
         progress through the batch with the generator produced by ``__call__``, this could be
         useful. If you don't override it, it will always return 1.
         """
-<<<<<<< HEAD
         # pylint: disable=unused-argument
         return 1
-=======
-        raise NotImplementedError
-
-    def _yield_one_epoch(self, instances: Iterable[Instance], shuffle: bool, cuda_device: int):
-        batches = self._create_batches(instances, shuffle)
-        for batch in batches:
-            if self.vocab is not None:
-                batch.index_instances(self.vocab)
-            padding_lengths = batch.get_padding_lengths()
-            logger.debug("Batch padding lengths: %s", str(padding_lengths))
-            logger.debug("Batch size: %d", len(batch.instances))
-            yield batch.as_tensor_dict(padding_lengths,
-                                       cuda_device=cuda_device)
->>>>>>> 70b4ffb0
 
     def _create_batches(self, instances: Iterable[Instance], shuffle: bool) -> Iterable[Batch]:
         """
