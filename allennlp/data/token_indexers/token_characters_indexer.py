from typing import Dict, List, cast
import itertools

from overrides import overrides

from allennlp.common.params import Params
from allennlp.common.util import pad_sequence_to_length
from allennlp.data.vocabulary import Vocabulary
from allennlp.data.tokenizers import CharacterTokenizer
from allennlp.data.token_indexers.token_indexer import TokenIndexer, TokenType


class TokenCharactersIndexer(TokenIndexer):
    """
    This :class:`TokenIndexer` represents tokens as lists of character indices.

    Parameters
    ----------
    namespace : ``str``, optional (default=``token_characters``)
        We will use this namespace in the :class:`Vocabulary` to map the characters in each token
        to indices.
    character_tokenizer : ``CharacterTokenizer``, optional (default=``CharacterTokenizer()``)
        We use a :class:`CharacterTokenizer` to handle splitting tokens into characters, as it has
        options for byte encoding and other things.  The default here is to instantiate a
        ``CharacterTokenizer`` with its default parameters, which uses unicode characters and
        retains casing.
    """
    def __init__(self,
<<<<<<< HEAD
                 namespace: str = 'token_characters',
                 character_tokenizer: CharacterTokenizer = CharacterTokenizer()):
        self.namespace = namespace
=======
                 character_namespace: str = 'token_characters',
                 character_tokenizer: CharacterTokenizer = CharacterTokenizer()) -> None:
        self.character_namespace = character_namespace
>>>>>>> 5c982825
        self.character_tokenizer = character_tokenizer

    @overrides
    def count_vocab_items(self, token: str, counter: Dict[str, Dict[str, int]]):
        for character in self.character_tokenizer.tokenize(token):
            counter[self.namespace][character] += 1

    @overrides
    def token_to_indices(self, token: str, vocabulary: Vocabulary) -> TokenType:
        indices = []
        for character in self.character_tokenizer.tokenize(token):
            indices.append(vocabulary.get_token_index(character, self.namespace))
        return indices

    @overrides
    def get_padding_lengths(self, token: TokenType) -> Dict[str, int]:
        list_token = cast(List[int], token)
        return {'num_token_characters': len(list_token)}

    @overrides
    def get_input_shape(self, num_tokens: int, padding_lengths: Dict[str, int]):
        return (num_tokens, padding_lengths['num_token_characters'])

    @overrides
    def get_padding_token(self) -> TokenType:
        return []

    @overrides
    def pad_token_sequence(self,
                           tokens: List[TokenType],
                           desired_num_tokens: int,
                           padding_lengths: Dict[str, int]) -> List[TokenType]:
        # cast is runtime no-op that makes mypy happy
        list_tokens = cast(List[List[int]], tokens)
        padded_tokens = pad_sequence_to_length(list_tokens, desired_num_tokens, default_value=lambda: [])
        desired_token_length = padding_lengths['num_token_characters']
        longest_token = max(list_tokens, key=len)
        if desired_token_length > len(longest_token):
            # Since we want to pad to greater than the longest token, we add a
            # "dummy token" to get the speed of itertools.zip_longest.
            padded_tokens.append([0] * desired_token_length)
        # pad the list of lists to the longest sublist, appending 0's
        padded_tokens = list(zip(*itertools.zip_longest(*padded_tokens, fillvalue=0)))
        if desired_token_length > len(longest_token):
            # now we remove the "dummy token" if we appended one.
            padded_tokens.pop()

        # Now we need to truncate all of them to our desired length, and return the result.
        return [list(token[:desired_token_length]) for token in padded_tokens]

    @classmethod
    def from_params(cls, params: Params) -> 'TokenCharactersIndexer':
        """
        Parameters
        ----------
        namespace : ``str``, optional (default=``token_characters``)
            We will use this namespace in the :class:`Vocabulary` to map the characters in each token
            to indices.
        character_tokenizer : ``Params``, optional (default=``Params({})``)
            We use a :class:`CharacterTokenizer` to handle splitting tokens into characters, as it has
            options for byte encoding and other things.  These parameters get passed to the character
            tokenizer.  The default is to use unicode characters and to retain casing.
        """
        namespace = params.pop('namespace', 'token_characters')
        character_tokenizer_params = params.pop('character_tokenizer', {})
        character_tokenizer = CharacterTokenizer.from_params(character_tokenizer_params)
        params.assert_empty(cls.__name__)
        return cls(namespace=namespace, character_tokenizer=character_tokenizer)<|MERGE_RESOLUTION|>--- conflicted
+++ resolved
@@ -26,15 +26,9 @@
         retains casing.
     """
     def __init__(self,
-<<<<<<< HEAD
                  namespace: str = 'token_characters',
-                 character_tokenizer: CharacterTokenizer = CharacterTokenizer()):
+                 character_tokenizer: CharacterTokenizer = CharacterTokenizer()) -> None:
         self.namespace = namespace
-=======
-                 character_namespace: str = 'token_characters',
-                 character_tokenizer: CharacterTokenizer = CharacterTokenizer()) -> None:
-        self.character_namespace = character_namespace
->>>>>>> 5c982825
         self.character_tokenizer = character_tokenizer
 
     @overrides
