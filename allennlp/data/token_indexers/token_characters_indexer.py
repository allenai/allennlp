--- conflicted
+++ resolved
@@ -88,20 +88,8 @@
         )
 
         # Pad the characters within the tokens.
-<<<<<<< HEAD
-        try:
-          desired_token_length = padding_lengths['num_token_characters']
-        except:
-          desired_token_length = 25
-        #  print("TOKEN ERROR: {}".format(tokens))
-        #  print("{}".format(padding_lengths))
-        #  print("{}".format(desired_num_tokens))
-         
-        longest_token: List[int] = max(tokens, key=len, default=[])
-=======
         desired_token_length = padding_lengths['num_token_characters']
         longest_token: List[int] = max(tokens[key], key=len, default=[])
->>>>>>> e32f4865
         padding_value = 0
         if desired_token_length > len(longest_token):
             # Since we want to pad to greater than the longest token, we add a
