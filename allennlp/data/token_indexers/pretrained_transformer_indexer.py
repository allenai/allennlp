--- conflicted
+++ resolved
@@ -86,26 +86,18 @@
                     f" for the following token: {token.text}"
                 )
 
-<<<<<<< HEAD
             if type_ids is not None and getattr(token, "type_id", None) is not None:
                 type_ids.append(token.type_id)
             else:
                 type_ids = None
 
-        # The mask has 1 for real tokens and 0 for padding tokens. Only real
-        # tokens are attended to.
-        attention_mask = [1] * len(indices)
+        # The mask has 1 for real tokens and 0 for padding tokens. Only real tokens are attended to.
+        mask = [1] * len(indices)
 
-        result = {"token_ids": indices, "mask": attention_mask}
+        result = {"token_ids": indices, "mask": mask}
         if type_ids is not None:
             result["type_ids"] = type_ids
         return result
-=======
-        # The mask has 1 for real tokens and 0 for padding tokens. Only real tokens are attended to.
-        mask = [1] * len(indices)
-
-        return {"token_ids": indices, "mask": mask}
->>>>>>> c6c2ffcc
 
     @overrides
     def get_empty_token_list(self) -> IndexedTokenList:
