--- conflicted
+++ resolved
@@ -10,12 +10,7 @@
 from allennlp.data.tokenizers.token import Token
 from allennlp.data.token_indexers.token_indexer import TokenIndexer
 
-<<<<<<< HEAD
-
-logger = logging.getLogger(__name__)  # pylint: disable=invalid-name
-=======
 logger = logging.getLogger(__name__)
->>>>>>> b85c86cf
 
 
 @TokenIndexer.register("pretrained_transformer")
@@ -26,6 +21,7 @@
     This ``Indexer`` is only really appropriate to use if you've also used a
     corresponding :class:`PretrainedTransformerTokenizer` to tokenize your input.  Otherwise you'll
     have a mismatch between your tokens and your vocabulary, and you'll get a lot of UNK tokens.
+
     Parameters
     ----------
     model_name : ``str``
@@ -36,28 +32,11 @@
         tokens to this namespace, which would break on loading because we wouldn't find our default
         OOV token.
     """
-<<<<<<< HEAD
-    # pylint: disable=no-self-use
-    def __init__(self,
-                 model_name: str,
-                 do_lowercase: bool,
-                 namespace: str = "tags",
-                 token_min_padding_length: int = 0) -> None:
-        super().__init__(token_min_padding_length)
-        if model_name.endswith("-cased") and do_lowercase:
-            logger.warning("Your pretrained model appears to be cased, "
-                           "but your indexer is lowercasing tokens.")
-        elif model_name.endswith("-uncased") and not do_lowercase:
-            logger.warning("Your pretrained model appears to be uncased, "
-                           "but your indexer is not lowercasing tokens.")
-        self.tokenizer = AutoTokenizer.from_pretrained(model_name, do_lower_case=do_lowercase)
-=======
 
     def __init__(
         self, model_name: str, namespace: str = "tags", token_min_padding_length: int = 0
     ) -> None:
         super().__init__(token_min_padding_length)
->>>>>>> b85c86cf
         self._namespace = namespace
         self._tokenizer = AutoTokenizer.from_pretrained(model_name)
         self._padding_value = self._tokenizer.convert_tokens_to_ids([self._tokenizer.pad_token])[0]
@@ -91,26 +70,11 @@
         # If we only use pretrained models, we don't need to do anything here.
         pass
 
-<<<<<<< HEAD
-    def _add_encoding_to_vocabulary(self, vocabulary: Vocabulary) -> None:
-        # pylint: disable=protected-access
-        for word, idx in self.tokenizer.vocab.items():
-            vocabulary._token_to_index[self._namespace][word] = idx
-            vocabulary._index_to_token[self._namespace][idx] = word
-
-    @overrides
-    def tokens_to_indices(self,
-                          tokens: List[Token],
-                          vocabulary: Vocabulary,
-                          index_name: str) -> Dict[str, List[int]]:
-        if not self._added_to_vocabulary and hasattr(self.tokenizer, "vocab"):
-=======
     @overrides
     def tokens_to_indices(
         self, tokens: List[Token], vocabulary: Vocabulary, index_name: str
     ) -> Dict[str, List[int]]:
         if not self._added_to_vocabulary:
->>>>>>> b85c86cf
             self._add_encoding_to_vocabulary(vocabulary)
             self._added_to_vocabulary = True
 
@@ -130,15 +94,33 @@
         return {index_name: indices}
 
     @overrides
-    def get_padding_lengths(self, token: int) -> Dict[str, int]:  # pylint: disable=unused-argument
+    def get_padding_lengths(self, token: int) -> Dict[str, int]:
         return {}
 
     @overrides
-    def as_padded_tensor(self,
-                         tokens: Dict[str, List[int]],
-                         desired_num_tokens: Dict[str, int],
-                         padding_lengths: Dict[str, int]) -> Dict[str, torch.Tensor]:  # pylint: disable=unused-argument
-        return {key: torch.LongTensor(pad_sequence_to_length(val,
-                                                             desired_num_tokens[key],
-                                                             default_value=lambda: self._padding_value))
-                for key, val in tokens.items()}+    def as_padded_tensor(
+        self,
+        tokens: Dict[str, List[int]],
+        desired_num_tokens: Dict[str, int],
+        padding_lengths: Dict[str, int],
+    ) -> Dict[str, torch.Tensor]:
+        return {
+            key: torch.LongTensor(
+                pad_sequence_to_length(
+                    val, desired_num_tokens[key], default_value=lambda: self._padding_value
+                )
+            )
+            for key, val in tokens.items()
+        }
+
+    def __eq__(self, other):
+        if isinstance(other, PretrainedTransformerIndexer):
+            for key in self.__dict__:
+                if key == "tokenizer":
+                    # This is a reference to a function in the huggingface code, which we can't
+                    # really modify to make this clean.  So we special-case it.
+                    continue
+                if self.__dict__[key] != other.__dict__[key]:
+                    return False
+            return True
+        return NotImplemented