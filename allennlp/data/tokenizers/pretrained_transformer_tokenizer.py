--- conflicted
+++ resolved
@@ -118,26 +118,15 @@
             model_name, add_special_tokens=True, **tokenizer_kwargs
         )
         dummy_output = tokenizer_with_special_tokens.encode_plus(
-<<<<<<< HEAD
-            " 1",  # "a" and "b" get tokenized into multiple word pieces, but for now, "1" and "2" do not.
-            " 2",
-=======
             token_a,
             token_b,
->>>>>>> 8ff47d34
             add_special_tokens=True,
             return_token_type_ids=True,
             return_attention_mask=False,
         )
-<<<<<<< HEAD
-        dummy_a = self.tokenizer.encode(" 1", add_special_tokens=False)[0]
+        dummy_a = self.tokenizer.encode(token_a, add_special_tokens=False, add_prefix_space=True)[0]
         assert dummy_a in dummy_output["input_ids"]
-        dummy_b = self.tokenizer.encode(" 2", add_special_tokens=False)[0]
-=======
-        dummy_a = self.tokenizer.encode(token_a, add_special_tokens=False)[0]
-        assert dummy_a in dummy_output["input_ids"]
-        dummy_b = self.tokenizer.encode(token_b, add_special_tokens=False)[0]
->>>>>>> 8ff47d34
+        dummy_b = self.tokenizer.encode(token_b, add_special_tokens=False, add_prefix_space=True)[0]
         assert dummy_b in dummy_output["input_ids"]
         assert dummy_a != dummy_b
 
@@ -188,14 +177,11 @@
 
         # Reverse-engineer the tokenizer for one sequence
         dummy_output = tokenizer_with_special_tokens.encode_plus(
-<<<<<<< HEAD
-            " 1", add_special_tokens=True, return_token_type_ids=True, return_attention_mask=False
-=======
             token_a,
             add_special_tokens=True,
             return_token_type_ids=True,
             return_attention_mask=False,
->>>>>>> 8ff47d34
+            add_prefix_space=True
         )
 
         seen_dummy_a = False
