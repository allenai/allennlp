--- conflicted
+++ resolved
@@ -168,34 +168,12 @@
                  pos_tags: bool = False,
                  parse: bool = False,
                  ner: bool = False) -> None:
-<<<<<<< HEAD
         self.spacy = get_spacy_model(language, pos_tags, parse, ner)
-=======
-
-        self.spacy = self._get_spacy_model(language, pos_tags, parse, ner)
->>>>>>> fb9331da
 
     @overrides
     def split_words(self, sentence: str) -> List[Token]:
         return [t for t in self.spacy(sentence) if not t.is_space]
 
-<<<<<<< HEAD
-=======
-    def _get_spacy_model(self, spacy_model_name: str, pos_tags: bool, parse: bool, ner: bool) -> Any:
-        options = (spacy_model_name, pos_tags, parse, ner)
-        if options not in self._spacy_tokenizers:
-            kwargs = {'vectors': False}
-            if not pos_tags:
-                kwargs['tagger'] = False
-            if not parse:
-                kwargs['parser'] = False
-            if not ner:
-                kwargs['entity'] = False
-            spacy_model = spacy.load(spacy_model_name, **kwargs)
-            self._spacy_tokenizers[options] = spacy_model
-        return self._spacy_tokenizers[options]
-
->>>>>>> fb9331da
     @classmethod
     def from_params(cls, params: Params) -> 'WordSplitter':
         language = params.pop('language', 'en_core_web_sm')
