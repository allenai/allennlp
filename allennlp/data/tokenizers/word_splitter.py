--- conflicted
+++ resolved
@@ -1,9 +1,5 @@
-<<<<<<< HEAD
 import re
-from typing import List, Tuple
-=======
 from typing import Any, Dict, List, Tuple
->>>>>>> 2c4a6e53
 
 from overrides import overrides
 import spacy
@@ -103,16 +99,20 @@
 @WordSplitter.register('letters_digits')
 class LettersDigitsSplitter(WordSplitter):
     """
-    A ``WordSplitter`` which keeps runs of letters and runs of digits together, while every
-    other non-whitespace character becomes a separate word.
+    A ``WordSplitter`` which keeps runs of (unicode) letters and runs of digits together, while
+    every other non-whitespace character becomes a separate word.
     """
     @overrides
-    def split_words(self, sentence: str) -> Tuple[List[str], List[Tuple[int, int]]]:
+    def split_words(self, sentence: str) -> List[Token]:
         # We use the [^\W\d_] pattern as a trick to match unicode letters
-        tokens = [(m.group(), m.start()) for m in re.finditer(r'[^\W\d_]+|\d+|\S', sentence)]
-        words = [word for word, _ in tokens]
-        offsets = [(start, start + len(word)) for word, start in tokens]
-        return words, offsets
+        tokens = [Token(m.group(), idx=m.start())
+                  for m in re.finditer(r'[^\W\d_]+|\d+|\S', sentence)]
+        return tokens
+
+    @classmethod
+    def from_params(cls, params: Params) -> 'WordSplitter':
+        params.assert_empty(cls.__name__)
+        return cls()
 
 
 @WordSplitter.register('just_spaces')
