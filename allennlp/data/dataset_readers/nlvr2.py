import glob
import os
from os import PathLike
from typing import Any, Dict, Union, Optional

from overrides import overrides
import torch

<<<<<<< HEAD
from allennlp.common.file_utils import cached_path, json_lines_from_file, LmdbCache
=======
from allennlp.common.file_utils import cached_path, json_lines_from_file, TensorCache
>>>>>>> 0a4765c4
from allennlp.data.dataset_readers.dataset_reader import DatasetReader
from allennlp.data.fields import ArrayField, LabelField, ListField, MetadataField, TextField
from allennlp.data.image_loader import ImageLoader
from allennlp.data.instance import Instance
from allennlp.data.token_indexers import PretrainedTransformerIndexer
from allennlp.data.token_indexers import TokenIndexer
from allennlp.data.tokenizers import PretrainedTransformerTokenizer
from allennlp.data.tokenizers import Tokenizer
from allennlp.modules.vision.grid_embedder import GridEmbedder
from allennlp.modules.vision.region_detector import RegionDetector


@DatasetReader.register("nlvr2")
class Nlvr2Reader(DatasetReader):
    """
    Parameters
    ----------
    image_dir: `str`
        Path to directory containing `png` image files.
    image_loader: `ImageLoader`
        For whatever image preprocessing you want to do.
    image_featurizer: `GridEmbedder`
        The backbone image processor (like a ResNet), whose output will be passed to the region
        detector for finding object boxes in the image.
    region_detector: `RegionDetector`
        For pulling out regions of the image (both coordinates and features) that will be used by
        downstream models.
    data_dir: `str`
        Path to directory containing text files for each dataset split. These files contain
        the sentences and metadata for each task instance.  If this is `None`, we will grab the
        files from the official NLVR github repository.
    feature_cache_dir: `str`, optional
        Path to a directory that will contain a cache of featurized images.
    tokenizer: `Tokenizer`, optional
    token_indexers: `Dict[str, TokenIndexer]`
    lazy : `bool`, optional
        Whether to load data lazily. Passed to super class.
    """

    def __init__(
        self,
        image_dir: Union[str, PathLike],
        lmdb_cache_dir: Union[str, PathLike],
        image_loader: ImageLoader,
        image_featurizer: GridEmbedder,
        region_detector: RegionDetector,
        *,
        feature_cache_dir: Optional[Union[str, PathLike]] = None,
        data_dir: Optional[Union[str, PathLike]] = None,
        tokenizer: Optional[Tokenizer] = None,
        token_indexers: Optional[Dict[str, TokenIndexer]] = None,
        cuda_device: Optional[Union[int, torch.device]] = None,
        lazy: bool = False,
    ) -> None:
        super().__init__(lazy)

        if cuda_device is None:
            from torch import cuda
            if cuda.device_count() > 0:
                cuda_device = 0
            else:
                cuda_device = -1
        from allennlp.common.checks import check_for_gpu
        check_for_gpu(cuda_device)
        from allennlp.common.util import int_to_device
        self.cuda_device = int_to_device(cuda_device)

        # Paths to data
        if not data_dir:
            github_url = "https://raw.githubusercontent.com/lil-lab/nlvr/"
            nlvr_commit = "68a11a766624a5b665ec7594982b8ecbedc728c7"
            data_dir = f"{github_url}{nlvr_commit}/nlvr2/data"
        self.splits = {
            "dev": f"{data_dir}/dev.json",
            "test": f"{data_dir}/test1.json",
            "train": f"{data_dir}/train.json",
            "balanced_dev": f"{data_dir}/balanced/balanced_dev.json",
            "balanced_test": f"{data_dir}/balanced/balanced_test1.json",
            "unbalanced_dev": f"{data_dir}/balanced/unbalanced_dev.json",
            "unbalanced_test": f"{data_dir}/balanced/unbalanced_test1.json",
        }
        from tqdm import tqdm
        self.images = {
            os.path.basename(filename): filename
            for filename in tqdm(glob.iglob(os.path.join(image_dir, "**", "*.png"), recursive=True), desc="Discovering images")
        }

        # tokenizers and indexers
        if not tokenizer:
            tokenizer = PretrainedTransformerTokenizer("bert-base-uncased")
        self._tokenizer = tokenizer
        if token_indexers is None:
            token_indexers = {"tokens": PretrainedTransformerIndexer("bert-base-uncased")}
        self._token_indexers = token_indexers

        # image loading
        self.image_loader = image_loader
<<<<<<< HEAD
        self.image_featurizer = image_featurizer
        self.region_detector = region_detector
        self._feature_cache = LmdbCache(lmdb_cache_dir, self._read_only)
=======
        self.image_featurizer = image_featurizer.to(self.cuda_device)
        self.region_detector = region_detector.to(self.cuda_device)

        # feature cache
        if feature_cache_dir is None:
            self._features_cache = {}
            self._coordinates_cache = {}
        else:
            os.makedirs(feature_cache_dir, exist_ok=True)
            self._features_cache = TensorCache(os.path.join(feature_cache_dir, "features"))
            self._coordinates_cache = TensorCache(os.path.join(feature_cache_dir, "coordinates"))
>>>>>>> 0a4765c4

    @overrides
    def _read(self, split_or_filename: str):
        filename = self.splits.get(split_or_filename, split_or_filename)

        json_file_path = cached_path(filename)

        json_blob: Dict[str, Any]
        for json_blob in json_lines_from_file(json_file_path):  # type: ignore
            identifier = json_blob["identifier"]
            sentence = json_blob["sentence"]
            label = bool(json_blob["label"])
            instance = self.text_to_instance(identifier, sentence, label)
            if instance is not None:
                yield instance

    @overrides
    def text_to_instance(
        self, identifier: str, sentence: str, label: bool,  # type: ignore
    ) -> Instance:
        tokenized_sentence = self._tokenizer.tokenize(sentence)

        sentence_field = TextField(tokenized_sentence, self._token_indexers)

        # Load images
        image_name_base = identifier[: identifier.rindex("-")]
        image_paths = [self.images[f"{image_name_base}-{suffix}"] for suffix in ["img0.png", "img1.png"]]

        to_compute = []
        for path in image_paths:
            name = os.path.basename(path)
            if name not in self._features_cache or name not in self._coordinates_cache:
                to_compute.append(path)
        if len(to_compute) > 0:
            images, sizes = self.image_loader(to_compute)
            with torch.no_grad():
                images = images.to(self.cuda_device)
                sizes = sizes.to(self.cuda_device)
                featurized_images = self.image_featurizer(images)
                detector_results = self.region_detector(images, sizes, featurized_images)
                features = detector_results["features"]
                coordinates = detector_results["coordinates"]

            for index, path in enumerate(to_compute):
                self._features_cache[os.path.basename(path)] = features[index].cpu()
                self._coordinates_cache[os.path.basename(path)] = coordinates[index].cpu()

        left_features, right_features = [
            self._features_cache[os.path.basename(path)]
            for path in image_paths
        ]
        left_coords, right_coords = [
            self._coordinates_cache[os.path.basename(path)]
            for path in image_paths
        ]

        fields = {
            "sentence": sentence_field,
            "box_features": ListField([ArrayField(left_features), ArrayField(right_features)]),
            "box_coordinates": ListField([ArrayField(left_coords), ArrayField(right_coords)]),
            "identifier": MetadataField(identifier),
        }

        if label is not None:
            fields["label"] = LabelField(int(label), skip_indexing=True)

        return Instance(fields)<|MERGE_RESOLUTION|>--- conflicted
+++ resolved
@@ -6,11 +6,7 @@
 from overrides import overrides
 import torch
 
-<<<<<<< HEAD
-from allennlp.common.file_utils import cached_path, json_lines_from_file, LmdbCache
-=======
 from allennlp.common.file_utils import cached_path, json_lines_from_file, TensorCache
->>>>>>> 0a4765c4
 from allennlp.data.dataset_readers.dataset_reader import DatasetReader
 from allennlp.data.fields import ArrayField, LabelField, ListField, MetadataField, TextField
 from allennlp.data.image_loader import ImageLoader
@@ -108,11 +104,6 @@
 
         # image loading
         self.image_loader = image_loader
-<<<<<<< HEAD
-        self.image_featurizer = image_featurizer
-        self.region_detector = region_detector
-        self._feature_cache = LmdbCache(lmdb_cache_dir, self._read_only)
-=======
         self.image_featurizer = image_featurizer.to(self.cuda_device)
         self.region_detector = region_detector.to(self.cuda_device)
 
@@ -124,7 +115,6 @@
             os.makedirs(feature_cache_dir, exist_ok=True)
             self._features_cache = TensorCache(os.path.join(feature_cache_dir, "features"))
             self._coordinates_cache = TensorCache(os.path.join(feature_cache_dir, "coordinates"))
->>>>>>> 0a4765c4
 
     @overrides
     def _read(self, split_or_filename: str):
