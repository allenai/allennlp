--- conflicted
+++ resolved
@@ -18,14 +18,9 @@
 from allennlp.data.dataset_readers.sequence_tagging import SequenceTaggingDatasetReader
 from allennlp.data.dataset_readers.sharded_dataset_reader import ShardedDatasetReader
 from allennlp.data.dataset_readers.text_classification_json import TextClassificationJsonReader
-<<<<<<< HEAD
-from allennlp.data.dataset_readers.nlvr2 import Nlvr2Reader
-from allennlp.data.dataset_readers.visual_entailment import VisualEntailmentReader
-=======
-
 try:
     from allennlp.data.dataset_readers.nlvr2 import Nlvr2Reader
+    from allennlp.data.dataset_readers.visual_entailment import VisualEntailmentReader
 except ModuleNotFoundError as err:
     if err.name not in ("detectron2", "torchvision"):
-        raise
->>>>>>> 22d4633c
+        raise