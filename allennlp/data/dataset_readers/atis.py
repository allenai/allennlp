--- conflicted
+++ resolved
@@ -103,14 +103,7 @@
         utterance = utterances[-1]
         action_sequence: List[str] = []
 
-<<<<<<< HEAD
-        tokenized_utterance = self._tokenizer.tokenize(utterance.lower())
-        utterance_field = TextField(tokenized_utterance, self._token_indexers)
-
-        if not tokenized_utterance:
-=======
         if not utterance:
->>>>>>> da33f805
             return None
 
         world = AtisWorld(utterances)
@@ -120,14 +113,8 @@
         except ParseError:
             logger.debug(f'Parsing error')
 
-<<<<<<< HEAD
-        
-        if not action_sequence:
-            return None
-=======
         tokenized_utterance = self._tokenizer.tokenize(utterance.lower())
         utterance_field = TextField(tokenized_utterance, self._token_indexers)
->>>>>>> da33f805
 
         production_rule_fields: List[Field] = []
 
