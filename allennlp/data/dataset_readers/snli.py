from typing import Dict
import json

from overrides import overrides

from allennlp.data.dataset_readers.dataset_reader import DatasetReader
from allennlp.data import Dataset, Instance
from allennlp.common import Params
from allennlp.data.fields import TextField, LabelField
from allennlp.data.token_indexers import TokenIndexer, SingleIdTokenIndexer
from allennlp.data.tokenizers import Tokenizer, WordTokenizer


class SnliReader(DatasetReader):
    """
    Reads a file from the Stanford Natural Language Inference (SNLI) dataset.  This data is
    formatted as jsonl, one json-formatted instance per line.  The keys in the data are
    "gold_label", "sentence1", and "sentence2".  We convert these keys into fields named "label",
    "premise" and "hypothesis".

    Parameters
    ----------
    tokenizer : ``Tokenizer``, optional (default=``WordTokenizer()``)
        We use this ``Tokenizer`` for both the premise and the hypothesis.  See :class:`Tokenizer`.
    token_indexers : ``Dict[str, TokenIndexer]``, optional (default=``{"tokens": SingleIdTokenIndexer()}``)
        We similarly use this for both the premise and the hypothesis.  See :class:`TokenIndexer`.
    """
    def __init__(self,
                 tokenizer: Tokenizer = WordTokenizer(),
<<<<<<< HEAD
                 token_indexers: List[TokenIndexer] = None):
=======
                 token_indexers: Dict[str, TokenIndexer] = None) -> None:
        self._snli_filename = snli_filename
>>>>>>> b4f7b946
        self._tokenizer = tokenizer
        self._token_indexers = token_indexers or {"tokens": SingleIdTokenIndexer()}

    @overrides
    def read(self, file_path: str):
        instances = []
        with open(file_path, 'r') as snli_file:
            for line in snli_file:
                example = json.loads(line)

                label = example["gold_label"]
                label_field = LabelField(label)

                premise = example["sentence1"]
                premise_field = TextField(self._tokenizer.tokenize(premise), self._token_indexers)
                hypothesis = example["sentence2"]
                hypothesis_field = TextField(self._tokenizer.tokenize(hypothesis), self._token_indexers)
                instances.append(Instance({'label': label_field,
                                           'premise': premise_field,
                                           'hypothesis': hypothesis_field}))
        return Dataset(instances)

    @classmethod
    def from_params(cls, params: Params):
        """
        Parameters
        ----------
        filename : ``str``
        tokenizer : ``Params``, optional
        token_indexers: ``List[Params]``, optional
        """
        tokenizer = Tokenizer.from_params(params.pop('tokenizer', {}))
        token_indexers = {}
        token_indexer_params = params.pop('token_indexers', Params({}))
        for name, indexer_params in token_indexer_params.items():
            token_indexers[name] = TokenIndexer.from_params(indexer_params)
        # The default parameters are contained within the class,
        # so if no parameters are given we must pass None.
        if token_indexers == {}:
            token_indexers = None
        params.assert_empty(cls.__name__)
        return SnliReader(tokenizer=tokenizer,
                          token_indexers=token_indexers)<|MERGE_RESOLUTION|>--- conflicted
+++ resolved
@@ -27,12 +27,7 @@
     """
     def __init__(self,
                  tokenizer: Tokenizer = WordTokenizer(),
-<<<<<<< HEAD
-                 token_indexers: List[TokenIndexer] = None):
-=======
                  token_indexers: Dict[str, TokenIndexer] = None) -> None:
-        self._snli_filename = snli_filename
->>>>>>> b4f7b946
         self._tokenizer = tokenizer
         self._token_indexers = token_indexers or {"tokens": SingleIdTokenIndexer()}
 
