from dataclasses import dataclass
import itertools
from os import PathLike
from typing import Iterable, Iterator, Optional, Union, TypeVar, Dict, List
import logging
import warnings

import torch.distributed as dist

from allennlp.data.instance import Instance
from allennlp.common import util
from allennlp.common.registrable import Registrable


logger = logging.getLogger(__name__)


@dataclass
class WorkerInfo:
    """
    Contains information about the worker context when a `DatasetReader`
    is being used within a multi-process `DataLoader`.

    From a `DatasetReader` this can accessed with the [`get_worker_info()`](#get_worker_info) method.
    """

    num_workers: int
    """
    The total number of workers.
    """

    id: int
    """
    The 0-indexed ID of the current worker.
    """


@dataclass
class DistributedInfo:
    """
    Contains information about the global process rank and total world size when the reader is being
    used within distributed training.

    From a `DatasetReader` this can be accessed with the [`get_distributed_info()`](#get_distributed_info) method.
    """

    world_size: int
    """
    The total number of processes in the distributed group.
    """

    global_rank: int
    """
    The 0-indexed ID of the current process within the distributed group.
    This will be between 0 and `world_size - 1`, inclusive.
    """


_T = TypeVar("_T")

PathOrStr = Union[PathLike, str]
DatasetReaderInput = Union[PathOrStr, List[PathOrStr], Dict[str, PathOrStr]]


class DatasetReader(Registrable):
    """
    A `DatasetReader` knows how to turn a file containing a dataset into a collection
    of `Instance`s.  To implement your own, just override the [`_read(file_path)`](#_read) method
    to return an `Iterable` of the instances. Ideally this should be a lazy generator
    that yields them one at a time.

    All parameters necessary to `_read` the data apart from the filepath should be passed
    to the constructor of the `DatasetReader`.

    You should also implement [`text_to_instance(*inputs)`](#text_to_instance),
    which should be used to turn raw data into `Instance`s. This method is required
    in order to use a `Predictor` with your reader.

    Usually the `_read()` method is implemented to call `text_to_instance()`.

    # Parameters

    max_instances : `int`, optional (default=`None`)
        If given, will stop reading after this many instances. This is a useful setting for debugging.
        Setting this disables caching.

    manual_distributed_sharding: `bool`, optional (default=`False`)
        By default, when used in a distributed setting, `DatasetReader` makes sure that each
        trainer process only receives a subset of the data. It does this by reading the whole
        dataset in each worker, but filtering out the instances that are not needed.

        While this ensures that each worker will recieve unique instances, it's not a very efficient
        way to do so since each worker still needs to process every single instance.

        A better way to handle this is to manually handle the filtering within your `_read()`
        method, in which case you should set `manual_distributed_sharding` to `True` so that
        the base class knows that you handling the filtering.
<<<<<<< HEAD

        See the section below about how to do this.
=======
>>>>>>> 94dd9cc7

        See the section below about how to do this.

    manual_multiprocess_sharding : `bool`, optional (default=`False`)
        This is similar to the `manual_distributed_sharding` parameter, but applies to
        multi-process data loading. By default, when this reader is used by a multi-process
        data loader (i.e. a `DataLoader` with `num_workers > 1`), each worker will
        filter out all but a subset of the instances that are needed so that you
        don't end up with duplicates.

        However, there is really no benefit to using multiple workers in your `DataLoader`
        unless you implement the sharding within your `_read()` method, in which
<<<<<<< HEAD
        case you should set `manual_multi_process_sharding` to `True`, just as with
=======
        case you should set `manual_multiprocess_sharding` to `True`, just as with
>>>>>>> 94dd9cc7
        `manual_distributed_sharding`.

        See the section below about how to do this.

    serialization_dir: `str`, optional (default=`None`)
        The directory in which the training output is saved to, or the directory the model is loaded from.

<<<<<<< HEAD
=======
        !!! Note
            This is typically not given an entry in a configuration file. It will be set automatically
            when using the built-in `allennp` commands.

>>>>>>> 94dd9cc7
    # Using your reader with multi-process or distributed data loading

    There are two things you may need to update in your `DatasetReader` in order for
    it to be efficient in the multi-process or distributed data loading context.

    1. The `_read()` method should handle filtering out all but the instances that
        each particular worker should generate.

        This is important because the default mechanism for filtering out `Instance`s in
        the distributed or multi-process `DataLoader` setting is not very efficient, since every
        worker would still need to process every single `Instance` in your dataset.

        But by manually handling the filtering / sharding within your `_read()` method, each
        worker only needs to perform a subset of the work required to create instances.

        For example, if you were training using 2 GPUs and your `_read()` method reads a file
        line-by-line, creating one `Instance` for each line, you could just check the node
        rank within `_read()` and then throw away every other line starting at the line number
        corresponding to the node rank.

        The helper method [`shard_iterable()`](#shard_iterable) is there to make this easy for you.
        You can wrap this around any iterable object in your `_read()` method, and it will
        return an iterator that skips the right items based on the distributed training
        or multi-process loading context. This method can always be called regardless
        of whether or not you're actually using distributed training or multi-process loading.

        Remember though that when you handle the sharding manually within `_read()`, you need
        to let the `DatasetReader` know about this so that it doesn't do any additional
        filtering. Therefore you need to ensure that both `self.manual_distributed_sharding` and
<<<<<<< HEAD
        `self.manual_multi_process_sharding` are set to `True`.
=======
        `self.manual_multiprocess_sharding` are set to `True`.
>>>>>>> 94dd9cc7

        If you call the helper method `shard_iterable()` without setting these to `True`,
        you'll get an exception.

    2. If the instances generated by `_read()` contain `TextField`s, those `TextField`s
        should not have any token indexers assigned. The token indexers need to be applied
        in the [`apply_token_indexers()`](#apply_token_indexers) method instead.

        This is highly recommended because if the instances generated by your `_read()` method
        have token indexers attached, those indexers will be duplicated when they are sent across
        processes. If your token indexers contain large objects (such as `PretrainedTransformerTokenIndexer`s)
        this could take up a massive amount of memory.

    """

    def __init__(
        self,
        max_instances: Optional[int] = None,
        manual_distributed_sharding: bool = False,
        manual_multiprocess_sharding: bool = False,
        serialization_dir: Optional[str] = None,
    ) -> None:
        # Do some validation.
        if max_instances is not None and max_instances < 0:
            raise ValueError("If specified, max_instances should be a positive int")

        self.max_instances = max_instances
        self.manual_distributed_sharding = manual_distributed_sharding
        self.manual_multiprocess_sharding = manual_multiprocess_sharding
        self.serialization_dir = serialization_dir
        self._worker_info: Optional[WorkerInfo] = None
        self._distributed_info: Optional[DistributedInfo] = None
        # If we're actually in the main process, we can find the info using torch utils.
        if util.is_distributed():
            self._distributed_info = DistributedInfo(dist.get_world_size(), dist.get_rank())

    def read(self, file_path: DatasetReaderInput) -> Iterator[Instance]:
        """
        Returns an iterator of instances that can be read from the file path.
        """
        if not isinstance(file_path, str):
            if isinstance(file_path, list):
                file_path = [str(f) for f in file_path]
            elif isinstance(file_path, dict):
                file_path = {k: str(v) for k, v in file_path.items()}
            else:
                file_path = str(file_path)

        for instance in self._multi_worker_islice(self._read(file_path)):  # type: ignore
            if self._worker_info is None:
                # If not running in a subprocess, it's safe to apply the token_indexers right away.
                self.apply_token_indexers(instance)
            yield instance

    def _read(self, file_path: str) -> Iterable[Instance]:
        """
        Reads the instances from the given file_path and returns them as an
        `Iterable`.

        You are strongly encouraged to use a generator so that users can
        read a dataset in a lazy way, if they so choose.
        """
        raise NotImplementedError

    def text_to_instance(self, *inputs) -> Instance:
        """
        Does whatever tokenization or processing is necessary to go from textual input to an
        `Instance`.  The primary intended use for this is with a
        :class:`~allennlp.predictors.predictor.Predictor`, which gets text input as a JSON
        object and needs to process it to be input to a model.

        The intent here is to share code between :func:`_read` and what happens at
        model serving time, or any other time you want to make a prediction from new data.  We need
        to process the data in the same way it was done at training time.  Allowing the
        `DatasetReader` to process new text lets us accomplish this, as we can just call
        `DatasetReader.text_to_instance` when serving predictions.

        The input type here is rather vaguely specified, unfortunately.  The `Predictor` will
        have to make some assumptions about the kind of `DatasetReader` that it's using, in order
        to pass it the right information.
        """
        raise NotImplementedError

    def apply_token_indexers(self, instance: Instance) -> None:
        """
        If `Instance`s created by this reader contain `TextField`s without `token_indexers`,
        this method can be overriden to set the `token_indexers` of those fields.
        """
        pass

    def get_worker_info(self) -> Optional[WorkerInfo]:
        """
        Provides a [`WorkerInfo`](#WorkerInfo) object when the reader is being used within a
        worker of a multi-process `DataLoader`.

        If the reader is in the main process, this is just `None`.

        !!! NOTE
            This is different than distributed training. If the `DatasetReader`
            is being used within distributed training, `get_worker_info()` will only
            provide information on the `DataLoader` worker within its node.

            Use [`get_distributed_info`](#get_distributed_info) to get information on distributed
            training context.

        """
        return self._worker_info

    def get_distributed_info(self) -> Optional[DistributedInfo]:
        """
        Provides a [`DistributedInfo`](#DistributedInfo) object when the reader is being
        used within distributed training.

        If not in distributed training, this is just `None`.
        """
        return self._distributed_info

    def _set_worker_info(self, info: Optional[WorkerInfo]) -> None:
        """
        Should only be used internally.
        """
        self._worker_info = info

    def _set_distributed_info(self, info: Optional[DistributedInfo]) -> None:
        """
        Should only be used internally.
        """
        self._distributed_info = info

    def shard_iterable(self, iterable: Iterable[_T]) -> Iterator[_T]:
        """
        Helper method that determines which items in an iterable object to skip based
        on the current node rank (for distributed training) and worker ID (for multi-process data loading).
        """
<<<<<<< HEAD
        if not self.manual_distributed_sharding or not self.manual_multi_process_sharding:
            raise ValueError(
                "self.shard_iterable() was called but self.manual_distributed_sharding and "
                "self.manual_multi_process_sharding was not set to True. Did you forget to call "
                "super().__init__(manual_distributed_sharding=True, manual_multi_process_sharding=True) "
=======
        if not self.manual_distributed_sharding or not self.manual_multiprocess_sharding:
            raise ValueError(
                "self.shard_iterable() was called but self.manual_distributed_sharding and "
                "self.manual_multiprocess_sharding was not set to True. Did you forget to call "
                "super().__init__(manual_distributed_sharding=True, manual_multiprocess_sharding=True) "
>>>>>>> 94dd9cc7
                "in your constructor?"
            )

        sharded_slice: Iterator[_T] = iter(iterable)

        if util.is_distributed():
            sharded_slice = itertools.islice(
                sharded_slice, dist.get_rank(), None, dist.get_world_size()
            )

        if self._worker_info is not None:
            sharded_slice = itertools.islice(
                sharded_slice, self._worker_info.id, None, self._worker_info.num_workers
            )

        return sharded_slice

    def _multi_worker_islice(
        self,
        iterable: Iterable[_T],
    ) -> Iterator[_T]:
        """
        This is just like `shard_iterable` but is for internal use only.

        It has some additional logic to handle `max_instances` based on the distributed
        or multi-process context, and whether or not sharding is handled manually
        in the `_read()` method.
        """
        # This has some complicated logic because any given reader may or may not
        # implement manual multi-process and manual distributed sharding itself.
        # We have to handle all possibilities.

        sharded_slice: Iterator[_T] = iter(iterable)

        # We'll adjust max_instances as we go, depending on what sort of sharding is done.
        # At the end, we want to ensure the total number of instances collected across
        # all workers processes is equal to self.max_instances.
        max_instances = self.max_instances

        if self._distributed_info is not None:
            if max_instances is not None:
                # Need to scale down max_instances because otherwise each node would read self.max_instances,
                # but we really want self.max_instances total across all nodes.
                if self._distributed_info.global_rank < (
                    max_instances % self._distributed_info.world_size
                ):
                    max_instances = max_instances // self._distributed_info.world_size + 1
                else:
                    max_instances = max_instances // self._distributed_info.world_size

            if not self.manual_distributed_sharding:
                sharded_slice = itertools.islice(
                    sharded_slice,
                    self._distributed_info.global_rank,
                    None,
                    self._distributed_info.world_size,
                )

        if self._worker_info is not None:
            if max_instances is not None:
                # Like in the distributed case above, we need to adjust max_instances.
                if self._worker_info.id < (max_instances % self._worker_info.num_workers):
                    max_instances = max_instances // self._worker_info.num_workers + 1
                else:
                    max_instances = max_instances // self._worker_info.num_workers

<<<<<<< HEAD
            if not self.manual_multi_process_sharding:
                warnings.warn(
                    "Using multi-process data loading without setting "
                    "DatasetReader.manual_multi_process_sharding to True.\n"
=======
            if not self.manual_multiprocess_sharding:
                warnings.warn(
                    "Using multi-process data loading without setting "
                    "DatasetReader.manual_multiprocess_sharding to True.\n"
>>>>>>> 94dd9cc7
                    "Did you forget to set this?\n"
                    "If you're not handling the multi-process sharding logic within your "
                    "_read() method, there is probably no benefit to using more than one "
                    "worker.",
                    UserWarning,
                )
                sharded_slice = itertools.islice(
                    sharded_slice, self._worker_info.id, None, self._worker_info.num_workers
                )

        if max_instances is not None:
            sharded_slice = itertools.islice(sharded_slice, max_instances)

        return sharded_slice<|MERGE_RESOLUTION|>--- conflicted
+++ resolved
@@ -95,11 +95,6 @@
         A better way to handle this is to manually handle the filtering within your `_read()`
         method, in which case you should set `manual_distributed_sharding` to `True` so that
         the base class knows that you handling the filtering.
-<<<<<<< HEAD
-
-        See the section below about how to do this.
-=======
->>>>>>> 94dd9cc7
 
         See the section below about how to do this.
 
@@ -112,11 +107,7 @@
 
         However, there is really no benefit to using multiple workers in your `DataLoader`
         unless you implement the sharding within your `_read()` method, in which
-<<<<<<< HEAD
-        case you should set `manual_multi_process_sharding` to `True`, just as with
-=======
         case you should set `manual_multiprocess_sharding` to `True`, just as with
->>>>>>> 94dd9cc7
         `manual_distributed_sharding`.
 
         See the section below about how to do this.
@@ -124,13 +115,10 @@
     serialization_dir: `str`, optional (default=`None`)
         The directory in which the training output is saved to, or the directory the model is loaded from.
 
-<<<<<<< HEAD
-=======
         !!! Note
             This is typically not given an entry in a configuration file. It will be set automatically
             when using the built-in `allennp` commands.
 
->>>>>>> 94dd9cc7
     # Using your reader with multi-process or distributed data loading
 
     There are two things you may need to update in your `DatasetReader` in order for
@@ -160,11 +148,7 @@
         Remember though that when you handle the sharding manually within `_read()`, you need
         to let the `DatasetReader` know about this so that it doesn't do any additional
         filtering. Therefore you need to ensure that both `self.manual_distributed_sharding` and
-<<<<<<< HEAD
-        `self.manual_multi_process_sharding` are set to `True`.
-=======
         `self.manual_multiprocess_sharding` are set to `True`.
->>>>>>> 94dd9cc7
 
         If you call the helper method `shard_iterable()` without setting these to `True`,
         you'll get an exception.
@@ -299,19 +283,11 @@
         Helper method that determines which items in an iterable object to skip based
         on the current node rank (for distributed training) and worker ID (for multi-process data loading).
         """
-<<<<<<< HEAD
-        if not self.manual_distributed_sharding or not self.manual_multi_process_sharding:
-            raise ValueError(
-                "self.shard_iterable() was called but self.manual_distributed_sharding and "
-                "self.manual_multi_process_sharding was not set to True. Did you forget to call "
-                "super().__init__(manual_distributed_sharding=True, manual_multi_process_sharding=True) "
-=======
         if not self.manual_distributed_sharding or not self.manual_multiprocess_sharding:
             raise ValueError(
                 "self.shard_iterable() was called but self.manual_distributed_sharding and "
                 "self.manual_multiprocess_sharding was not set to True. Did you forget to call "
                 "super().__init__(manual_distributed_sharding=True, manual_multiprocess_sharding=True) "
->>>>>>> 94dd9cc7
                 "in your constructor?"
             )
 
@@ -378,17 +354,10 @@
                 else:
                     max_instances = max_instances // self._worker_info.num_workers
 
-<<<<<<< HEAD
-            if not self.manual_multi_process_sharding:
-                warnings.warn(
-                    "Using multi-process data loading without setting "
-                    "DatasetReader.manual_multi_process_sharding to True.\n"
-=======
             if not self.manual_multiprocess_sharding:
                 warnings.warn(
                     "Using multi-process data loading without setting "
                     "DatasetReader.manual_multiprocess_sharding to True.\n"
->>>>>>> 94dd9cc7
                     "Did you forget to set this?\n"
                     "If you're not handling the multi-process sharding logic within your "
                     "_read() method, there is probably no benefit to using more than one "
