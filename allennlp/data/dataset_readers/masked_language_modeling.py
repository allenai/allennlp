from typing import Dict, List
import logging

from overrides import overrides

from allennlp.data.instance import Instance
from allennlp.data.tokenizers.tokenizer import Tokenizer
from allennlp.data.tokenizers import Token, WordTokenizer
from allennlp.data.tokenizers.word_splitter import JustSpacesWordSplitter
from allennlp.data.dataset_readers.dataset_reader import DatasetReader
from allennlp.data.token_indexers.token_indexer import TokenIndexer
from allennlp.data.fields import IndexField, Field, ListField, TextField
from allennlp.data.token_indexers import SingleIdTokenIndexer


logger = logging.getLogger(__name__)


@DatasetReader.register("masked_language_modeling")
class MaskedLanguageModelingReader(DatasetReader):
    """
    Reads a text file and converts it into a ``Dataset`` suitable for training a masked language
    model.

    The :class:`Field` s that we create are the following: an input ``TextField``, a mask position
    ``ListField[IndexField]``, and a target token ``TextField`` (the target tokens aren't a single
    string of text, but we use a ``TextField`` so we can index the target tokens the same way as
    our input, typically with a single ``PretrainedTransformerIndexer``).  The mask position and
    target token lists are the same length.

    NOTE: This is not fully functional!  It was written to put together a demo for interpreting and
    attacking masked language modeling, not for actually training anything.  ``text_to_instance``
    is functional, but ``_read`` is not.  To make this fully functional, you would want some
    sampling strategies for picking the locations for [MASK] tokens, and probably a bunch of
    efficiency / multi-processing stuff.

    Parameters
    ----------
    tokenizer : ``Tokenizer``, optional (default=``WordTokenizer()``)
        We use this ``Tokenizer`` for the text.  See :class:`Tokenizer`.
    token_indexers : ``Dict[str, TokenIndexer]``, optional (default=``{"tokens": SingleIdTokenIndexer()}``)
        We use this to define the input representation for the text, and to get ids for the mask
        targets.  See :class:`TokenIndexer`.
    """

    def __init__(
        self,
        tokenizer: Tokenizer = None,
        token_indexers: Dict[str, TokenIndexer] = None,
        lazy: bool = False,
    ) -> None:
        super().__init__(lazy)
        self._tokenizer = tokenizer or WordTokenizer(word_splitter=JustSpacesWordSplitter())
        self._token_indexers = token_indexers or {"tokens": SingleIdTokenIndexer()}

    @overrides
    def _read(self, file_path: str):
<<<<<<< HEAD
        import sys  # pylint: disable=import-outside-toplevel

=======
        import sys
>>>>>>> 256d4dac
        # You can call pytest with either `pytest` or `py.test`.
        if "test" not in sys.argv[0]:
            logger.error("_read is only implemented for unit tests at the moment")
        with open(file_path, "r") as text_file:
            for sentence in text_file:
                tokens = self._tokenizer.tokenize(sentence)
                target = tokens[0].text
                tokens[0] = Token("[MASK]")
                yield self.text_to_instance(sentence, tokens, [target])

    @overrides
    def text_to_instance(
        self,  # type: ignore
        sentence: str = None,
        tokens: List[Token] = None,
        targets: List[str] = None,
    ) -> Instance:

        """
        Parameters
        ----------
        sentence : ``str``, optional
            A sentence containing [MASK] tokens that should be filled in by the model.  This input
            is superceded and ignored if ``tokens`` is given.
        tokens : ``List[Token]``, optional
            An already-tokenized sentence containing some number of [MASK] tokens to be predicted.
        targets : ``List[str]``, optional
            Contains the target tokens to be predicted.  The length of this list should be the same
            as the number of [MASK] tokens in the input.
        """
        if not tokens:
            tokens = self._tokenizer.tokenize(sentence)
        input_field = TextField(tokens, self._token_indexers)
        mask_positions = []
        for i, token in enumerate(tokens):
            if token.text == "[MASK]":
                mask_positions.append(i)
        if not mask_positions:
            raise ValueError("No [MASK] tokens found!")
        if targets and len(targets) != len(mask_positions):
            raise ValueError(f"Found {len(mask_positions)} mask tokens and {len(targets)} targets")
        mask_position_field = ListField([IndexField(i, input_field) for i in mask_positions])
        # TODO(mattg): there's a problem if the targets get split into multiple word pieces...
        fields: Dict[str, Field] = {"tokens": input_field, "mask_positions": mask_position_field}
        if targets is not None:
            target_field = TextField([Token(target) for target in targets], self._token_indexers)
            fields["target_ids"] = target_field
        return Instance(fields)<|MERGE_RESOLUTION|>--- conflicted
+++ resolved
@@ -55,12 +55,8 @@
 
     @overrides
     def _read(self, file_path: str):
-<<<<<<< HEAD
-        import sys  # pylint: disable=import-outside-toplevel
+        import sys
 
-=======
-        import sys
->>>>>>> 256d4dac
         # You can call pytest with either `pytest` or `py.test`.
         if "test" not in sys.argv[0]:
             logger.error("_read is only implemented for unit tests at the moment")
