import glob
import logging
import os
from typing import Iterable

from allennlp.common.checks import ConfigurationError
from allennlp.common.file_utils import cached_path
from allennlp.data.dataset_readers.dataset_reader import DatasetReader
from allennlp.data.instance import Instance


logger = logging.getLogger(__name__)


@DatasetReader.register("sharded")
class ShardedDatasetReader(DatasetReader):
    """
    Wraps another dataset reader and uses it to read from multiple input files.

    Note that in this case the `file_path` passed to `read()` should either be a glob path
    or a path or URL to an archive file ('.zip' or '.tar.gz').

    The dataset reader will return instances from all files matching the glob, or all
    files within the archive.

    The order the files are processed in is deterministic to enable the
    instances to be filtered according to worker rank in the distributed training or multi-process
    data loading scenarios. In either case, the number of file shards should ideally be a multiple
    of the number of workers, and each file should produce roughly the same number of instances.

    Registered as a `DatasetReader` with name "sharded".

    # Parameters

    base_reader : `DatasetReader`
        Reader with a read method that accepts a single file.
    """

    def __init__(self, base_reader: DatasetReader, **kwargs) -> None:
        super().__init__(
<<<<<<< HEAD
            manual_distributed_sharding=True, manual_multi_process_sharding=True, **kwargs
=======
            manual_distributed_sharding=True, manual_multiprocess_sharding=True, **kwargs
>>>>>>> 94dd9cc7
        )
        self.reader = base_reader
        # We have to make the base reader think that it's the only worker so that it doesn't
        # do any of its own filtering.
        self.reader._set_worker_info(None)
        self.reader._set_distributed_info(None)

    def text_to_instance(self, *args, **kwargs) -> Instance:
        """
        Just delegate to the base reader text_to_instance.
        """
        return self.reader.text_to_instance(*args, **kwargs)  # type: ignore

    def _read(self, file_path: str) -> Iterable[Instance]:
        try:
            maybe_extracted_archive = cached_path(file_path, extract_archive=True)
            if not os.path.isdir(maybe_extracted_archive):
                # This isn't a directory, so `file_path` is just a file.
                raise ConfigurationError(f"{file_path} should be an archive or directory")
            shards = [
                os.path.join(maybe_extracted_archive, p)
                for p in os.listdir(maybe_extracted_archive)
                if not p.startswith(".")
            ]
            if not shards:
                raise ConfigurationError(f"No files found in {file_path}")
        except FileNotFoundError:
            # Not a local or remote archive, so treat as a glob.
            shards = glob.glob(file_path)
            if not shards:
                raise ConfigurationError(f"No files found matching {file_path}")

        # Ensure a consistent order.
        shards.sort()

        for shard in self.shard_iterable(shards):
            logger.info(f"reading instances from {shard}")
            for instance in self.reader.read(shard):
                yield instance<|MERGE_RESOLUTION|>--- conflicted
+++ resolved
@@ -38,11 +38,7 @@
 
     def __init__(self, base_reader: DatasetReader, **kwargs) -> None:
         super().__init__(
-<<<<<<< HEAD
-            manual_distributed_sharding=True, manual_multi_process_sharding=True, **kwargs
-=======
             manual_distributed_sharding=True, manual_multiprocess_sharding=True, **kwargs
->>>>>>> 94dd9cc7
         )
         self.reader = base_reader
         # We have to make the base reader think that it's the only worker so that it doesn't
