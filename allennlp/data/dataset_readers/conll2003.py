from typing import Dict, List, Sequence, Iterable
import itertools
import logging

from overrides import overrides

from allennlp.common.checks import ConfigurationError
from allennlp.common.file_utils import cached_path
from allennlp.data.dataset_readers.dataset_reader import DatasetReader
from allennlp.data.dataset_readers.dataset_utils import to_bioul
from allennlp.data.fields import TextField, SequenceLabelField, Field, MetadataField
from allennlp.data.instance import Instance
from allennlp.data.token_indexers import TokenIndexer, SingleIdTokenIndexer
from allennlp.data.tokenizers import Token

logger = logging.getLogger(__name__)


def _is_divider(line: str) -> bool:
    empty_line = line.strip() == ""
    if empty_line:
        return True
    else:
        first_token = line.split()[0]
        if first_token == "-DOCSTART-":
            return True
        else:
            return False


@DatasetReader.register("conll2003")
class Conll2003DatasetReader(DatasetReader):
    """
    Reads instances from a pretokenised file where each line is in the following format:

    ```
    WORD POS-TAG CHUNK-TAG NER-TAG
    ```

    with a blank line indicating the end of each sentence
    and `-DOCSTART- -X- -X- O` indicating the end of each article,
    and converts it into a `Dataset` suitable for sequence tagging.

    Each `Instance` contains the words in the `"tokens"` `TextField`.
    The values corresponding to the `tag_label`
    values will get loaded into the `"tags"` `SequenceLabelField`.
    And if you specify any `feature_labels` (you probably shouldn't),
    the corresponding values will get loaded into their own `SequenceLabelField` s.

    This dataset reader ignores the "article" divisions and simply treats
    each sentence as an independent `Instance`. (Technically the reader splits sentences
    on any combination of blank lines and "DOCSTART" tags; in particular, it does the right
    thing on well formed inputs.)

    Registered as a `DatasetReader` with name "conll2003".

    # Parameters

    token_indexers : `Dict[str, TokenIndexer]`, optional (default=`{"tokens": SingleIdTokenIndexer()}`)
        We use this to define the input representation for the text.  See :class:`TokenIndexer`.
    tag_label : `str`, optional (default=`ner`)
        Specify `ner`, `pos`, or `chunk` to have that tag loaded into the instance field `tag`.
    feature_labels : `Sequence[str]`, optional (default=`()`)
        These labels will be loaded as features into the corresponding instance fields:
        `pos` -> `pos_tags`, `chunk` -> `chunk_tags`, `ner` -> `ner_tags`
        Each will have its own namespace : `pos_tags`, `chunk_tags`, `ner_tags`.
        If you want to use one of the tags as a `feature` in your model, it should be
        specified here.
    coding_scheme : `str`, optional (default=`IOB1`)
        Specifies the coding scheme for `ner_labels` and `chunk_labels`.
        Valid options are `IOB1` and `BIOUL`.  The `IOB1` default maintains
        the original IOB1 scheme in the CoNLL 2003 NER data.
        In the IOB1 scheme, I is a token inside a span, O is a token outside
        a span and B is the beginning of span immediately following another
        span of the same type.
    label_namespace : `str`, optional (default=`labels`)
        Specifies the namespace for the chosen `tag_label`.
    """

    _VALID_LABELS = {"ner", "pos", "chunk"}

    def __init__(
        self,
        token_indexers: Dict[str, TokenIndexer] = None,
        tag_label: str = "ner",
        feature_labels: Sequence[str] = (),
        coding_scheme: str = "IOB1",
        label_namespace: str = "labels",
        **kwargs,
    ) -> None:
        super().__init__(
<<<<<<< HEAD
            manual_distributed_sharding=True, manual_multi_process_sharding=True, **kwargs
=======
            manual_distributed_sharding=True, manual_multiprocess_sharding=True, **kwargs
>>>>>>> 94dd9cc7
        )
        self._token_indexers = token_indexers or {"tokens": SingleIdTokenIndexer()}
        if tag_label is not None and tag_label not in self._VALID_LABELS:
            raise ConfigurationError("unknown tag label type: {}".format(tag_label))
        for label in feature_labels:
            if label not in self._VALID_LABELS:
                raise ConfigurationError("unknown feature label type: {}".format(label))
        if coding_scheme not in ("IOB1", "BIOUL"):
            raise ConfigurationError("unknown coding_scheme: {}".format(coding_scheme))

        self.tag_label = tag_label
        self.feature_labels = set(feature_labels)
        self.coding_scheme = coding_scheme
        self.label_namespace = label_namespace
        self._original_coding_scheme = "IOB1"

    @overrides
    def _read(self, file_path: str) -> Iterable[Instance]:
        # if `file_path` is a URL, redirect to the cache
        file_path = cached_path(file_path)

        with open(file_path, "r") as data_file:
            logger.info("Reading instances from lines in file at: %s", file_path)

            # Group lines into sentence chunks based on the divider.
            line_chunks = (
                lines
                for is_divider, lines in itertools.groupby(data_file, _is_divider)
                # Ignore the divider chunks, so that `lines` corresponds to the words
                # of a single sentence.
                if not is_divider
            )
            for lines in self.shard_iterable(line_chunks):
                fields = [line.strip().split() for line in lines]
                # unzipping trick returns tuples, but our Fields need lists
                fields = [list(field) for field in zip(*fields)]
                tokens_, pos_tags, chunk_tags, ner_tags = fields
                # TextField requires `Token` objects
                tokens = [Token(token) for token in tokens_]

                yield self.text_to_instance(tokens, pos_tags, chunk_tags, ner_tags)

    def text_to_instance(  # type: ignore
        self,
        tokens: List[Token],
        pos_tags: List[str] = None,
        chunk_tags: List[str] = None,
        ner_tags: List[str] = None,
    ) -> Instance:
        """
        We take `pre-tokenized` input here, because we don't have a tokenizer in this class.
        """

        sequence = TextField(tokens)
        instance_fields: Dict[str, Field] = {"tokens": sequence}
        instance_fields["metadata"] = MetadataField({"words": [x.text for x in tokens]})

        # Recode the labels if necessary.
        if self.coding_scheme == "BIOUL":
            coded_chunks = (
                to_bioul(chunk_tags, encoding=self._original_coding_scheme)
                if chunk_tags is not None
                else None
            )
            coded_ner = (
                to_bioul(ner_tags, encoding=self._original_coding_scheme)
                if ner_tags is not None
                else None
            )
        else:
            # the default IOB1
            coded_chunks = chunk_tags
            coded_ner = ner_tags

        # Add "feature labels" to instance
        if "pos" in self.feature_labels:
            if pos_tags is None:
                raise ConfigurationError(
                    "Dataset reader was specified to use pos_tags as "
                    "features. Pass them to text_to_instance."
                )
            instance_fields["pos_tags"] = SequenceLabelField(pos_tags, sequence, "pos_tags")
        if "chunk" in self.feature_labels:
            if coded_chunks is None:
                raise ConfigurationError(
                    "Dataset reader was specified to use chunk tags as "
                    "features. Pass them to text_to_instance."
                )
            instance_fields["chunk_tags"] = SequenceLabelField(coded_chunks, sequence, "chunk_tags")
        if "ner" in self.feature_labels:
            if coded_ner is None:
                raise ConfigurationError(
                    "Dataset reader was specified to use NER tags as "
                    " features. Pass them to text_to_instance."
                )
            instance_fields["ner_tags"] = SequenceLabelField(coded_ner, sequence, "ner_tags")

        # Add "tag label" to instance
        if self.tag_label == "ner" and coded_ner is not None:
            instance_fields["tags"] = SequenceLabelField(coded_ner, sequence, self.label_namespace)
        elif self.tag_label == "pos" and pos_tags is not None:
            instance_fields["tags"] = SequenceLabelField(pos_tags, sequence, self.label_namespace)
        elif self.tag_label == "chunk" and coded_chunks is not None:
            instance_fields["tags"] = SequenceLabelField(
                coded_chunks, sequence, self.label_namespace
            )

        return Instance(instance_fields)

    @overrides
    def apply_token_indexers(self, instance: Instance) -> None:
        instance.fields["tokens"]._token_indexers = self._token_indexers  # type: ignore<|MERGE_RESOLUTION|>--- conflicted
+++ resolved
@@ -89,11 +89,7 @@
         **kwargs,
     ) -> None:
         super().__init__(
-<<<<<<< HEAD
-            manual_distributed_sharding=True, manual_multi_process_sharding=True, **kwargs
-=======
             manual_distributed_sharding=True, manual_multiprocess_sharding=True, **kwargs
->>>>>>> 94dd9cc7
         )
         self._token_indexers = token_indexers or {"tokens": SingleIdTokenIndexer()}
         if tag_label is not None and tag_label not in self._VALID_LABELS:
