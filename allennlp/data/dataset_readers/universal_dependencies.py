from typing import Dict, Tuple, List
import logging

from overrides import overrides
from conllu.parser import parse_line, DEFAULT_FIELDS

from allennlp.common.file_utils import cached_path
from allennlp.data.dataset_readers.dataset_reader import DatasetReader
from allennlp.data.fields import Field, TextField, SequenceLabelField
from allennlp.data.instance import Instance
from allennlp.data.token_indexers import SingleIdTokenIndexer, TokenIndexer
from allennlp.data.tokenizers import Token

logger = logging.getLogger(__name__)  # pylint: disable=invalid-name


def lazy_parse(text: str, fields: Tuple = DEFAULT_FIELDS):
    for sentence in text.split("\n\n"):
        if sentence:
            yield [parse_line(line, fields)
                   for line in sentence.split("\n")
                   if line and not line.strip().startswith("#")]


@DatasetReader.register("universal_dependencies")
class UniversalDependenciesDatasetReader(DatasetReader):
    """
    Reads a file in the conllu Universal Dependencies format. Additionally,
    in order to make it easy to structure a model as predicting arcs, we add a
    dummy 'ROOT_HEAD' token to the start of the sequence.

    Parameters
    ----------
    token_indexers : ``Dict[str, TokenIndexer]``, optional (default=``{"tokens": SingleIdTokenIndexer()}``)
        The token indexers to be applied to the words TextField.
    """
    def __init__(self,
                 token_indexers: Dict[str, TokenIndexer] = None,
                 lazy: bool = False) -> None:
        super().__init__(lazy)
        self._token_indexers = token_indexers or {'tokens': SingleIdTokenIndexer()}

    @overrides
    def _read(self, file_path: str):
        # if `file_path` is a URL, redirect to the cache
        file_path = cached_path(file_path)

        with open(file_path, 'r') as conllu_file:
            logger.info("Reading UD instances from conllu dataset at: %s", file_path)

            for annotation in  lazy_parse(conllu_file.read()):
                # CoNLLU annotations sometimes add back in words that have been elided
                # in the original sentence; we remove these, as we're just predicting
                # dependencies for the original sentence.
                # We filter by None here as elided words have a non-integer word id,
                # and are replaced with None by the conllu python library.
                annotation = [x for x in annotation if x["id"] is not None]

                heads = [x["head"] for x in annotation]
                tags = [x["deprel"] for x in annotation]
                words = [x["form"] for x in annotation]
                pos_tags = [x["upostag"] for x in annotation]
                yield self.text_to_instance(words, pos_tags, list(zip(tags, heads)))

    @overrides
    def text_to_instance(self,  # type: ignore
                         words: List[str],
                         upos_tags: List[str],
                         dependencies: List[Tuple[str, int]] = None) -> Instance:
        # pylint: disable=arguments-differ
        """
        Parameters
        ----------
        words : ``List[str]``, required.
            The words in the sentence to be encoded.
        upos_tags : ``List[str]``, required.
            The universal dependencies POS tags for each word.
        dependencies ``List[Tuple[str, int]]``, optional (default = None)
            A list of  (head tag, head index) tuples. Indices are 1 indexed,
            meaning an index of 0 corresponds to that word being the root of
            the dependency tree.

        Returns
        -------
        An instance containing words, upos tags, dependency head tags and head
        indices as fields.
        """
        fields: Dict[str, Field] = {}

        tokens = TextField([Token(w) for w in words], self._token_indexers)
        fields["words"] = tokens
<<<<<<< HEAD
        fields["pos_tags"] = SequenceLabelField(["ROOT_POS"] + upos_tags, tokens, label_namespace="pos")
        if dependencies is not None:
            # We don't want to expand the label namespace with an additional dummy token, so we'll
            # always give the 'ROOT_HEAD' token a label of 'root'.
            fields["head_tags"] = SequenceLabelField(["root"] + [x[0] for x in dependencies],
                                                     tokens,
                                                     label_namespace="head_tags")
            fields["head_indices"] = SequenceLabelField([0] + [int(x[1]) for x in dependencies],
=======
        fields["pos_tags"] = SequenceLabelField(upos_tags, tokens, label_namespace="pos")
        fields["head_tags"] = SequenceLabelField([x[0] for x in dependencies],
                                                 tokens,
                                                 label_namespace="head_tags")
        if dependencies is not None:
            fields["head_indices"] = SequenceLabelField([int(x[1]) for x in dependencies],
>>>>>>> 2ec4c5c2
                                                        tokens,
                                                        label_namespace="head_index_tags")
        return Instance(fields)<|MERGE_RESOLUTION|>--- conflicted
+++ resolved
@@ -89,23 +89,14 @@
 
         tokens = TextField([Token(w) for w in words], self._token_indexers)
         fields["words"] = tokens
-<<<<<<< HEAD
-        fields["pos_tags"] = SequenceLabelField(["ROOT_POS"] + upos_tags, tokens, label_namespace="pos")
+        fields["pos_tags"] = SequenceLabelField(upos_tags, tokens, label_namespace="pos")
         if dependencies is not None:
             # We don't want to expand the label namespace with an additional dummy token, so we'll
             # always give the 'ROOT_HEAD' token a label of 'root'.
-            fields["head_tags"] = SequenceLabelField(["root"] + [x[0] for x in dependencies],
+            fields["head_tags"] = SequenceLabelField([x[0] for x in dependencies],
                                                      tokens,
                                                      label_namespace="head_tags")
-            fields["head_indices"] = SequenceLabelField([0] + [int(x[1]) for x in dependencies],
-=======
-        fields["pos_tags"] = SequenceLabelField(upos_tags, tokens, label_namespace="pos")
-        fields["head_tags"] = SequenceLabelField([x[0] for x in dependencies],
-                                                 tokens,
-                                                 label_namespace="head_tags")
-        if dependencies is not None:
             fields["head_indices"] = SequenceLabelField([int(x[1]) for x in dependencies],
->>>>>>> 2ec4c5c2
                                                         tokens,
                                                         label_namespace="head_index_tags")
         return Instance(fields)