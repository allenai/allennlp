from os import PathLike
from typing import (
    Dict,
    Union,
    Optional,
    Tuple,
)
import json
import os

from overrides import overrides
import torch
from torch import Tensor

from allennlp.common.file_utils import cached_path
from allennlp.data.vocabulary import Vocabulary
from allennlp.data.dataset_readers.dataset_reader import DatasetReader
from allennlp.data.fields import ArrayField, LabelField, ListField, TextField
from allennlp.data.image_loader import ImageLoader
from allennlp.data.instance import Instance
from allennlp.data.token_indexers import TokenIndexer
from allennlp.data.tokenizers import Tokenizer
from allennlp.modules.vision.grid_embedder import GridEmbedder
from allennlp.modules.vision.region_detector import RegionDetector
from allennlp.data.dataset_readers.vision_reader import VisionReader


@DatasetReader.register("gqa")
class GQAReader(VisionReader):
    """
    Parameters
    ----------
    image_dir: `str`
        Path to directory containing `png` image files.
    image_featurizer: `GridEmbedder`
        The backbone image processor (like a ResNet), whose output will be passed to the region
        detector for finding object boxes in the image.
    region_detector: `RegionDetector`
        For pulling out regions of the image (both coordinates and features) that will be used by
        downstream models.
    data_dir: `str`
        Path to directory containing text files for each dataset split. These files contain
        the sentences and metadata for each task instance.
    tokenizer: `Tokenizer`, optional
    token_indexers: `Dict[str, TokenIndexer]`
    lazy : `bool`, optional
        Whether to load data lazily. Passed to super class.
    """

    def __init__(
        self,
        image_dir: Union[str, PathLike],
        image_loader: ImageLoader,
        image_featurizer: GridEmbedder,
        region_detector: RegionDetector,
        *,
        answer_vocab: Optional[Union[str, Vocabulary]] = None,
        feature_cache_dir: Optional[Union[str, PathLike]] = None,
        data_dir: Optional[Union[str, PathLike]] = None,
        tokenizer: Tokenizer = None,
        token_indexers: Dict[str, TokenIndexer] = None,
        cuda_device: Optional[Union[int, torch.device]] = None,
        max_instances: Optional[int] = None,
        image_processing_batch_size: int = 8,
        run_image_feature_extraction: bool = True,
<<<<<<< HEAD
=======
        keep_unanswerable_questions: bool = True,
>>>>>>> 3da8e622
    ) -> None:
        super().__init__(
            image_dir,
            image_loader,
            image_featurizer,
            region_detector,
            feature_cache_dir=feature_cache_dir,
            tokenizer=tokenizer,
            token_indexers=token_indexers,
            cuda_device=cuda_device,
            max_instances=max_instances,
            image_processing_batch_size=image_processing_batch_size,
            run_image_feature_extraction=run_image_feature_extraction,
        )
        self.data_dir = data_dir

        # read answer vocab
        if keep_unanswerable_questions or not answer_vocab:
            self.answer_vocab = None
        else:
            if isinstance(answer_vocab, str):
                answer_vocab = cached_path(answer_vocab, extract_archive=True)
                answer_vocab = Vocabulary.from_files(answer_vocab)
            self.answer_vocab = frozenset(
                answer_vocab.get_token_to_index_vocabulary("answers").keys()
            )

    @overrides
    def _read(self, split_or_filename: str):

        if not self.data_dir:
            self.data_dir = "https://nlp.stanford.edu/data/gqa/questions1.2.zip!"

        splits = {
            "challenge_all": f"{self.data_dir}challenge_all_questions.json",
            "challenge_balanced": f"{self.data_dir}challenge_balanced_questions.json",
            "test_all": f"{self.data_dir}test_all_questions.json",
            "test_balanced": f"{self.data_dir}test_balanced_questions.json",
            "testdev_all": f"{self.data_dir}testdev_all_questions.json",
            "testdev_balanced": f"{self.data_dir}testdev_balanced_questions.json",
            "train_balanced": f"{self.data_dir}train_balanced_questions.json",
            "train_all": f"{self.data_dir}train_all_questions",
            "val_all": f"{self.data_dir}val_all_questions.json",
            "val_balanced": f"{self.data_dir}val_balanced_questions.json",
        }

        filename = splits.get(split_or_filename, split_or_filename)

        # If we're considering a directory of files (such as train_all)
        # loop through each in file in generator
        if os.path.isdir(filename):
            files = [f"{filename}{file_path}" for file_path in os.listdir(filename)]
        else:
            files = [filename]

        for data_file in files:
            with open(cached_path(data_file, extract_archive=True)) as f:
                questions_with_annotations = json.load(f)

            # It would be much easier to just process one image at a time, but it's faster to process
            # them in batches. So this code gathers up instances until it has enough to fill up a batch
            # that needs processing, and then processes them all.
            question_dicts = list(
                self.shard_iterable(
                    questions_with_annotations[q_id] for q_id in questions_with_annotations
                )
            )

            processed_images = self._process_image_paths(
                self.images[f"{question_dict['imageId']}.jpg"] for question_dict in question_dicts
            )

            for question_dict, processed_image in zip(question_dicts, processed_images):
                answer = {
                    "answer": question_dict["answer"],
                }
                yield self.text_to_instance(question_dict["question"], processed_image, answer)

    @overrides
    def text_to_instance(
        self,  # type: ignore
        question: str,
        image: Union[str, Tuple[Tensor, Tensor]],
        answer: Dict[str, str] = None,
        *,
        use_cache: bool = True,
    ) -> Instance:
        tokenized_question = self._tokenizer.tokenize(question)
        question_field = TextField(tokenized_question, None)
        if isinstance(image, str):
            features, coords = next(self._process_image_paths([image], use_cache=use_cache))
        else:
            features, coords = image

        fields = {
            "box_features": ArrayField(features),
            "box_coordinates": ArrayField(coords),
            "question": question_field,
        }

        if answer:
            if not self.answer_vocab or answer["answer"] in self.answer_vocab:
                fields["labels"] = ListField(
                    [LabelField(answer["answer"], label_namespace="answers")]
                )
                fields["label_weights"] = ArrayField(torch.tensor([1.0]))

        return Instance(fields)

    @overrides
    def apply_token_indexers(self, instance: Instance) -> None:
        instance["question"].token_indexers = self._token_indexers  # type: ignore<|MERGE_RESOLUTION|>--- conflicted
+++ resolved
@@ -63,10 +63,7 @@
         max_instances: Optional[int] = None,
         image_processing_batch_size: int = 8,
         run_image_feature_extraction: bool = True,
-<<<<<<< HEAD
-=======
         keep_unanswerable_questions: bool = True,
->>>>>>> 3da8e622
     ) -> None:
         super().__init__(
             image_dir,
