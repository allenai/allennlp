--- conflicted
+++ resolved
@@ -13,11 +13,8 @@
 from torch import Tensor
 
 from allennlp.common.file_utils import cached_path
-<<<<<<< HEAD
 from allennlp.common.lazy import Lazy
-=======
 from allennlp.data.vocabulary import Vocabulary
->>>>>>> c8521d80
 from allennlp.data.dataset_readers.dataset_reader import DatasetReader
 from allennlp.data.fields import ArrayField, LabelField, ListField, TextField
 from allennlp.data.image_loader import ImageLoader
@@ -57,12 +54,9 @@
         image_dir: Union[str, PathLike],
         image_loader: ImageLoader,
         *,
-<<<<<<< HEAD
         image_featurizer: Optional[Lazy[GridEmbedder]] = None,
         region_detector: Optional[Lazy[RegionDetector]] = None,
-=======
         answer_vocab: Optional[Union[str, Vocabulary]] = None,
->>>>>>> c8521d80
         feature_cache_dir: Optional[Union[str, PathLike]] = None,
         data_dir: Optional[Union[str, PathLike]] = None,
         tokenizer: Tokenizer = None,
