--- conflicted
+++ resolved
@@ -278,15 +278,9 @@
 
     def __init__(
         self,
-<<<<<<< HEAD
         image_dir: Union[str, PathLike] = None,
         *,
         image_loader: Optional[ImageLoader] = None,
-=======
-        image_loader: ImageLoader,
-        image_dir: Union[str, PathLike] = None,
-        *,
->>>>>>> 85d38ff6
         image_featurizer: Optional[Lazy[GridEmbedder]] = None,
         region_detector: Optional[Lazy[RegionDetector]] = None,
         answer_vocab: Optional[Union[Vocabulary, str]] = None,
@@ -312,11 +306,7 @@
 
         super().__init__(
             image_dir,
-<<<<<<< HEAD
             image_loader=image_loader,
-=======
-            image_loader,
->>>>>>> 85d38ff6
             image_featurizer=image_featurizer,
             region_detector=region_detector,
             feature_cache_dir=feature_cache_dir,
