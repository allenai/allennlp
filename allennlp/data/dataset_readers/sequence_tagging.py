from typing import Dict
import logging

from overrides import overrides
import tqdm

from allennlp.common import Params
from allennlp.common.checks import ConfigurationError
from allennlp.data.dataset import Dataset
from allennlp.data.dataset_readers.dataset_reader import DatasetReader
from allennlp.data.instance import Instance
from allennlp.data.token_indexers.token_indexer import TokenIndexer
from allennlp.data.fields import TextField, TagField

logger = logging.getLogger(__name__)  # pylint: disable=invalid-name

DEFAULT_WORD_TAG_DELIMITER = "###"

@DatasetReader.register("sequence_tagging")
class SequenceTaggingDatasetReader(DatasetReader):
    """
    Reads instances from a pretokenised file where each line is in the following format:

    WORD###TAG [TAB] WORD###TAG [TAB] ..... \n

    and converts it into a ``Dataset`` suitable for sequence tagging. You can also specify
    alternative delimiters in the constructor.

    Parameters
    ----------
    word_tag_delimiter: ``str``, optional (default=``"###"``)
        The text that separates each WORD from its TAG.
    token_delimiter: ``str``, optional (default=``None``)
        The text that separates each WORD-TAG pair from the next pair. If ``None``
        then the line will just be split on whitespace.
    token_indexers : ``Dict[str, TokenIndexer]``, optional (default=``{"tokens": SingleIdTokenIndexer()}``)
        We use this to define the input representation for the text.  See :class:`TokenIndexer`.
        Note that the `output` tags will always correspond to single token IDs based on how they
        are pre-tokenised in the data file.
    """
    def __init__(self,
                 word_tag_delimiter: str = DEFAULT_WORD_TAG_DELIMITER,
                 token_delimiter: str = None,
                 token_indexers: Dict[str, TokenIndexer] = None) -> None:
<<<<<<< HEAD
        super().__init__(token_indexers=token_indexers)
=======
        self._token_indexers = token_indexers or {"tokens": SingleIdTokenIndexer()}
        self._word_tag_delimiter = word_tag_delimiter
        self._token_delimiter = token_delimiter
>>>>>>> b1ee5419

    @overrides
    def read(self, file_path):
        with open(file_path, "r") as data_file:

            instances = []
            logger.info("Reading instances from lines in file at: %s", file_path)
            for line in tqdm.tqdm(data_file):
                line = line.strip("\n")

                # skip blank lines
                if not line:
                    continue

                tokens_and_tags = [pair.rsplit(self._word_tag_delimiter, 1)
                                   for pair in line.split(self._token_delimiter)]
                tokens = [x[0] for x in tokens_and_tags]
                tags = [x[1] for x in tokens_and_tags]

                sequence = TextField(tokens, self._token_indexers)
                sequence_tags = TagField(tags, sequence)
                instances.append(Instance({'tokens': sequence,
                                           'tags': sequence_tags}))
        if not instances:
            raise ConfigurationError("No instances were read from the given filepath {}. "
                                     "Is the path correct?".format(file_path))
        return Dataset(instances)

    @classmethod
    def from_params(cls, params: Params) -> 'SequenceTaggingDatasetReader':
        """
        Parameters
        ----------
        token_indexers: ``Dict[Params]``, optional
        """
        token_indexers = {}
        token_indexer_params = params.pop('token_indexers', Params({}))
        for name, indexer_params in token_indexer_params.items():
            token_indexers[name] = TokenIndexer.from_params(indexer_params)
        # The default parameters are contained within the class,
        # so if no parameters are given we must pass None.
        if token_indexers == {}:
            token_indexers = None

        word_tag_delimiter = params.pop("word_tag_delimiter", DEFAULT_WORD_TAG_DELIMITER)
        token_delimiter = params.pop("token_delimiter", None)

        params.assert_empty(cls.__name__)
        return SequenceTaggingDatasetReader(token_indexers=token_indexers,
                                            word_tag_delimiter=word_tag_delimiter,
                                            token_delimiter=token_delimiter)<|MERGE_RESOLUTION|>--- conflicted
+++ resolved
@@ -42,13 +42,9 @@
                  word_tag_delimiter: str = DEFAULT_WORD_TAG_DELIMITER,
                  token_delimiter: str = None,
                  token_indexers: Dict[str, TokenIndexer] = None) -> None:
-<<<<<<< HEAD
         super().__init__(token_indexers=token_indexers)
-=======
-        self._token_indexers = token_indexers or {"tokens": SingleIdTokenIndexer()}
         self._word_tag_delimiter = word_tag_delimiter
         self._token_delimiter = token_delimiter
->>>>>>> b1ee5419
 
     @overrides
     def read(self, file_path):
