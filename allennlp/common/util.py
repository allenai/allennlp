--- conflicted
+++ resolved
@@ -354,7 +354,6 @@
     """
     return not isinstance(iterable, list)
 
-<<<<<<< HEAD
 def parse_cuda_device(cuda_device: Union[str, int, List[int]]) -> List[int]:
     """
     Disambiguates single GPU and multiple GPU settings for cuda_device param
@@ -375,7 +374,7 @@
         return from_list(cuda_device)
     else:
         return int(cuda_device)
-=======
+
 def get_frozen_and_tunable_parameter_names(model: torch.nn.Module) -> List:
     frozen_parameter_names = []
     tunable_parameter_names = []
@@ -384,5 +383,4 @@
             frozen_parameter_names.append(name)
         else:
             tunable_parameter_names.append(name)
-    return [frozen_parameter_names, tunable_parameter_names]
->>>>>>> c47318b4
+    return [frozen_parameter_names, tunable_parameter_names]