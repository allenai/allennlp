--- conflicted
+++ resolved
@@ -9,15 +9,11 @@
 import random
 import subprocess
 import sys
-<<<<<<< HEAD
-from itertools import zip_longest, islice
-from typing import Any, Callable, Dict, Iterable, Iterator, List, Optional, Tuple, TypeVar
-=======
-import torch.distributed as dist
 from itertools import zip_longest, islice
 from logging import Filter
-from typing import Any, Callable, Dict, List, Tuple, TypeVar, Iterable, Iterator
->>>>>>> 02c8154b
+from typing import Any, Callable, Dict, Iterable, Iterator, List, Optional, Tuple, TypeVar
+
+import torch.distributed as dist
 
 try:
     import resource
