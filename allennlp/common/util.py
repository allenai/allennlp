--- conflicted
+++ resolved
@@ -636,13 +636,9 @@
     """
     if wordpiece.startswith("##"):
         return wordpiece[2:]
-<<<<<<< HEAD
-    return wordpiece.replace("Ġ", " ")
-=======
     elif wordpiece.startswith("Ġ"):
-        return wordpiece[1:]
+        return wordpiece.replace("Ġ", " ")
     elif wordpiece.startswith("▁"):
-        return wordpiece[1:]
-    else:
-        return wordpiece
->>>>>>> 108d9119
+        return wordpiece.replace("▁", " ")
+    else:
+        return wordpiece