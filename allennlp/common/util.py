--- conflicted
+++ resolved
@@ -382,11 +382,6 @@
         Values are memory usage as integers in MB.
         Returns an empty ``dict`` if GPUs are not available.
     """
-<<<<<<< HEAD
-
-=======
-    # pylint: disable=bare-except,unexpected-keyword-arg
->>>>>>> e85ddef6
     try:
         result = subprocess.check_output(['nvidia-smi', '--query-gpu=memory.used',
                                           '--format=csv,nounits,noheader'],
