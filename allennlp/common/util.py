--- conflicted
+++ resolved
@@ -11,17 +11,11 @@
 import sys
 from itertools import zip_longest, islice
 from logging import Filter
-<<<<<<< HEAD
-from typing import Any, Callable, Dict, List, Tuple, TypeVar, Iterable, Iterator, Generator
-
+from typing import Any, Callable, Dict, Iterable, Iterator, List, Optional, Tuple, TypeVar, Generator
 from queue import Queue
-
 from threading import Thread
-=======
-from typing import Any, Callable, Dict, Iterable, Iterator, List, Optional, Tuple, TypeVar
 
 import torch.distributed as dist
->>>>>>> 8cb07b26
 
 try:
     import resource
