"""
One of the design principles of AllenNLP is the use of a modular,
declarative language (JSON) for defining experiments and models.

This is implemented by giving each AllenNLP class a method

.. code-block
    @classmethod
    def from_params(cls, params: Params, **extras) -> 'ClassName':
        ...

that contains the logic for instantiating a class instance from a JSON-like
`Params` object. Historically you had to implement your own `from_params`
method on every class you wanted to instantiate this way, even though
most of the time you were simply popping off params and handing them to the
constructor (making sure that you popped them using the same default values
as in the constructor.)

It turns out that in those simple cases, we can generate a `from_params`
method automatically. This implementation lives in the `FromParams` class.
Every `Registrable` subclass automatically gets it, and you can have your
non-`Registrable` classes subclass from it as well.

The inclusion of `extras` allows for non-FromParams parameters to be passed
as well. For instance, all of our `Model` subclasses require a
`Vocabulary` parameter. Accordingly, the `train` command calls

```
model = Model.from_params(params=params.pop('model'), vocab=vocab)
```

As an AllenNLP user, you will probably never need to worry about this.
However, if you do, note that the extra arguments must be called by keyword.
Prior to this default implementation it was possible to call them positionally
but this is no longer the case.

In some cases you might want the construction of class instances `from_params`
to include more elaborate logic than "pop off params and hand them to the constructor".
In this case your class just needs to explicitly implement its own `from_params`
method.
"""

from copy import deepcopy
from pathlib import Path
from typing import TypeVar, Type, Callable, Dict, Union, Any, cast, List, Tuple, Set
import inspect
import logging

from allennlp.common.checks import ConfigurationError
from allennlp.common.lazy import Lazy
from allennlp.common.params import Params

logger = logging.getLogger(__name__)

T = TypeVar("T", bound="FromParams")

# If a function parameter has no default value specified,
# this is what the inspect module returns.
_NO_DEFAULT = inspect.Parameter.empty


def takes_arg(obj, arg: str) -> bool:
    """
    Checks whether the provided obj takes a certain arg.
    If it's a class, we're really checking whether its constructor does.
    If it's a function or method, we're checking the object itself.
    Otherwise, we raise an error.
    """
    if inspect.isclass(obj):
        signature = inspect.signature(obj.__init__)
    elif inspect.ismethod(obj) or inspect.isfunction(obj):
        signature = inspect.signature(obj)
    else:
        raise ConfigurationError(f"object {obj} is not callable")
    return arg in signature.parameters


def takes_kwargs(obj) -> bool:
    """
    Checks whether a provided object takes in any positional arguments.
    Similar to takes_arg, we do this for both the __init__ function of
    the class or a function / method
    Otherwise, we raise an error
    """
    if inspect.isclass(obj):
        signature = inspect.signature(obj.__init__)
    elif inspect.ismethod(obj) or inspect.isfunction(obj):
        signature = inspect.signature(obj)
    else:
        raise ConfigurationError(f"object {obj} is not callable")
    return any(
        p.kind == inspect.Parameter.VAR_KEYWORD  # type: ignore
        for p in signature.parameters.values()
    )


def can_construct_from_params(type_: Type) -> bool:
    if type_ in [str, int, float, bool]:
        return True
    origin = getattr(type_, "__origin__", None)
    if origin == Lazy:
        return True
    elif origin:
        if hasattr(type_, "from_params"):
            return True
        args = getattr(type_, "__args__")
        return all(can_construct_from_params(arg) for arg in args)
    return hasattr(type_, "from_params")


def remove_optional(annotation: type):
    """
    Optional[X] annotations are actually represented as Union[X, NoneType].
    For our purposes, the "Optional" part is not interesting, so here we
    throw it away.
    """
    origin = getattr(annotation, "__origin__", None)
    args = getattr(annotation, "__args__", ())
    if origin == Union and len(args) == 2 and args[1] == type(None):  # noqa
        return args[0]
    else:
        return annotation


def infer_params(cls: Type[T], constructor: Callable[..., T] = None):
    if constructor is None:
        constructor = cls.__init__

    signature = inspect.signature(constructor)
    parameters = dict(signature.parameters)

    has_kwargs = False
    for param in parameters.values():
        if param.kind == param.VAR_KEYWORD:
            has_kwargs = True

    if not has_kwargs:
        return parameters

    # "mro" is "method resolution order".  The first one is the current class, the next is the
    # first superclass, and so on.  Taking the first superclass should work in almost all cases that
    # we're looking for here.  This could fail, though, if you are using multiple inheritance and we
    # pick the wrong superclass.  We'll worry about how to fix that when we run into an actual
    # problem because of it.
    super_class = cls.mro()[1]
    super_parameters = infer_params(super_class)

    return {**super_parameters, **parameters}  # Subclass parameters overwrite superclass ones


def create_kwargs(
    constructor: Callable[..., T], cls: Type[T], params: Params, **extras
) -> Dict[str, Any]:
    """
    Given some class, a `Params` object, and potentially other keyword arguments,
    create a dict of keyword args suitable for passing to the class's constructor.

    The function does this by finding the class's constructor, matching the constructor
    arguments to entries in the `params` object, and instantiating values for the parameters
    using the type annotation and possibly a from_params method.

    Any values that are provided in the `extras` will just be used as is.
    For instance, you might provide an existing `Vocabulary` this way.
    """
    # Get the signature of the constructor.

    kwargs: Dict[str, Any] = {}

    parameters = infer_params(cls, constructor)

    # Iterate over all the constructor parameters and their annotations.
    for param_name, param in parameters.items():
        # Skip "self". You're not *required* to call the first parameter "self",
        # so in theory this logic is fragile, but if you don't call the self parameter
        # "self" you kind of deserve what happens.
        if param_name == "self":
            continue
        # Also skip **kwargs parameters; we handled them above.
        if param.kind == param.VAR_KEYWORD:
            continue

        # If the annotation is a compound type like typing.Dict[str, int],
        # it will have an __origin__ field indicating `typing.Dict`
        # and an __args__ field indicating `(str, int)`. We capture both.
        annotation = remove_optional(param.annotation)

        constructed_arg = pop_and_construct_arg(
            cls.__name__, param_name, annotation, param.default, params, **extras
        )

        # If we just ended up constructing the default value for the parameter, we can just omit it.
        # Leaving it in can cause issues with **kwargs in some corner cases, where you might end up
        # with multiple values for a single parameter (e.g., the default value gives you lazy=False
        # for a dataset reader inside **kwargs, but a particular dataset reader actually hard-codes
        # lazy=True - the superclass sees both lazy=True and lazy=False in its constructor).
        if constructed_arg is not param.default:
            kwargs[param_name] = constructed_arg

    params.assert_empty(cls.__name__)
    return kwargs


def create_extras(cls: Type[T], extras: Dict[str, Any]) -> Dict[str, Any]:
    """
    Given a dictionary of extra arguments, returns a dictionary of
    kwargs that actually are a part of the signature of the cls.from_params
    (or cls) method.
    """
    subextras: Dict[str, Any] = {}
    if hasattr(cls, "from_params"):
        from_params_method = cls.from_params  # type: ignore
    else:
        # In some rare cases, we get a registered subclass that does _not_ have a
        # from_params method (this happens with Activations, for instance, where we
        # register pytorch modules directly).  This is a bit of a hack to make those work,
        # instead of adding a `from_params` method for them somehow. Then the extras
        # in the class constructor are what we are looking for, to pass on.
        from_params_method = cls
    if takes_kwargs(from_params_method):
        # If annotation.params accepts **kwargs, we need to pass them all along.
        # For example, `BasicTextFieldEmbedder.from_params` requires a Vocabulary
        # object, but `TextFieldEmbedder.from_params` does not.
        subextras = extras
    else:
        # Otherwise, only supply the ones that are actual args; any additional ones
        # will cause a TypeError.
        subextras = {k: v for k, v in extras.items() if takes_arg(from_params_method, k)}
    return subextras


def pop_and_construct_arg(
    class_name: str, argument_name: str, annotation: Type, default: Any, params: Params, **extras
) -> Any:
    """
    Does the work of actually constructing an individual argument for
    [`create_kwargs`](./from_params#create_kwargs).

    Here we're in the inner loop of iterating over the parameters to a particular constructor,
    trying to construct just one of them.  The information we get for that parameter is its name,
    its type annotation, and its default value; we also get the full set of `Params` for
    constructing the object (which we may mutate), and any `extras` that the constructor might
    need.

    We take the type annotation and default value here separately, instead of using an
    `inspect.Parameter` object directly, so that we can handle `Union` types using recursion on
    this method, trying the different annotation types in the union in turn.
    """
    from allennlp.models.archival import load_archive  # import here to avoid circular imports

    # We used `argument_name` as the method argument to avoid conflicts with 'name' being a key in
    # `extras`, which isn't _that_ unlikely.  Now that we are inside the method, we can switch back
    # to using `name`.
    name = argument_name

    # Some constructors expect extra non-parameter items, e.g. vocab: Vocabulary.
    # We check the provided `extras` for these and just use them if they exist.
    if name in extras:
        if name not in params:
            return extras[name]
        else:
            logger.warning(
                f"Parameter {name} for class {class_name} was found in both "
                "**extras and in params. Using the specification found in params, "
                "but you probably put a key in a config file that you didn't need, "
                "and if it is different from what we get from **extras, you might "
                "get unexpected behavior."
            )
    # Next case is when argument should be loaded from pretrained archive.
    elif (
        name in params
        and isinstance(params.get(name), Params)
        and "_pretrained" in params.get(name)
    ):
        load_module_params = params.pop(name).pop("_pretrained")
        archive_file = load_module_params.pop("archive_file")
        module_path = load_module_params.pop("module_path")
        freeze = load_module_params.pop("freeze", True)
        archive = load_archive(archive_file)
        result = archive.extract_module(module_path, freeze)
        if not isinstance(result, annotation):
            raise ConfigurationError(
                f"The module from model at {archive_file} at path {module_path} "
                f"was expected of type {annotation} but is of type {type(result)}"
            )
        return result

    popped_params = params.pop(name, default) if default != _NO_DEFAULT else params.pop(name)
    if popped_params is None:
        origin = getattr(annotation, "__origin__", None)
        if origin == Lazy:
            return Lazy(lambda **kwargs: None)
        return None

    return construct_arg(class_name, name, popped_params, annotation, default, **extras)


def construct_arg(
    class_name: str,
    argument_name: str,
    popped_params: Params,
    annotation: Type,
    default: Any,
    **extras,
) -> Any:
    """
    The first two parameters here are only used for logging if we encounter an error.
    """
    origin = getattr(annotation, "__origin__", None)
    args = getattr(annotation, "__args__", [])

    # The parameter is optional if its default value is not the "no default" sentinel.
    optional = default != _NO_DEFAULT

    if hasattr(annotation, "from_params"):
        if popped_params is default:
            return default
        elif popped_params is not None:
            # Our params have an entry for this, so we use that.

            subextras = create_extras(annotation, extras)

            # In some cases we allow a string instead of a param dict, so
            # we need to handle that case separately.
            if isinstance(popped_params, str):
                return annotation.by_name(popped_params)()
            else:
                if isinstance(popped_params, dict):
                    popped_params = Params(popped_params)
                return annotation.from_params(params=popped_params, **subextras)
        elif not optional:
            # Not optional and not supplied, that's an error!
            raise ConfigurationError(f"expected key {argument_name} for {class_name}")
        else:
            return default

    # If the parameter type is a Python primitive, just pop it off
    # using the correct casting pop_xyz operation.
<<<<<<< HEAD
    elif annotation in {str, int, bool}:
        if type(popped_params) in {str, int, bool}:
            return annotation(popped_params)
        else:
            raise TypeError(f"Expected {argument_name} to be a {annotation.__name__}.")
    elif annotation == float:
        # Floats are special because we allow casting from int to float.
        if type(popped_params) in {int, float}:
            return float(popped_params)  # type: ignore
=======
    elif annotation in {int, bool}:
        if type(popped_params) in {int, bool}:
            return annotation(popped_params)
        else:
            raise TypeError(f"Expected {argument_name} to be a {annotation.__name__}.")
    elif annotation == str:
        # Strings are special because we allow casting from Path to str.
        if type(popped_params) == str or isinstance(popped_params, Path):
            return str(popped_params)  # type: ignore
        else:
            raise TypeError(f"Expected {argument_name} to be a string.")
    elif annotation == float:
        # Floats are special because in Python, you can put an int wherever you can put a float.
        # https://mypy.readthedocs.io/en/stable/duck_type_compatibility.html
        if type(popped_params) in {int, float}:
            return popped_params
>>>>>>> 28028a05
        else:
            raise TypeError(f"Expected {argument_name} to be numeric.")

    # This is special logic for handling types like Dict[str, TokenIndexer],
    # List[TokenIndexer], Tuple[TokenIndexer, Tokenizer], and Set[TokenIndexer],
    # which it creates by instantiating each value from_params and returning the resulting structure.
    elif origin in (Dict, dict) and len(args) == 2 and can_construct_from_params(args[-1]):
        value_cls = annotation.__args__[-1]

        value_dict = {}

        for key, value_params in popped_params.items():
            value_dict[key] = construct_arg(
                str(value_cls),
                argument_name + "." + key,
                value_params,
                value_cls,
                _NO_DEFAULT,
                **extras,
            )

        return value_dict

    elif origin in (List, list) and len(args) == 1 and can_construct_from_params(args[0]):
        value_cls = annotation.__args__[0]

        value_list = []

        for i, value_params in enumerate(popped_params):
            value = construct_arg(
                str(value_cls),
                argument_name + f".{i}",
                value_params,
                value_cls,
                _NO_DEFAULT,
                **extras,
            )
            value_list.append(value)

        return value_list

    elif origin in (Tuple, tuple) and all(can_construct_from_params(arg) for arg in args):
        value_list = []

        for i, (value_cls, value_params) in enumerate(zip(annotation.__args__, popped_params)):
            value = construct_arg(
                str(value_cls),
                argument_name + f".{i}",
                value_params,
                value_cls,
                _NO_DEFAULT,
                **extras,
            )
            value_list.append(value)

        return tuple(value_list)

    elif origin in (Set, set) and len(args) == 1 and can_construct_from_params(args[0]):
        value_cls = annotation.__args__[0]

        value_set = set()

        for i, value_params in enumerate(popped_params):
            value = construct_arg(
                str(value_cls),
                argument_name + f".{i}",
                value_params,
                value_cls,
                _NO_DEFAULT,
                **extras,
            )
            value_set.add(value)

        return value_set

    elif origin == Union:
        # Storing this so we can recover it later if we need to.
        backup_params = deepcopy(popped_params)

        # We'll try each of the given types in the union sequentially, returning the first one that
        # succeeds.
        for arg_annotation in args:
            try:
                return construct_arg(
                    str(arg_annotation),
                    argument_name,
                    popped_params,
                    arg_annotation,
                    default,
                    **extras,
                )
            except (ValueError, TypeError, ConfigurationError, AttributeError):
                # Our attempt to construct the argument may have modified popped_params, so we
                # restore it here.
                popped_params = deepcopy(backup_params)

        # If none of them succeeded, we crash.
        raise ConfigurationError(
            f"Failed to construct argument {argument_name} with type {annotation}"
        )
    elif origin == Lazy:
        if popped_params is default:
            return Lazy(lambda **kwargs: default)
        value_cls = args[0]
        subextras = create_extras(value_cls, extras)

        def constructor(**kwargs):
            # If there are duplicate keys between subextras and kwargs, this will overwrite the ones
            # in subextras with what's in kwargs.  If an argument shows up twice, we should take it
            # from what's passed to Lazy.construct() instead of what we got from create_extras().
            # Almost certainly these will be identical objects, anyway.
            subextras.update(kwargs)
            return value_cls.from_params(params=popped_params, **subextras)

        return Lazy(constructor)  # type: ignore
    else:
        # Pass it on as is and hope for the best.   ¯\_(ツ)_/¯
        if isinstance(popped_params, Params):
            return popped_params.as_dict(quiet=True)
        return popped_params


class FromParams:
    """
    Mixin to give a from_params method to classes. We create a distinct base class for this
    because sometimes we want non-Registrable classes to be instantiatable from_params.
    """

    @classmethod
    def from_params(
        cls: Type[T],
        params: Params,
        constructor_to_call: Callable[..., T] = None,
        constructor_to_inspect: Callable[..., T] = None,
        **extras,
    ) -> T:
        """
        This is the automatic implementation of `from_params`. Any class that subclasses
        `FromParams` (or `Registrable`, which itself subclasses `FromParams`) gets this
        implementation for free.  If you want your class to be instantiated from params in the
        "obvious" way -- pop off parameters and hand them to your constructor with the same names --
        this provides that functionality.

        If you need more complex logic in your from `from_params` method, you'll have to implement
        your own method that overrides this one.

        The `constructor_to_call` and `constructor_to_inspect` arguments deal with a bit of
        redirection that we do.  We allow you to register particular `@classmethods` on a class as
        the constructor to use for a registered name.  This lets you, e.g., have a single
        `Vocabulary` class that can be constructed in two different ways, with different names
        registered to each constructor.  In order to handle this, we need to know not just the class
        we're trying to construct (`cls`), but also what method we should inspect to find its
        arguments (`constructor_to_inspect`), and what method to call when we're done constructing
        arguments (`constructor_to_call`).  These two methods are the same when you've used a
        `@classmethod` as your constructor, but they are `different` when you use the default
        constructor (because you inspect `__init__`, but call `cls()`).
        """

        from allennlp.common.registrable import Registrable  # import here to avoid circular imports

        logger.info(
            f"instantiating class {cls} from params {getattr(params, 'params', params)} "
            f"and extras {set(extras.keys())}"
        )

        if params is None:
            return None

        if isinstance(params, str):
            params = Params({"type": params})

        registered_subclasses = Registrable._registry.get(cls)

        if registered_subclasses is not None and not constructor_to_call:
            # We know `cls` inherits from Registrable, so we'll use a cast to make mypy happy.

            as_registrable = cast(Type[Registrable], cls)
            default_to_first_choice = as_registrable.default_implementation is not None
            choice = params.pop_choice(
                "type",
                choices=as_registrable.list_available(),
                default_to_first_choice=default_to_first_choice,
            )
            subclass, constructor_name = as_registrable.resolve_class_name(choice)
            # See the docstring for an explanation of what's going on here.
            if not constructor_name:
                constructor_to_inspect = subclass.__init__
                constructor_to_call = subclass  # type: ignore
            else:
                constructor_to_inspect = getattr(subclass, constructor_name)
                constructor_to_call = constructor_to_inspect

            if hasattr(subclass, "from_params"):
                # We want to call subclass.from_params.
                extras = create_extras(subclass, extras)
                # mypy can't follow the typing redirection that we do, so we explicitly cast here.
                retyped_subclass = cast(Type[T], subclass)
                return retyped_subclass.from_params(
                    params=params,
                    constructor_to_call=constructor_to_call,
                    constructor_to_inspect=constructor_to_inspect,
                    **extras,
                )
            else:
                # In some rare cases, we get a registered subclass that does _not_ have a
                # from_params method (this happens with Activations, for instance, where we
                # register pytorch modules directly).  This is a bit of a hack to make those work,
                # instead of adding a `from_params` method for them somehow.  We just trust that
                # you've done the right thing in passing your parameters, and nothing else needs to
                # be recursively constructed.
                extras = create_extras(subclass, extras)
                constructor_args = {**params, **extras}
                return subclass(**constructor_args)  # type: ignore
        else:
            # This is not a base class, so convert our params and extras into a dict of kwargs.

            # See the docstring for an explanation of what's going on here.
            if not constructor_to_inspect:
                constructor_to_inspect = cls.__init__
            if not constructor_to_call:
                constructor_to_call = cls

            if constructor_to_inspect == object.__init__:
                # This class does not have an explicit constructor, so don't give it any kwargs.
                # Without this logic, create_kwargs will look at object.__init__ and see that
                # it takes *args and **kwargs and look for those.
                kwargs: Dict[str, Any] = {}
            else:
                # This class has a constructor, so create kwargs for it.
                kwargs = create_kwargs(constructor_to_inspect, cls, params, **extras)

            return constructor_to_call(**kwargs)  # type: ignore<|MERGE_RESOLUTION|>--- conflicted
+++ resolved
@@ -335,17 +335,6 @@
 
     # If the parameter type is a Python primitive, just pop it off
     # using the correct casting pop_xyz operation.
-<<<<<<< HEAD
-    elif annotation in {str, int, bool}:
-        if type(popped_params) in {str, int, bool}:
-            return annotation(popped_params)
-        else:
-            raise TypeError(f"Expected {argument_name} to be a {annotation.__name__}.")
-    elif annotation == float:
-        # Floats are special because we allow casting from int to float.
-        if type(popped_params) in {int, float}:
-            return float(popped_params)  # type: ignore
-=======
     elif annotation in {int, bool}:
         if type(popped_params) in {int, bool}:
             return annotation(popped_params)
@@ -362,7 +351,6 @@
         # https://mypy.readthedocs.io/en/stable/duck_type_compatibility.html
         if type(popped_params) in {int, float}:
             return popped_params
->>>>>>> 28028a05
         else:
             raise TypeError(f"Expected {argument_name} to be numeric.")
 
