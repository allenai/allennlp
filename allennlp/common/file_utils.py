--- conflicted
+++ resolved
@@ -38,12 +38,6 @@
 import tarfile
 import shutil
 import pickle
-<<<<<<< HEAD
-import warnings
-
-import numpy as np
-=======
->>>>>>> 94dd9cc7
 import time
 import warnings
 
