--- conflicted
+++ resolved
@@ -336,10 +336,6 @@
         # Extract it.
         with FileLock(extraction_path + ".lock"):
             # Check again if the directory exists now that we've acquired the lock.
-<<<<<<< HEAD
-            if os.path.isdir(extraction_path) and os.listdir(extraction_path) and not force_extract:
-                return extraction_path
-=======
             if os.path.isdir(extraction_path) and os.listdir(extraction_path):
                 if force_extract:
                     logger.warning(
@@ -350,7 +346,6 @@
                     )
                 else:
                     return extraction_path
->>>>>>> 12155c40
 
             logger.info("Extracting %s to %s", url_or_filename, extraction_path)
             shutil.rmtree(extraction_path, ignore_errors=True)
