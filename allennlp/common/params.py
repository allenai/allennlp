"""
The :class:`~allennlp.common.params.Params` class represents a dictionary of
parameters (e.g. for configuring a model), with added functionality around
logging and validation.
"""

from typing import Any, Dict, List
from collections import MutableMapping, OrderedDict
import copy
import json
import logging
import os
<<<<<<< HEAD
import _jsonnet
from overrides import overrides
=======

from overrides import overrides

# _jsonnet doesn't work on Windows, so we have to use fakes.
try:
    from _jsonnet import evaluate_file, evaluate_snippet
except ImportError:
    def evaluate_file(filename: str, **_kwargs) -> str:
        logger.warning(f"_jsonnet not loaded, treating {filename} as json")
        with open(filename, 'r') as evaluation_file:
            return evaluation_file.read()

    def evaluate_snippet(_filename: str, expr: str, **_kwargs) -> str:
        logger.warning(f"_jsonnet not loaded, treating snippet as json")
        return expr
>>>>>>> b79d5001

from allennlp.common.checks import ConfigurationError
from allennlp.common.file_utils import cached_path

logger = logging.getLogger(__name__)  # pylint: disable=invalid-name


def unflatten(flat_dict: Dict[str, Any]) -> Dict[str, Any]:
    """
    Given a "flattened" dict with compound keys, e.g.
        {"a.b": 0}
    unflatten it:
        {"a": {"b": 0}}
    """
    unflat: Dict[str, Any] = {}

    for compound_key, value in flat_dict.items():
        curr_dict = unflat
        parts = compound_key.split(".")
        for key in parts[:-1]:
            curr_value = curr_dict.get(key)
            if key not in curr_dict:
                curr_dict[key] = {}
                curr_dict = curr_dict[key]
            elif isinstance(curr_value, dict):
                curr_dict = curr_value
            else:
                raise ConfigurationError("flattened dictionary is invalid")
        if not isinstance(curr_dict, dict) or parts[-1] in curr_dict:
            raise ConfigurationError("flattened dictionary is invalid")
        else:
            curr_dict[parts[-1]] = value

    return unflat

def with_fallback(preferred: Dict[str, Any], fallback: Dict[str, Any]) -> Dict[str, Any]:
    """
    Deep merge two dicts, preferring values from `preferred`.
    """
    preferred_keys = set(preferred.keys())
    fallback_keys = set(fallback.keys())
    common_keys = preferred_keys & fallback_keys

    merged: Dict[str, Any] = {}

    for key in preferred_keys - fallback_keys:
        merged[key] = copy.deepcopy(preferred[key])
    for key in fallback_keys - preferred_keys:
        merged[key] = copy.deepcopy(fallback[key])

    for key in common_keys:
        preferred_value = preferred[key]
        fallback_value = fallback[key]

        if isinstance(preferred_value, dict) and isinstance(fallback_value, dict):
            merged[key] = with_fallback(preferred_value, fallback_value)
        else:
            merged[key] = copy.deepcopy(preferred_value)

    return merged

def parse_overrides(serialized_overrides: str) -> Dict[str, Any]:
    if serialized_overrides:
        ext_vars = dict(os.environ)
        return unflatten(json.loads(evaluate_snippet("", serialized_overrides, ext_vars=ext_vars)))
    else:
        return {}


class Params(MutableMapping):
    """
    Represents a parameter dictionary with a history, and contains other functionality around
    parameter passing and validation for AllenNLP.

    There are currently two benefits of a ``Params`` object over a plain dictionary for parameter
    passing:

    #. We handle a few kinds of parameter validation, including making sure that parameters
       representing discrete choices actually have acceptable values, and making sure no extra
       parameters are passed.
    #. We log all parameter reads, including default values.  This gives a more complete
       specification of the actual parameters used than is given in a JSON file, because
       those may not specify what default values were used, whereas this will log them.

    The convention for using a ``Params`` object in AllenNLP is that you will consume the parameters
    as you read them, so that there are none left when you've read everything you expect.  This
    lets us easily validate that you didn't pass in any `extra` parameters, just by making sure
    that the parameter dictionary is empty.  You should do this when you're done handling
    parameters, by calling :func:`Params.assert_empty`.
    """

    # This allows us to check for the presence of "None" as a default argument,
    # which we require because we make a distinction bewteen passing a value of "None"
    # and passing no value to the default parameter of "pop".
    DEFAULT = object()

    def __init__(self,
                 params: Dict[str, Any],
                 history: str = "",
                 loading_from_archive: bool = False,
                 files_to_archive: Dict[str, str] = None) -> None:
        self.params = _replace_none(params)
        self.history = history
        self.loading_from_archive = loading_from_archive
        self.files_to_archive = {} if files_to_archive is None else files_to_archive

    def add_file_to_archive(self, name: str) -> None:
        """
        Any class in its ``from_params`` method can request that some of its
        input files be added to the archive by calling this method.

        For example, if some class ``A`` had an ``input_file`` parameter, it could call

        ```
        params.add_file_to_archive("input_file")
        ```

        which would store the supplied value for ``input_file`` at the key
        ``previous.history.and.then.input_file``. The ``files_to_archive`` dict
        is shared with child instances via the ``_check_is_dict`` method, so that
        the final mapping can be retrieved from the top-level ``Params`` object.

        NOTE: You must call ``add_file_to_archive`` before you ``pop()``
        the parameter, because the ``Params`` instance looks up the value
        of the filename inside itself.

        If the ``loading_from_archive`` flag is True, this will be a no-op.
        """
        if not self.loading_from_archive:
            self.files_to_archive[f"{self.history}{name}"] = cached_path(self.get(name))

    @overrides
    def pop(self, key: str, default: Any = DEFAULT) -> Any:
        """
        Performs the functionality associated with dict.pop(key), along with checking for
        returned dictionaries, replacing them with Param objects with an updated history.

        If ``key`` is not present in the dictionary, and no default was specified, we raise a
        ``ConfigurationError``, instead of the typical ``KeyError``.
        """
        if default is self.DEFAULT:
            try:
                value = self.params.pop(key)
            except KeyError:
                raise ConfigurationError("key \"{}\" is required at location \"{}\"".format(key, self.history))
        else:
            value = self.params.pop(key, default)
        if not isinstance(value, dict):
            logger.info(self.history + key + " = " + str(value))  # type: ignore
        return self._check_is_dict(key, value)

    def pop_int(self, key: str, default: Any = DEFAULT) -> int:
        """
        Performs a pop and coerces to an int.
        """
        value = self.pop(key, default)
        if value is None:
            return None
        else:
            return int(value)

    def pop_float(self, key: str, default: Any = DEFAULT) -> float:
        """
        Performs a pop and coerces to a float.
        """
        value = self.pop(key, default)
        if value is None:
            return None
        else:
            return float(value)

    def pop_bool(self, key: str, default: Any = DEFAULT) -> bool:
        """
        Performs a pop and coerces to a bool.
        """
        value = self.pop(key, default)
        if value is None:
            return None
        elif isinstance(value, bool):
            return value
        elif value == "true":
            return True
        elif value == "false":
            return False
        else:
            raise ValueError("Cannot convert variable to bool: " + value)

    @overrides
    def get(self, key: str, default: Any = DEFAULT):
        """
        Performs the functionality associated with dict.get(key) but also checks for returned
        dicts and returns a Params object in their place with an updated history.
        """
        if default is self.DEFAULT:
            try:
                value = self.params.get(key)
            except KeyError:
                raise ConfigurationError("key \"{}\" is required at location \"{}\"".format(key, self.history))
        else:
            value = self.params.get(key, default)
        return self._check_is_dict(key, value)

    def pop_choice(self, key: str, choices: List[Any], default_to_first_choice: bool = False) -> Any:
        """
        Gets the value of ``key`` in the ``params`` dictionary, ensuring that the value is one of
        the given choices. Note that this `pops` the key from params, modifying the dictionary,
        consistent with how parameters are processed in this codebase.

        Parameters
        ----------
        key: str
            Key to get the value from in the param dictionary
        choices: List[Any]
            A list of valid options for values corresponding to ``key``.  For example, if you're
            specifying the type of encoder to use for some part of your model, the choices might be
            the list of encoder classes we know about and can instantiate.  If the value we find in
            the param dictionary is not in ``choices``, we raise a ``ConfigurationError``, because
            the user specified an invalid value in their parameter file.
        default_to_first_choice: bool, optional (default=False)
            If this is ``True``, we allow the ``key`` to not be present in the parameter
            dictionary.  If the key is not present, we will use the return as the value the first
            choice in the ``choices`` list.  If this is ``False``, we raise a
            ``ConfigurationError``, because specifying the ``key`` is required (e.g., you `have` to
            specify your model class when running an experiment, but you can feel free to use
            default settings for encoders if you want).
        """
        default = choices[0] if default_to_first_choice else self.DEFAULT
        value = self.pop(key, default)
        if value not in choices:
            key_str = self.history + key
            message = '%s not in acceptable choices for %s: %s' % (value, key_str, str(choices))
            raise ConfigurationError(message)
        return value

    def as_dict(self, quiet=False):
        """
        Sometimes we need to just represent the parameters as a dict, for instance when we pass
        them to a Keras layer(so that they can be serialised).

        Parameters
        ----------
        quiet: bool, optional (default = False)
            Whether to log the parameters before returning them as a dict.
        """
        if quiet:
            return self.params

        def log_recursively(parameters, history):
            for key, value in parameters.items():
                if isinstance(value, dict):
                    new_local_history = history + key  + "."
                    log_recursively(value, new_local_history)
                else:
                    logger.info(history + key + " = " + str(value))

        logger.info("Converting Params object to dict; logging of default "
                    "values will not occur when dictionary parameters are "
                    "used subsequently.")
        logger.info("CURRENTLY DEFINED PARAMETERS: ")
        log_recursively(self.params, self.history)
        return self.params

    def as_flat_dict(self):
        """
        Returns the parameters of a flat dictionary from keys to values.
        Nested structure is collapsed with periods.
        """
        flat_params = {}
        def recurse(parameters, path):
            for key, value in parameters.items():
                newpath = path + [key]
                if isinstance(value, dict):
                    recurse(value, newpath)
                else:
                    flat_params['.'.join(newpath)] = value

        recurse(self.params, [])
        return flat_params

    def duplicate(self) -> 'Params':
        """
        Uses ``copy.deepcopy()`` to create a duplicate (but fully distinct)
        copy of these Params.
        """
        return Params(copy.deepcopy(self.params))

    def assert_empty(self, class_name: str):
        """
        Raises a ``ConfigurationError`` if ``self.params`` is not empty.  We take ``class_name`` as
        an argument so that the error message gives some idea of where an error happened, if there
        was one.  ``class_name`` should be the name of the `calling` class, the one that got extra
        parameters (if there are any).
        """
        if self.params:
            raise ConfigurationError("Extra parameters passed to {}: {}".format(class_name, self.params))

    def __getitem__(self, key):
        if key in self.params:
            return self._check_is_dict(key, self.params[key])
        else:
            raise KeyError

    def __setitem__(self, key, value):
        self.params[key] = value

    def __delitem__(self, key):
        del self.params[key]

    def __iter__(self):
        return iter(self.params)

    def __len__(self):
        return len(self.params)

    def _check_is_dict(self, new_history, value):
        if isinstance(value, dict):
            new_history = self.history + new_history + "."
            return Params(value,
                          history=new_history,
                          loading_from_archive=self.loading_from_archive,
                          files_to_archive=self.files_to_archive)
        if isinstance(value, list):
            value = [self._check_is_dict(new_history + '.list', v) for v in value]
        return value

    @staticmethod
    def from_file(params_file: str, params_overrides: str = "") -> 'Params':
        """
        Load a `Params` object from a configuration file.
        """
        # redirect to cache, if necessary
        params_file = cached_path(params_file)
        ext_vars = dict(os.environ)

        file_dict = json.loads(evaluate_file(params_file, ext_vars=ext_vars))

        overrides_dict = parse_overrides(params_overrides)
        param_dict = with_fallback(preferred=overrides_dict, fallback=file_dict)

        return Params(param_dict)

    def to_file(self, params_file: str, preference_orders: List[List[str]] = None) -> None:
        with open(params_file, "w") as handle:
            json.dump(self.as_ordered_dict(preference_orders), handle, indent=4)

    def as_ordered_dict(self, preference_orders: List[List[str]] = None) -> OrderedDict:
        """
        Returns Ordered Dict of Params from list of partial order preferences.

        Parameters
        ----------
        preference_orders: List[List[str]], optional
            ``preference_orders`` is list of partial preference orders. ["A", "B", "C"] means
            "A" > "B" > "C". For multiple preference_orders first will be considered first.
            Keys not found, will have last but alphabetical preference. Default Preferences:
            ``[["dataset_reader", "iterator", "model", "train_data_path", "validation_data_path",
            "test_data_path", "trainer", "vocabulary"], ["type"]]``
        """
        params_dict = self.as_dict(quiet=True)
        if not preference_orders:
            preference_orders = []
            preference_orders.append(["dataset_reader", "iterator", "model",
                                      "train_data_path", "validation_data_path", "test_data_path",
                                      "trainer", "vocabulary"])
            preference_orders.append(["type"])

        def order_func(key):
            # Makes a tuple to use for ordering.  The tuple is an index into each of the `preference_orders`,
            # followed by the key itself.  This gives us integer sorting if you have a key in one of the
            # `preference_orders`, followed by alphabetical ordering if not.
            order_tuple = [order.index(key) if key in order else len(order) for order in preference_orders]
            return order_tuple + [key]

        def order_dict(dictionary, order_func):
            # Recursively orders dictionary according to scoring order_func
            result = OrderedDict()
            for key, val in sorted(dictionary.items(), key=lambda item: order_func(item[0])):
                result[key] = order_dict(val, order_func) if isinstance(val, dict) else val
            return result

        return order_dict(params_dict, order_func)


def pop_choice(params: Dict[str, Any],
               key: str,
               choices: List[Any],
               default_to_first_choice: bool = False,
               history: str = "?.") -> Any:
    """
    Performs the same function as :func:`Params.pop_choice`, but is required in order to deal with
    places that the Params object is not welcome, such as inside Keras layers.  See the docstring
    of that method for more detail on how this function works.

    This method adds a ``history`` parameter, in the off-chance that you know it, so that we can
    reproduce :func:`Params.pop_choice` exactly.  We default to using "?." if you don't know the
    history, so you'll have to fix that in the log if you want to actually recover the logged
    parameters.
    """
    value = Params(params, history).pop_choice(key, choices, default_to_first_choice)
    return value


def _replace_none(dictionary: Dict[str, Any]) -> Dict[str, Any]:
    for key in dictionary.keys():
        if dictionary[key] == "None":
            dictionary[key] = None
        elif isinstance(dictionary[key], dict):
            dictionary[key] = _replace_none(dictionary[key])
    return dictionary<|MERGE_RESOLUTION|>--- conflicted
+++ resolved
@@ -10,10 +10,6 @@
 import json
 import logging
 import os
-<<<<<<< HEAD
-import _jsonnet
-from overrides import overrides
-=======
 
 from overrides import overrides
 
@@ -29,7 +25,6 @@
     def evaluate_snippet(_filename: str, expr: str, **_kwargs) -> str:
         logger.warning(f"_jsonnet not loaded, treating snippet as json")
         return expr
->>>>>>> b79d5001
 
 from allennlp.common.checks import ConfigurationError
 from allennlp.common.file_utils import cached_path
