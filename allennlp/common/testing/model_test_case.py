import copy
import json
<<<<<<< HEAD
=======
from os import PathLike
>>>>>>> bd9ee6a4
from typing import Any, Dict, Iterable, Set, Union

import torch
from numpy.testing import assert_allclose

from allennlp.commands.train import train_model_from_file
from allennlp.common import Params
from allennlp.common.testing.test_case import AllenNlpTestCase
from allennlp.data import DatasetReader, Vocabulary
from allennlp.data import DataLoader
from allennlp.data.batch import Batch
from allennlp.models import load_archive, Model
from allennlp.training import GradientDescentTrainer


class ModelTestCase(AllenNlpTestCase):
    """
    A subclass of [`AllenNlpTestCase`](./allennlp_test_case.md)
    with added methods for testing [`Model`](../../models/model.md) subclasses.
    """

    def set_up_model(self, param_file, dataset_file):

        self.param_file = param_file
        params = Params.from_file(self.param_file)

        reader = DatasetReader.from_params(params["dataset_reader"])
        # The dataset reader might be lazy, but a lazy list here breaks some of our tests.
        instances = reader.read(str(dataset_file))
        # Use parameters for vocabulary if they are present in the config file, so that choices like
        # "non_padded_namespaces", "min_count" etc. can be set if needed.
        if "vocabulary" in params:
            vocab_params = params["vocabulary"]
            vocab = Vocabulary.from_params(params=vocab_params, instances=instances)
        else:
            vocab = Vocabulary.from_instances(instances)
        self.vocab = vocab
        self.instances = instances
        self.instances.index_with(vocab)
        self.model = Model.from_params(vocab=self.vocab, params=params["model"])

        # TODO(joelgrus) get rid of these
        # (a lot of the model tests use them, so they'll have to be changed)
        self.dataset = Batch(list(self.instances))
        self.dataset.index_instances(self.vocab)

    def ensure_model_can_train_save_and_load(
        self,
        param_file: Union[PathLike, str],
        tolerance: float = 1e-4,
        cuda_device: int = -1,
        gradients_to_ignore: Set[str] = None,
        overrides: str = "",
        metric_to_check: str = None,
        metric_terminal_value: float = None,
        metric_tolerance: float = 1e-4,
        disable_dropout: bool = True,
    ):
        """
        # Parameters

        param_file : `str`
            Path to a training configuration file that we will use to train the model for this
            test.
        tolerance : `float`, optional (default=`1e-4`)
            When comparing model predictions between the originally-trained model and the model
            after saving and loading, we will use this tolerance value (passed as `rtol` to
            `numpy.testing.assert_allclose`).
        cuda_device : `int`, optional (default=`-1`)
            The device to run the test on.
        gradients_to_ignore : `Set[str]`, optional (default=`None`)
            This test runs a gradient check to make sure that we're actually computing gradients
            for all of the parameters in the model.  If you really want to ignore certain
            parameters when doing that check, you can pass their names here.  This is not
            recommended unless you're `really` sure you don't need to have non-zero gradients for
            those parameters (e.g., some of the beam search / state machine models have
            infrequently-used parameters that are hard to force the model to use in a small test).
        overrides : `str`, optional (default = `""`)
            A JSON string that we will use to override values in the input parameter file.
<<<<<<< HEAD
        metric_to_check: `str`, optional (default = None)
            We may want to automatically perform a check that model reaches given metric when
            training (on validation set, if it is specified). It may be useful in CI, for example.
            You can pass any metric that is in your model returned metrics.
        metric_terminal_value: `str`, optional (default = None)
            When you set `metric_to_check`, you need to set the value this metric must converge to
        metric_tolerance: `float`, optional (default=1e-4)
            Tolerance to check you model metric against metric terminal value. One can expect some
            variance in model metrics when the training process is highly stochastic.
        disable_dropout : `bool`, optional (default = True)
=======
        metric_to_check: `str`, optional (default = `None`)
            We may want to automatically perform a check that model reaches given metric when
            training (on validation set, if it is specified). It may be useful in CI, for example.
            You can pass any metric that is in your model returned metrics.
        metric_terminal_value: `str`, optional (default = `None`)
            When you set `metric_to_check`, you need to set the value this metric must converge to
        metric_tolerance: `float`, optional (default=`1e-4`)
            Tolerance to check you model metric against metric terminal value. One can expect some
            variance in model metrics when the training process is highly stochastic.
        disable_dropout : `bool`, optional (default = `True`)
>>>>>>> bd9ee6a4
            If True we will set all dropout to 0 before checking gradients. (Otherwise, with small
            datasets, you may get zero gradients because of unlucky dropout.)
        """
        save_dir = self.TEST_DIR / "save_and_load_test"
        archive_file = save_dir / "model.tar.gz"
        model = train_model_from_file(param_file, save_dir, overrides=overrides)
        metrics_file = save_dir / "metrics.json"
        if metric_to_check is not None:
            metrics = json.loads(metrics_file.read_text())
            metric_value = metrics.get(f"best_validation_{metric_to_check}") or metrics.get(
                f"training_{metric_to_check}"
            )
            assert metric_value is not None, f"Cannot find {metric_to_check} in metrics.json file"
            assert metric_terminal_value is not None, "Please specify metric terminal value"
            assert abs(metric_value - metric_terminal_value) < metric_tolerance
        loaded_model = load_archive(archive_file, cuda_device=cuda_device).model
        state_keys = model.state_dict().keys()
        loaded_state_keys = loaded_model.state_dict().keys()
        assert state_keys == loaded_state_keys
        # First we make sure that the state dict (the parameters) are the same for both models.
        for key in state_keys:
            assert_allclose(
                model.state_dict()[key].cpu().numpy(),
                loaded_model.state_dict()[key].cpu().numpy(),
                err_msg=key,
            )
        params = Params.from_file(param_file, params_overrides=overrides)
        reader = DatasetReader.from_params(params["dataset_reader"])

        print("Reading with original model")
        model_dataset = reader.read(params["validation_data_path"])
        model_dataset.index_with(model.vocab)

        print("Reading with loaded model")
        loaded_dataset = reader.read(params["validation_data_path"])
        loaded_dataset.index_with(loaded_model.vocab)

        # Need to duplicate params because DataLoader.from_params will consume.
        data_loader_params = params["data_loader"]
        data_loader_params["shuffle"] = False
        data_loader_params2 = Params(copy.deepcopy(data_loader_params.as_dict()))

        data_loader = DataLoader.from_params(dataset=model_dataset, params=data_loader_params)
        data_loader2 = DataLoader.from_params(dataset=loaded_dataset, params=data_loader_params2)

        # We'll check that even if we index the dataset with each model separately, we still get
        # the same result out.
        model_batch = next(iter(data_loader))

        loaded_batch = next(iter(data_loader2))

        # Check gradients are None for non-trainable parameters and check that
        # trainable parameters receive some gradient if they are trainable.
        self.check_model_computes_gradients_correctly(
            model, model_batch, gradients_to_ignore, disable_dropout
        )

        # The datasets themselves should be identical.
        assert model_batch.keys() == loaded_batch.keys()
        for key in model_batch.keys():
            self.assert_fields_equal(model_batch[key], loaded_batch[key], key, 1e-6)

        # Set eval mode, to turn off things like dropout, then get predictions.
        model.eval()
        loaded_model.eval()
        # Models with stateful RNNs need their states reset to have consistent
        # behavior after loading.
        for model_ in [model, loaded_model]:
            for module in model_.modules():
                if hasattr(module, "stateful") and module.stateful:
                    module.reset_states()
        print("Predicting with original model")
        model_predictions = model(**model_batch)
        print("Predicting with loaded model")
        loaded_model_predictions = loaded_model(**loaded_batch)

        # Both outputs should have the same keys and the values for these keys should be close.
        for key in model_predictions.keys():
            self.assert_fields_equal(
                model_predictions[key], loaded_model_predictions[key], name=key, tolerance=tolerance
            )

        # Check loaded model's loss exists and we can compute gradients, for continuing training.
        loaded_model.train()
        loaded_model_predictions = loaded_model(**loaded_batch)
        loaded_model_loss = loaded_model_predictions["loss"]
        assert loaded_model_loss is not None
        loaded_model_loss.backward()

        return model, loaded_model

    def ensure_model_can_train(
        self,
        trainer: GradientDescentTrainer,
        gradients_to_ignore: Set[str] = None,
        metric_to_check: str = None,
        metric_terminal_value: float = None,
        metric_tolerance: float = 1e-4,
        disable_dropout: bool = True,
    ):
        """
        A simple test for model training behavior when you are not using configuration files. In
        this case, we don't have a story around saving and loading models (you need to handle that
        yourself), so we don't have tests for that.  We just test that the model can train, and that
        it computes gradients for all parameters.

        Because the `Trainer` already has a reference to a model and to a data loader, we just take
        the `Trainer` object itself, and grab the `Model` and other necessary objects from there.

        # Parameters

        trainer: `GradientDescentTrainer`
            The `Trainer` to use for the test, which already has references to a `Model` and a
            `DataLoader`, which we will use in the test.
        gradients_to_ignore : `Set[str]`, optional (default=`None`)
            This test runs a gradient check to make sure that we're actually computing gradients
            for all of the parameters in the model.  If you really want to ignore certain
            parameters when doing that check, you can pass their names here.  This is not
            recommended unless you're `really` sure you don't need to have non-zero gradients for
            those parameters (e.g., some of the beam search / state machine models have
            infrequently-used parameters that are hard to force the model to use in a small test).
        metric_to_check: `str`, optional (default = `None`)
            We may want to automatically perform a check that model reaches given metric when
            training (on validation set, if it is specified). It may be useful in CI, for example.
            You can pass any metric that is in your model returned metrics.
        metric_terminal_value: `str`, optional (default = `None`)
            When you set `metric_to_check`, you need to set the value this metric must converge to
        metric_tolerance: `float`, optional (default=`1e-4`)
            Tolerance to check you model metric against metric terminal value. One can expect some
            variance in model metrics when the training process is highly stochastic.
        disable_dropout : `bool`, optional (default = `True`)
            If True we will set all dropout to 0 before checking gradients. (Otherwise, with small
            datasets, you may get zero gradients because of unlucky dropout.)
        """
        metrics = trainer.train()
        if metric_to_check is not None:
            metric_value = metrics.get(f"best_validation_{metric_to_check}") or metrics.get(
                f"training_{metric_to_check}"
            )
            assert metric_value is not None, f"Cannot find {metric_to_check} in metrics.json file"
            assert metric_terminal_value is not None, "Please specify metric terminal value"
            assert abs(metric_value - metric_terminal_value) < metric_tolerance

        model_batch = next(iter(trainer.data_loader))

        # Check gradients are None for non-trainable parameters and check that
        # trainable parameters receive some gradient if they are trainable.
        self.check_model_computes_gradients_correctly(
            trainer.model, model_batch, gradients_to_ignore, disable_dropout
        )

    def assert_fields_equal(self, field1, field2, name: str, tolerance: float = 1e-6) -> None:
        if isinstance(field1, torch.Tensor):
            assert_allclose(
                field1.detach().cpu().numpy(),
                field2.detach().cpu().numpy(),
                rtol=tolerance,
                err_msg=name,
            )
        elif isinstance(field1, dict):
            assert field1.keys() == field2.keys()
            for key in field1:
                self.assert_fields_equal(
                    field1[key], field2[key], tolerance=tolerance, name=name + "." + str(key)
                )
        elif isinstance(field1, (list, tuple)):
            assert len(field1) == len(field2)
            for i, (subfield1, subfield2) in enumerate(zip(field1, field2)):
                self.assert_fields_equal(
                    subfield1, subfield2, tolerance=tolerance, name=name + f"[{i}]"
                )
        elif isinstance(field1, (float, int)):
            assert_allclose([field1], [field2], rtol=tolerance, err_msg=name)
        else:
            if field1 != field2:
                for key in field1.__dict__:
                    print(key, getattr(field1, key) == getattr(field2, key))
            assert field1 == field2, f"{name}, {type(field1)}, {type(field2)}"

    @staticmethod
    def check_model_computes_gradients_correctly(
        model: Model,
        model_batch: Dict[str, Union[Any, Dict[str, Any]]],
        params_to_ignore: Set[str] = None,
        disable_dropout: bool = True,
    ):
        print("Checking gradients")
        model.zero_grad()
        model.train()

        original_dropouts: Dict[str, float] = {}

        if disable_dropout:
            # Remember original dropouts so we can restore them.
            for name, module in model.named_modules():
                if isinstance(module, torch.nn.Dropout):
                    original_dropouts[name] = getattr(module, "p")
                    setattr(module, "p", 0)

        result = model(**model_batch)
        result["loss"].backward()
        has_zero_or_none_grads = {}
        for name, parameter in model.named_parameters():
            zeros = torch.zeros(parameter.size())
            if params_to_ignore and name in params_to_ignore:
                continue
            if parameter.requires_grad:

                if parameter.grad is None:
                    has_zero_or_none_grads[
                        name
                    ] = "No gradient computed (i.e parameter.grad is None)"

                elif parameter.grad.is_sparse or parameter.grad.data.is_sparse:
                    pass

                # Some parameters will only be partially updated,
                # like embeddings, so we just check that any gradient is non-zero.
                elif (parameter.grad.cpu() == zeros).all():
                    has_zero_or_none_grads[
                        name
                    ] = f"zeros with shape ({tuple(parameter.grad.size())})"
            else:
                assert parameter.grad is None

        if has_zero_or_none_grads:
            for name, grad in has_zero_or_none_grads.items():
                print(f"Parameter: {name} had incorrect gradient: {grad}")
            raise Exception("Incorrect gradients found. See stdout for more info.")

        # Now restore dropouts if we disabled them.
        if disable_dropout:
            for name, module in model.named_modules():
                if name in original_dropouts:
                    setattr(module, "p", original_dropouts[name])

    def ensure_batch_predictions_are_consistent(self, keys_to_ignore: Iterable[str] = ()):
        """
        Ensures that the model performs the same on a batch of instances as on individual instances.
        Ignores metrics matching the regexp .*loss.* and those specified explicitly.

        # Parameters

        keys_to_ignore : `Iterable[str]`, optional (default=`()`)
            Names of metrics that should not be taken into account, e.g. "batch_weight".
        """
        self.model.eval()
        single_predictions = []
        for i, instance in enumerate(self.instances):
            dataset = Batch([instance])
            tensors = dataset.as_tensor_dict(dataset.get_padding_lengths())
            result = self.model(**tensors)
            single_predictions.append(result)
        full_dataset = Batch(self.instances)
        batch_tensors = full_dataset.as_tensor_dict(full_dataset.get_padding_lengths())
        batch_predictions = self.model(**batch_tensors)
        for i, instance_predictions in enumerate(single_predictions):
            for key, single_predicted in instance_predictions.items():
                tolerance = 1e-6
                if "loss" in key:
                    # Loss is particularly unstable; we'll just be satisfied if everything else is
                    # close.
                    continue
                if key in keys_to_ignore:
                    continue
                single_predicted = single_predicted[0]
                batch_predicted = batch_predictions[key][i]
                if isinstance(single_predicted, torch.Tensor):
                    if single_predicted.size() != batch_predicted.size():
                        slices = tuple(slice(0, size) for size in single_predicted.size())
                        batch_predicted = batch_predicted[slices]
                    assert_allclose(
                        single_predicted.data.numpy(),
                        batch_predicted.data.numpy(),
                        atol=tolerance,
                        err_msg=key,
                    )
                else:
                    assert single_predicted == batch_predicted, key<|MERGE_RESOLUTION|>--- conflicted
+++ resolved
@@ -1,9 +1,6 @@
 import copy
 import json
-<<<<<<< HEAD
-=======
 from os import PathLike
->>>>>>> bd9ee6a4
 from typing import Any, Dict, Iterable, Set, Union
 
 import torch
@@ -83,18 +80,6 @@
             infrequently-used parameters that are hard to force the model to use in a small test).
         overrides : `str`, optional (default = `""`)
             A JSON string that we will use to override values in the input parameter file.
-<<<<<<< HEAD
-        metric_to_check: `str`, optional (default = None)
-            We may want to automatically perform a check that model reaches given metric when
-            training (on validation set, if it is specified). It may be useful in CI, for example.
-            You can pass any metric that is in your model returned metrics.
-        metric_terminal_value: `str`, optional (default = None)
-            When you set `metric_to_check`, you need to set the value this metric must converge to
-        metric_tolerance: `float`, optional (default=1e-4)
-            Tolerance to check you model metric against metric terminal value. One can expect some
-            variance in model metrics when the training process is highly stochastic.
-        disable_dropout : `bool`, optional (default = True)
-=======
         metric_to_check: `str`, optional (default = `None`)
             We may want to automatically perform a check that model reaches given metric when
             training (on validation set, if it is specified). It may be useful in CI, for example.
@@ -105,7 +90,6 @@
             Tolerance to check you model metric against metric terminal value. One can expect some
             variance in model metrics when the training process is highly stochastic.
         disable_dropout : `bool`, optional (default = `True`)
->>>>>>> bd9ee6a4
             If True we will set all dropout to 0 before checking gradients. (Otherwise, with small
             datasets, you may get zero gradients because of unlucky dropout.)
         """
