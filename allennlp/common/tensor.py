from typing import Dict, List, Optional, Union
import torch
from torch.autograd import Variable
import numpy


def get_lengths_from_binary_sequence_mask(mask: torch.ByteTensor):
    """
    Compute sequence lengths for each batch element in a tensor using a
    binary mask.

    Parameters
    ----------
    mask : torch.ByteTensor, required.
        A 2D binary mask of shape (batch_size, sequence_length) to
        calculate the per-batch sequence lengths from.

    Returns
    -------
    A torch.LongTensor of shape (batch_size,) representing the lengths
    of the sequences in the batch.
    """
    return mask.sum(-1).squeeze()


def sort_batch_by_length(tensor: torch.FloatTensor, sequence_lengths: torch.LongTensor):
    """
    Sort a batch first tensor by some specified lengths.

    Parameters
    ----------
    tensor : torch.FloatTensor, required.
        A batch first Pytorch tensor.
    sequence_lengths : torch.LongTensor, required.
        A tensor representing the lengths of some dimension of the tensor which
        we want to sort by.

    Returns
    -------
    sorted_tensor : torch.FloatTensor
        The original tensor sorted along the batch dimension with respect to sequence_lengths.
    sorted_sequence_lengths : torch.LongTensor
        The original sequence_lengths sorted by decreasing size.
    restoration_indices : torch.LongTensor
        Indices into the sorted_tensor such that ``sorted_tensor[restoration_indices] == original_tensor``
    """
    sorted_sequence_lengths, permutation_index = sequence_lengths.sort(0, descending=True)
    sorted_tensor = tensor[permutation_index]
    # This is the equivalent of zipping with index, sorting by the original
    # sequence lengths and returning the now sorted indices.
    index_range = torch.range(0, len(sequence_lengths) - 1).long()
    _, reverse_mapping = permutation_index.sort(0, descending=False)
    restoration_indices = index_range[reverse_mapping]
    return sorted_tensor, sorted_sequence_lengths, restoration_indices


def get_dropout_mask(dropout_probability: float, shape: List[int]):
    """
    Computes an element-wise dropout mask for an arbitrarily sized tensor, where
    each element in the mask is dropped out with probability dropout_probability.

    Parameters
    ----------
    dropout_probability: float, Probability of dropping a dimension of the input.
    shape: Shape of the tensor you are generating a mask for.

    Return
    ------
    A torch.FloatTensor consisting of the binary mask scaled by 1/ (1 - dropout_probability).
    This scaling ensures expected values and variances of the output of applying this mask
     and the original tensor are the same.
    """
    binary_mask = torch.rand(shape) > dropout_probability
    # Scale mask by 1/keep_prob to preserve output statistics.
    dropout_mask = binary_mask.float().div(1.0 - dropout_probability)
    return dropout_mask


def arrays_to_variables(data_structure: Dict[str, Union[dict, numpy.ndarray]],
                        cuda_device: int = -1):
    """
    Convert an (optionally) nested dictionary of arrays to Pytorch ``Variables``,
    suitable for use in a computation graph.
    """
    if isinstance(data_structure, dict):
        for key, value in data_structure.items():
            data_structure[key] = arrays_to_variables(value)
        return data_structure
    else:
        torch_variable = Variable(torch.from_numpy(data_structure))
        if cuda_device == -1:
            return torch_variable
        else:
            return torch_variable.cuda(cuda_device)


def masked_softmax(vector, mask):
    """
    ``torch.nn.functional.softmax(vector)`` does not work if some elements of ``vector`` should be
    masked.  This performs a softmax on just the non-masked portions of ``vector``.  Passing
    ``None`` in for the mask is also acceptable; you'll just get a regular softmax.

    We assume that both ``vector`` and ``mask`` (if given) have shape ``(batch_size, vector_dim)``.

    In the case that the input vector is completely masked, this function returns an array
    of ``0.0``. This behavior may cause ``NaN`` if this is used as the last layer of a model
    that uses categorial cross-entropy loss.
    """
    # We calculate masked softmax in a numerically stable fashion, as done
    # in https://github.com/rkadlec/asreader/blob/master/asreader/custombricks/softmax_mask_bricks.py
    if mask is not None:
        # TODO(mattg): a bunch of this logic can be simplified once pytorch-0.2 is out.
        # torch.max(keepdim=True), for instance, simplifies things here.
        # Here we get normalized log probabilities for enhanced numerical stability.
        input_masked = mask * vector
        shifted = mask * (input_masked - torch.max(input_masked, dim=1)[0].expand_as(input_masked))
        # We add epsilon to avoid numerical instability when the sum in the log yields 0.
        normalization_constant = ((mask * shifted.exp()).sum(dim=1) + 1e-7).log()
        normalized_log_probabilities = (shifted - normalization_constant.expand_as(shifted))
        probabilities = normalized_log_probabilities.exp()
        return mask * probabilities
    else:
        # There is no mask, so we use the provided ``torch.nn.functional.softmax`` function.
        return torch.nn.functional.softmax(vector)


<<<<<<< HEAD
def viterbi_decode(tag_sequence: torch.Tensor, transition_matrix: torch.Tensor):
    """
    Parameters
    ----------
    tag_sequence : torch.Tensor, required.
        A tensor of shape (sequence_length, num_tags) representing scores for
        a set of tags over a given sequence.
    transition_matrix : torch.Tensor, required.
        A tensor of shape (num_tags, num_tags) representing the binary potentials
        for transitioning between a given pair of tags.

    Returns
    -------
    viterbi_path : List[int]
        The tag indices of the maximum likelihood tag sequence.
    viterbi_score : float
        The score of the viterbi path.
    """
    sequence_length, _ = list(tag_sequence.size())
    path_scores = []
    path_indices = []
    path_scores.append(tag_sequence[0, :].squeeze())

    # Evaluate the scores for all possible paths.
    for timestep in range(1, sequence_length):
        # TODO(Mark): Use broadcasting here once Pytorch 0.2 is released.
        tiled_path_scores = path_scores[timestep - 1].expand_as(transition_matrix).transpose(0, 1)
        summed_potentials = tiled_path_scores + transition_matrix
        scores, paths = torch.max(summed_potentials, 0)
        path_scores.append(tag_sequence[timestep, :].squeeze() + scores.squeeze())
        path_indices.append(paths.squeeze())

    # Construct the most likely sequence backwards.
    _, best_path = torch.max(path_scores[-1], 0)
    viterbi_path = [int(best_path.numpy())]
    for timestep in reversed(path_indices):
        viterbi_path.append(int(timestep[viterbi_path[-1]]))

    # Reverse the backward path and find the actual
    # score of the most likely sequence.
    viterbi_path.reverse()
    viterbi_score, _ = torch.max(path_scores[-1], 0)
    return viterbi_path, viterbi_score
=======
def get_text_field_mask(text_field_tensors: Dict[str, torch.Tensor]) -> torch.Tensor:
    """
    Takes the dictionary of tensors produced by a ``TextField`` and returns a mask of shape
    ``(batch_size, num_tokens)``.  This mask will be 0 where the tokens are padding, and 1
    otherwise.

    There could be several entries in the tensor dictionary with different shapes (e.g., one for
    word ids, one for character ids).  In order to get a token mask, we assume that the tensor in
    the dictionary with the lowest number of dimensions has plain token ids.  This allows us to
    also handle cases where the input is actually a ``ListField[TextField]``.
    """
    tensor_dims = [(tensor.dim(), tensor) for tensor in text_field_tensors.values()]
    tensor_dims.sort(key=lambda x: x[0])
    token_tensor = tensor_dims[0][1]
    return token_tensor != 0


def last_dim_softmax(tensor: torch.Tensor, mask: Optional[torch.Tensor] = None) -> torch.Tensor:
    """
    Takes a tensor with 3 or more dimensions and does a masked softmax over the last dimension.  We
    assume the tensor has shape ``(batch_size, ..., sequence_length)`` and that the mask (if given)
    has shape ``(batch_size, sequence_length)``.  We first unsqueeze and expand the mask so that it
    has the same shape as the tensor, then flatten them both to be 2D, pass them through
    :func:`masked_softmax`, then put the tensor back in its original shape.
    """
    tensor_shape = tensor.size()
    reshaped_tensor = tensor.view(-1, tensor.size()[-1])
    if mask:
        mask = mask.expand_as(tensor).contiguous().float()
        mask = mask.view(-1, mask.size()[-1])
    reshaped_result = masked_softmax(reshaped_tensor, mask)
    return reshaped_result.view(*tensor_shape)


def weighted_sum(matrix: torch.Tensor, attention: torch.Tensor) -> torch.Tensor:
    """
    Takes a matrix of vectors and a set of weights over the rows in the matrix (which we call an
    "attention" vector), and returns a weighted sum of the rows in the matrix.  This is the typical
    computation performed after an attention mechanism.

    Note that while we call this a "matrix" of vectors and an attention "vector", we also handle
    higher-order tensors.  We always sum over the second-to-last dimension of the "matrix", and we
    assume that all dimensions in the "matrix" prior to the last dimension are matched in the
    "vector".  Non-matched dimensions in the "vector" must be `directly after the batch dimension`.

    For example, say I have a "matrix" with dimensions ``(batch_size, num_queries, num_words,
    embedding_dim)``.  The attention "vector" then must have at least those dimensions, and could
    have more. Both:

        - ``(batch_size, num_queries, num_words)`` (distribution over words for each query)
        - ``(batch_size, num_documents, num_queries, num_words)`` (distribution over words in a
          query for each document)

    are valid input "vectors", producing tensors of shape:
    ``(batch_size, num_queries, embedding_dim)`` and
    ``(batch_size, num_documents, num_queries, embedding_dim)`` respectively.
    """
    if matrix.dim() - 1 < attention.dim():
        expanded_size = list(matrix.size())
        for i in range(attention.dim() - matrix.dim() + 1):
            matrix = matrix.unsqueeze(1)
            expanded_size.insert(i + 1, attention.size(i + 1))
        matrix = matrix.expand(*expanded_size)
    intermediate = attention.unsqueeze(-1).expand_as(matrix) * matrix
    return intermediate.sum(dim=-2).squeeze(-2)
>>>>>>> adce8841
<|MERGE_RESOLUTION|>--- conflicted
+++ resolved
@@ -124,7 +124,6 @@
         return torch.nn.functional.softmax(vector)
 
 
-<<<<<<< HEAD
 def viterbi_decode(tag_sequence: torch.Tensor, transition_matrix: torch.Tensor):
     """
     Parameters
@@ -168,7 +167,8 @@
     viterbi_path.reverse()
     viterbi_score, _ = torch.max(path_scores[-1], 0)
     return viterbi_path, viterbi_score
-=======
+
+
 def get_text_field_mask(text_field_tensors: Dict[str, torch.Tensor]) -> torch.Tensor:
     """
     Takes the dictionary of tensors produced by a ``TextField`` and returns a mask of shape
@@ -234,4 +234,3 @@
         matrix = matrix.expand(*expanded_size)
     intermediate = attention.unsqueeze(-1).expand_as(matrix) * matrix
     return intermediate.sum(dim=-2).squeeze(-2)
->>>>>>> adce8841
