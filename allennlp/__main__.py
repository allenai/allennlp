from typing import Sequence
import argparse
import logging
import sys

<<<<<<< HEAD
from allennlp.commands.bulk import add_bulk_subparser
from allennlp.commands.serve import add_serve_subparser
=======
import allennlp.commands.bulk as bulk
>>>>>>> 7b9719bd
from allennlp.common.params import PARAMETER

# TODO(joelgrus): we probably don't want this always disabled
logging.disable(PARAMETER)

def main(raw_args: Sequence[str]) -> None:
    parser = argparse.ArgumentParser(description="Run AllenNLP", usage='%(prog)s [command]')
    subparsers = parser.add_subparsers(title='Commands', metavar='')

    # Add sub-commands
<<<<<<< HEAD
    add_bulk_subparser(subparsers)
    add_serve_subparser(subparsers)
=======
    bulk.add_bulk_subparser(subparsers)
>>>>>>> 7b9719bd

    args = parser.parse_args(raw_args)

    # If a subparser is triggered, it adds its work as `args.func`.
    # So if no such attribute has been added, no subparser was triggered,
    # so give the user some help.
    if 'func' in dir(args):
        args.func(args)
    else:
        parser.print_help()

if __name__ == "__main__":
    # sys.argv[0] is the name of the script, throw it away
    main(sys.argv[1:])<|MERGE_RESOLUTION|>--- conflicted
+++ resolved
@@ -3,12 +3,9 @@
 import logging
 import sys
 
-<<<<<<< HEAD
-from allennlp.commands.bulk import add_bulk_subparser
-from allennlp.commands.serve import add_serve_subparser
-=======
+import allennlp.commands.serve as serve
 import allennlp.commands.bulk as bulk
->>>>>>> 7b9719bd
+
 from allennlp.common.params import PARAMETER
 
 # TODO(joelgrus): we probably don't want this always disabled
@@ -19,12 +16,8 @@
     subparsers = parser.add_subparsers(title='Commands', metavar='')
 
     # Add sub-commands
-<<<<<<< HEAD
-    add_bulk_subparser(subparsers)
-    add_serve_subparser(subparsers)
-=======
     bulk.add_bulk_subparser(subparsers)
->>>>>>> 7b9719bd
+    serve.add_serve_subparser(subparsers)
 
     args = parser.parse_args(raw_args)
 
