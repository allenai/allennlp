"""
An initializer is just a PyTorch function.
Here we implement a proxy class that allows us
to register them and supply any additional function arguments
(for example, the `mean` and `std` of a normal initializer)
as named arguments to the constructor.

The available initialization functions are

* ["normal"](https://pytorch.org/docs/master/nn.html?highlight=orthogonal#torch.nn.init.normal_)
* ["uniform"](https://pytorch.org/docs/master/nn.html?highlight=orthogonal#torch.nn.init.uniform_)
* ["constant"](https://pytorch.org/docs/master/nn.html?highlight=orthogonal#torch.nn.init.constant_)
* ["eye"](https://pytorch.org/docs/master/nn.html?highlight=orthogonal#torch.nn.init.eye_)
* ["dirac"](https://pytorch.org/docs/master/nn.html?highlight=orthogonal#torch.nn.init.dirac_)
* ["xavier_uniform"](https://pytorch.org/docs/master/nn.html?highlight=orthogonal#torch.nn.init.xavier_uniform_)
* ["xavier_normal"](https://pytorch.org/docs/master/nn.html?highlight=orthogonal#torch.nn.init.xavier_normal_)
* ["kaiming_uniform"](https://pytorch.org/docs/master/nn.html?highlight=orthogonal#torch.nn.init.kaiming_uniform_)
* ["kaiming_normal"](https://pytorch.org/docs/master/nn.html?highlight=orthogonal#torch.nn.init.kaiming_normal_)
* ["orthogonal"](https://pytorch.org/docs/master/nn.html?highlight=orthogonal#torch.nn.init.orthogonal_)
* ["sparse"](https://pytorch.org/docs/master/nn.html?highlight=orthogonal#torch.nn.init.sparse_)
* ["block_orthogonal"](./initializers.md#block_orthogonal)
* ["uniform_unit_scaling"](./initializers.md#uniform_unit_scaling)
* ["pretrained"](./initializers.md#PretrainedModelInitializer)
"""
import logging
import re
import math
from typing import Callable, List, Tuple, Dict
import itertools
from overrides import overrides
import tarfile

import torch
import torch.nn.init

from allennlp.common import FromParams, Registrable
from allennlp.common.checks import ConfigurationError

logger = logging.getLogger(__name__)


class Initializer(Registrable):
    """
    An initializer is really just a bare pytorch function. This class
    is a proxy that allows us to implement `Registrable` for those functions.
    """

    default_implementation = "normal"

    def __call__(self, tensor: torch.Tensor, **kwargs) -> None:
        """
        This function is here just to make mypy happy.  We expect initialization functions to
        follow this API; the builtin pytorch initialization functions follow this just fine, even
        though they don't subclass `Initialization`.  We're just making it explicit here, so mypy
        knows that initializers are callable like this.
        """
        raise NotImplementedError


def uniform_unit_scaling(tensor: torch.Tensor, nonlinearity: str = "linear"):
    """
    An initaliser which preserves output variance for approximately gaussian
    distributed inputs. This boils down to initialising layers using a uniform
    distribution in the range `(-sqrt(3/dim[0]) * scale, sqrt(3 / dim[0]) * scale)`, where
    `dim[0]` is equal to the input dimension of the parameter and the `scale`
    is a constant scaling factor which depends on the non-linearity used.

    See `Random Walk Initialisation for Training Very Deep Feedforward Networks
    <https://www.semanticscholar.org/paper/Random-Walk-Initialization-for-Training-Very-Deep-Sussillo-Abbott/be9728a0728b6acf7a485225b1e41592176eda0b>`_
    for more information.

    # Parameters

    tensor : `torch.Tensor`, required.
        The tensor to initialise.
    nonlinearity : `str`, optional (default = `"linear"`)
        The non-linearity which is performed after the projection that this
        tensor is involved in. This must be the name of a function contained
        in the `torch.nn.functional` package.

    # Returns

    The initialised tensor.
    """
    size = 1.0
    # Estimate the input size. This won't work perfectly,
    # but it covers almost all use cases where this initialiser
    # would be expected to be useful, i.e in large linear and
    # convolutional layers, as the last dimension will almost
    # always be the output size.
    for dimension in list(tensor.size())[:-1]:
        size *= dimension

    activation_scaling = torch.nn.init.calculate_gain(nonlinearity, tensor)
    max_value = math.sqrt(3 / size) * activation_scaling

    return tensor.data.uniform_(-max_value, max_value)


def block_orthogonal(tensor: torch.Tensor, split_sizes: List[int], gain: float = 1.0) -> None:
    """
    An initializer which allows initializing model parameters in "blocks". This is helpful
    in the case of recurrent models which use multiple gates applied to linear projections,
    which can be computed efficiently if they are concatenated together. However, they are
    separate parameters which should be initialized independently.

    # Parameters

    tensor : `torch.Tensor`, required.
        A tensor to initialize.
    split_sizes : `List[int]`, required.
        A list of length `tensor.ndim()` specifying the size of the
        blocks along that particular dimension. E.g. `[10, 20]` would
        result in the tensor being split into chunks of size 10 along the
        first dimension and 20 along the second.
    gain : `float`, optional (default = `1.0`)
        The gain (scaling) applied to the orthogonal initialization.
    """
    data = tensor.data
    sizes = list(tensor.size())
    if any(a % b != 0 for a, b in zip(sizes, split_sizes)):
        raise ConfigurationError(
            "tensor dimensions must be divisible by their respective "
            "split_sizes. Found size: {} and split_sizes: {}".format(sizes, split_sizes)
        )
    indexes = [list(range(0, max_size, split)) for max_size, split in zip(sizes, split_sizes)]
    # Iterate over all possible blocks within the tensor.
    for block_start_indices in itertools.product(*indexes):
        # A list of tuples containing the index to start at for this block
        # and the appropriate step size (i.e split_size[i] for dimension i).
        index_and_step_tuples = zip(block_start_indices, split_sizes)
        # This is a tuple of slices corresponding to:
        # tensor[index: index + step_size, ...]. This is
        # required because we could have an arbitrary number
        # of dimensions. The actual slices we need are the
        # start_index: start_index + step for each dimension in the tensor.
        block_slice = tuple(
            slice(start_index, start_index + step) for start_index, step in index_and_step_tuples
        )
        data[block_slice] = torch.nn.init.orthogonal_(tensor[block_slice].contiguous(), gain=gain)


def zero(tensor: torch.Tensor) -> None:
    return tensor.data.zero_()


def lstm_hidden_bias(tensor: torch.Tensor) -> None:
    """
    Initialize the biases of the forget gate to 1, and all other gates to 0,
    following Jozefowicz et al., An Empirical Exploration of Recurrent Network Architectures
    """
    # gates are (b_hi|b_hf|b_hg|b_ho) of shape (4*hidden_size)
    tensor.data.zero_()
    hidden_size = tensor.shape[0] // 4
    tensor.data[hidden_size : (2 * hidden_size)] = 1.0


class _InitializerWrapper(Initializer):
    def __init__(self, init_function: Callable[..., None], **kwargs):
        self._init_function = init_function
        self._kwargs = kwargs

    def __call__(self, tensor: torch.Tensor, **kwargs) -> None:
        self._init_function(tensor, **self._kwargs)

    def __repr__(self):
        return "Init: %s, with params: %s" % (self._init_function, self._kwargs)


@Initializer.register("normal")
class NormalInitializer(_InitializerWrapper):
    """
    Registered as an `Initializer` with name "normal".
    """

    def __init__(self, mean: float = 0.0, std: float = 0.1):
        super().__init__(init_function=torch.nn.init.normal_, mean=mean, std=std)


@Initializer.register("orthogonal")
class OrthogonalInitializer(_InitializerWrapper):
    """
    Registered as an `Initializer` with name "orthogonal".
    """

    def __init__(self, gain: float = 1.0):
        super().__init__(init_function=torch.nn.init.orthogonal_, gain=gain)


@Initializer.register("uniform")
class UniformInitializer(_InitializerWrapper):
    """
    Registered as an `Initializer` with name "uniform".
    """

    def __init__(self, a: float = 0.0, b: float = 1.0):
        super().__init__(init_function=torch.nn.init.uniform_, a=a, b=b)


@Initializer.register("constant")
class ConstantInitializer(_InitializerWrapper):
    """
    Registered as an `Initializer` with name "constant".
    """

    def __init__(self, val: float):
        super().__init__(init_function=torch.nn.init.constant_, val=val)


@Initializer.register("dirac")
class DiracInitializer(_InitializerWrapper):
    """
    Registered as an `Initializer` with name "dirac".
    """

    def __init__(self):
        super().__init__(init_function=torch.nn.init.dirac_)


@Initializer.register("xavier_uniform")
class XavierUniformInitializer(_InitializerWrapper):
    """
    Registered as an `Initializer` with name "xavir_uniform".
    """

    def __init__(self, gain: float = 1.0):
        super().__init__(init_function=torch.nn.init.xavier_uniform_, gain=gain)


@Initializer.register("xavier_normal")
class XavierNormalInitializer(_InitializerWrapper):
    """
    Registered as an `Initializer` with name "xavier_normal".
    """

    def __init__(self, gain: float = 1.0):
        super().__init__(init_function=torch.nn.init.xavier_normal_, gain=gain)


@Initializer.register("kaiming_uniform")
class KaimingUniformInitializer(_InitializerWrapper):
    """
    Registered as an `Initializer` with name "kaiming_uniform".
    """

    def __init__(self, a: float = 0.0, mode: str = "fan_in", nonlinearity: str = "leaky_relu"):
        super().__init__(
            init_function=torch.nn.init.kaiming_uniform_, a=a, mode=mode, nonlinearity=nonlinearity
        )


@Initializer.register("kaiming_normal")
class KaimingNormalInitializer(_InitializerWrapper):
    """
    Registered as an `Initializer` with name "kaiming_normal".
    """

    def __init__(self, a: float = 0.0, mode: str = "fan_in", nonlinearity: str = "leaky_relu"):
        super().__init__(
            init_function=torch.nn.init.kaiming_normal_, a=a, mode=mode, nonlinearity=nonlinearity
        )


@Initializer.register("sparse")
class SparseInitializer(_InitializerWrapper):
    """
    Registered as an `Initializer` with name "sparse".
    """

    def __init__(self, sparsity: float, std: float = 0.01):
        super().__init__(init_function=torch.nn.init.sparse_, sparsity=sparsity, std=std)


@Initializer.register("eye")
class EyeInitializer(_InitializerWrapper):
    """
    Registered as an `Initializer` with name "eye".
    """

    def __init__(self):
        super().__init__(init_function=torch.nn.init.eye_)


@Initializer.register("block_orthogonal")
class BlockOrthogonalInitializer(_InitializerWrapper):
    """
    Registered as an `Initializer` with name "block_orthogonal".
    """

    def __init__(self, split_sizes: List[int], gain: float = 1.0):
        super().__init__(init_function=block_orthogonal, split_sizes=split_sizes, gain=gain)


@Initializer.register("uniform_unit_scaling")
class UniformUnitScalingInitializer(_InitializerWrapper):
    """
    Registered as an `Initializer` with name "uniform_unit_scaling".
    """

    def __init__(self, nonlinearity: str = "linear"):
        super().__init__(init_function=uniform_unit_scaling, nonlinearity=nonlinearity)


@Initializer.register("zero")
class ZeroInitializer(_InitializerWrapper):
    """
    Registered as an `Initializer` with name "zero".
    """

    def __init__(self):
        super().__init__(init_function=zero)


@Initializer.register("lstm_hidden_bias")
class LstmHiddenBiasInitializer(_InitializerWrapper):
    """
    Registered as an `Initializer` with name "lstm_hidden_bias".
    """

    def __init__(self):
        super().__init__(init_function=lstm_hidden_bias)


@Initializer.register("pretrained")
class PretrainedModelInitializer(Initializer):
    """
    An initializer which allows initializing parameters using a pretrained model. The
    initializer will load all of the weights from the `weights_file_path` and use the
    name of the new parameters to index into the pretrained parameters. Therefore,
    by default, the names of the new and pretrained parameters must be the same.
    However, this behavior can be overridden using the `parameter_name_overrides`,
    which remaps the name of the new parameter to the key which should be used
    to index into the pretrained parameters.

    The initializer will load all of the weights from the `weights_file_path`
    regardless of which parameters will actually be used to initialize the new model.
    So, if you need to initialize several parameters using a pretrained model, the most
    memory-efficient way to do this is to use one `PretrainedModelInitializer` per
    weights file and use a regex to match all of the new parameters which need to be
    initialized.

    If you are using a configuration file to instantiate this object, the below entry
    in the `InitializerApplicator` parameters will initialize `linear_1.weight` and
    `linear_2.weight` using a pretrained model.  `linear_1.weight` will be initialized
    to the pretrained parameters called `linear_1.weight`, but `linear_2.weight` will
    be initialized to the pretrained parameters called `linear_3.weight`::

    ```
       ["linear_1.weight|linear_2.weight",
           {
               "type": "pretrained",
               "weights_file_path": "best.th",
               "parameter_name_overrides": {
                   "linear_2.weight": "linear_3.weight"
               }
           }
       ]
    ```

    To initialize weights for all the parameters from a pretrained model (assuming their names
    remain unchanged), use the following instead:

    ```
            [".*",
                {
                    "type": "pretrained",
                    "weights_file_path": "best.th",
                    "parameter_name_overrides": {}
                }
            ]
    ```

    Registered as an `Initializer` with name "pretrained".

    # Parameters

    weights_file_path : `str`, required
        The path to the weights file which has the pretrained model parameters.
    parameter_name_overrides : `Dict[str, str]`, optional (default = `None`)
        The mapping from the new parameter name to the name which should be used
        to index into the pretrained model parameters. If a parameter name is not
        specified, the initializer will use the parameter's default name as the key.
    """

    def __init__(
        self, weights_file_path: str, parameter_name_overrides: Dict[str, str] = None
    ) -> None:
<<<<<<< HEAD
        if weights_file_path is None:
            return

=======
>>>>>>> 006bab48
        from allennlp.models.archival import (
            extracted_archive,
            get_weights_path,
        )  # import here to avoid circular imports

        self.weights: Dict[str, torch.Tensor]
        if tarfile.is_tarfile(weights_file_path):
            with extracted_archive(weights_file_path) as extraction_path:
                self.weights = torch.load(get_weights_path(extraction_path), map_location="cpu")
        else:
            self.weights = torch.load(weights_file_path, map_location="cpu")

        self.parameter_name_overrides = parameter_name_overrides or {}

    @overrides
    def __call__(self, tensor: torch.Tensor, parameter_name: str, **kwargs) -> None:  # type: ignore
        # Select the new parameter name if it's being overridden
        if parameter_name in self.parameter_name_overrides:
            parameter_name = self.parameter_name_overrides[parameter_name]

        # If the size of the source and destination tensors are not the
        # same, then we need to raise an error
        source_weights = self.weights[parameter_name]
        if tensor.data.size() != source_weights.size():
            raise ConfigurationError(
                "Incompatible sizes found for parameter %s. "
                "Found %s and %s" % (parameter_name, tensor.data.size(), source_weights.size())
            )

        # Copy the parameters from the source to the destination
        tensor.data.copy_(source_weights.data)


class InitializerApplicator(FromParams):
    """
    Applies initializers to the parameters of a Module based on regex matches.  Any parameter not
    explicitly matching a regex will not be initialized, instead using whatever the default
    initialization was in the module's code.

    If you are instantiating this object from a config file, an example configuration is as
    follows:

    ```json
    {
        "regexes": [
            ["parameter_regex_match1",
                {
                    "type": "normal"
                    "mean": 0.01
                    "std": 0.1
                }
            ],
            ["parameter_regex_match2", "uniform"]
        ],
        "prevent_regexes": ["prevent_init_regex"]
    }
    ```

    where the first item in each tuple under the `regexes` parameters is the regex that matches to
    parameters, and the second item specifies an `Initializer.` These values can either be strings,
    in which case they correspond to the names of initializers, or dictionaries, in which case they
    must contain the "type" key, corresponding to the name of an initializer.  In addition, they may
    contain auxiliary named parameters which will be fed to the initializer itself. To determine
    valid auxiliary parameters, please refer to the torch.nn.init documentation.

    # Parameters

    regexes : `List[Tuple[str, Initializer]]`, optional (default = `[]`)
        A list mapping parameter regexes to initializers.  We will check each parameter against
        each regex in turn, and apply the initializer paired with the first matching regex, if
        any.

    prevent_regexes: `List[str]`, optional (default=`None`)
        Any parameter name matching one of these regexes will not be initialized, regardless of
        whether it matches one of the regexes passed in the `regexes` parameter.
    """

    def __init__(
        self, regexes: List[Tuple[str, Initializer]] = None, prevent_regexes: List[str] = None
    ) -> None:
        self._initializers = regexes or []
        self._prevent_regex = None
        if prevent_regexes:
            self._prevent_regex = "(" + ")|(".join(prevent_regexes) + ")"

    def __call__(self, module: torch.nn.Module) -> None:
        """
        Applies an initializer to all parameters in a module that match one of the regexes we were
        given in this object's constructor.  Does nothing to parameters that do not match.

        # Parameters

        module : `torch.nn.Module`, required.
            The Pytorch module to apply the initializers to.
        """
        logger.info("Initializing parameters")
        unused_regexes = {initializer[0] for initializer in self._initializers}
        uninitialized_parameters = set()
        # Store which initializers were applied to which parameters.
        for name, parameter in module.named_parameters():
            for initializer_regex, initializer in self._initializers:
                allow = self._prevent_regex is None or not bool(
                    re.search(self._prevent_regex, name)
                )
                if allow and re.search(initializer_regex, name):
                    logger.info("Initializing %s using %s initializer", name, initializer_regex)
                    initializer(parameter, parameter_name=name)
                    unused_regexes.discard(initializer_regex)
                    break
            else:  # no break
                uninitialized_parameters.add(name)
        for regex in unused_regexes:
            logger.warning("Did not use initialization regex that was passed: %s", regex)
        logger.info(
            "Done initializing parameters; the following parameters are using their "
            "default initialization from their code"
        )
        uninitialized_parameter_list = list(uninitialized_parameters)
        uninitialized_parameter_list.sort()
        for name in uninitialized_parameter_list:
            logger.info("   %s", name)<|MERGE_RESOLUTION|>--- conflicted
+++ resolved
@@ -385,12 +385,6 @@
     def __init__(
         self, weights_file_path: str, parameter_name_overrides: Dict[str, str] = None
     ) -> None:
-<<<<<<< HEAD
-        if weights_file_path is None:
-            return
-
-=======
->>>>>>> 006bab48
         from allennlp.models.archival import (
             extracted_archive,
             get_weights_path,
