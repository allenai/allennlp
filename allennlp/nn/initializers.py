--- conflicted
+++ resolved
@@ -384,13 +384,9 @@
     def __init__(
         self, weights_file_path: str = None, parameter_name_overrides: Dict[str, str] = None
     ) -> None:
-<<<<<<< HEAD
         if weights_file_path is None:
             return
-        self.weights: Dict[str, torch.Tensor] = torch.load(weights_file_path)
-=======
         self.weights: Dict[str, torch.Tensor] = torch.load(weights_file_path, map_location="cpu")
->>>>>>> bc6f15ac
         self.parameter_name_overrides = parameter_name_overrides or {}
 
     @overrides
