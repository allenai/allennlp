from inspect import signature
from typing import Any, List, Callable, Tuple, Dict, cast, TypeVar, Optional
import copy
import warnings

from overrides import overrides
import torch

from allennlp.common import Registrable
from allennlp.common.checks import ConfigurationError
from allennlp.nn.util import min_value_of_dtype


StateType = Dict[str, torch.Tensor]
StepFunctionTypeWithTimestep = Callable[
    [torch.Tensor, StateType, int], Tuple[torch.Tensor, StateType]
]
StepFunctionTypeNoTimestep = Callable[[torch.Tensor, StateType], Tuple[torch.Tensor, StateType]]

StepFunctionType = TypeVar(
    "StepFunctionType", StepFunctionTypeWithTimestep, StepFunctionTypeNoTimestep
)
"""
The type of step function that can be passed to [`BeamSearch.search`](#search).

This can either be [`StepFunctionTypeWithTimestep`](#stepfunctiontypewithtimestep)
or [`StepFunctionTypeNoTimestep`](#stepfunctiontypenotimestep).
"""

ConstraintStateType = List[List[Dict[str, Any]]]


class Sampler(Registrable):
    """
    An abstract class that can be used to sample candidates (either nodes or beams)
    within `BeamSearch`.

    A `Sampler` just has three methods, `init_state()`, `sample_nodes()` and `sample_beams()`.

    `init_state()` takes three arguments:

    - a tensor of starting log probs with shape `(batch_size,, num_classes)`,
    - the batch size, an int,
    - and the number of classes, also an int.

    It returns a state dictionary with any state tensors needed for subsequent
    calls to `sample_nodes()` and `sample_beams()`.

    By default this method just returns an empty dictionary.

    Both `sample_nodes()` and `sample_beams()` should take three arguments:

    - tensor of normalized log probabilities with shape `(batch_size, num_examples)`,
    - an integer representing the number of samples to take for each example in the batch,
    - and a state dictionary which could contain any tensors needed for the `Sampler` to keep
      track of state.

    For `sample_nodes()`, `num_examples = num_classes`, but for `sample_beams`,
    `num_examples = beam_size * per_node_beam_size`.

    The return value should be a tuple containing:

    - a tensor of log probabilities of the sampled examples with shape `(batch_size, num_samples)`,
    - a tensor of indices of the sampled examples with shape `(batch_size, num_samples)`,
    - and the updated state dictionary.

    A default implementation of `sample_beams` is provided, which just deterministically
    picks the `k` examples with highest log probability.
    """

    default_implementation = "deterministic"

    def init_state(
        self, start_class_log_probabilities: torch.Tensor, batch_size: int, num_classes: int
    ) -> StateType:
        return {}

    def sample_nodes(
        self, log_probs: torch.Tensor, per_node_beam_size: int, state: StateType
    ) -> Tuple[torch.Tensor, torch.Tensor, StateType]:
        raise NotImplementedError

    def sample_beams(
        self, log_probs: torch.Tensor, beam_size: int, state: StateType
    ) -> Tuple[torch.Tensor, torch.Tensor, StateType]:
        selected_log_probs, selected_indices = torch.topk(log_probs, beam_size, dim=-1)
        return selected_log_probs, selected_indices, {}


@Sampler.register("deterministic")
class DeterministicSampler(Sampler):
    """
    A `Sampler` that just deterministically returns the `k` nodes or beams with highest
    log probability.
    """

    @overrides
    def sample_nodes(
        self, log_probs: torch.Tensor, per_node_beam_size: int, state: StateType
    ) -> Tuple[torch.Tensor, torch.Tensor, StateType]:
        selected_log_probs, selected_indices = torch.topk(log_probs, per_node_beam_size, dim=-1)
        return selected_log_probs, selected_indices, {}


@Sampler.register("multinomial")
class MultinomialSampler(Sampler):
    """
    A `Sampler` which samples nodes from the given multinomial distribution. Beams are sampled
    in the default, non-deterministic way.

    # Parameters

    temperature : `float`, optional (default = `1.0`)
        A `temperature` below 1.0 produces a sharper probability distribution and a `temperature` above 1.0
        produces a flatter probability distribution.
    with_replacement : `bool`, optional (default = `False`)
        Whether to sample with replacement.
    """

    def __init__(
        self,
        temperature: float = 1.0,
        with_replacement: bool = False,
    ) -> None:
        self.temperature = temperature
        self.with_replacement = with_replacement

    @overrides
    def sample_nodes(
        self, log_probs: torch.Tensor, per_node_beam_size: int, state: StateType
    ) -> Tuple[torch.Tensor, torch.Tensor, StateType]:
        if self.temperature != 1.0:
            _probabilities = torch.nn.functional.softmax(log_probs / self.temperature, dim=-1)
        else:
            _probabilities = log_probs.exp()

        selected_indices = torch.multinomial(
            _probabilities, per_node_beam_size, replacement=self.with_replacement
        )

        return torch.gather(log_probs, 1, selected_indices), selected_indices, state


@Sampler.register("top-k")
class TopKSampler(Sampler):
    """
    A `Sampler` which redistributes the probability mass function for nodes among the
    top `k` choices, then samples from that subset after re-normalizing the probabilities.

    Beams are sampled in the default, deterministic way.

    # Parameters

    k : `int`, optional (default = `1`)
        The number of top choices to be selected from.
    temperature : `float`, optional (default = `1.0`)
        A `temperature` below 1.0 produces a sharper probability distribution and a `temperature`
        above 1.0 produces a flatter probability distribution.
    with_replacement: `bool`, optional, (default = `False`)
        If set to `True`, samples will be selected with replacement from the top k choices.
    """

    def __init__(
        self,
        k: int = 1,
        temperature: float = 1.0,
        with_replacement: bool = False,
    ):
        self.k = k
        self.temperature = temperature or 1.0
        self.with_replacement = with_replacement

    @overrides
    def sample_nodes(
        self, log_probs: torch.Tensor, per_node_beam_size: int, state: StateType
    ) -> Tuple[torch.Tensor, torch.Tensor, StateType]:
        if not per_node_beam_size <= self.k <= log_probs.size()[1]:
            raise ValueError(
                "k must be a postive integer no less than per_node_beam_size and no greater than vocabulary size"
            )

        # shape (both): (batch_size, k)
        top_k_log_probs, top_k_indices = log_probs.topk(self.k, dim=-1)

        # Apply temperature if necessary.
        # shape: (batch_size, k)
        if self.temperature != 1.0:
            top_k_log_probs = top_k_log_probs / self.temperature

        # Re-normalize the subset.
        # shape: (batch_size, k)
        normalized_top_k_probs = torch.nn.functional.softmax(top_k_log_probs, dim=-1)

        # Sample from the re-normalized subset.
        # NOTE: These indices are not indices into `log_probs`, they are indices into `top_k_log_probs`.
        # shape: (batch_size, per_node_beam_size)
        sampled_indices = torch.multinomial(
            normalized_top_k_probs, per_node_beam_size, replacement=self.with_replacement
        )

        # Convert `sampled_indices` back to indices in the original `log_probs` tensor.
        # shape: (batch_size, per_node_beam_size)
        indices = top_k_indices.gather(-1, sampled_indices)

        return log_probs.gather(1, indices), indices, state


@Sampler.register("top-p")
class TopPSampler(Sampler):
    """
    A `Sampler` which redistributes the probability mass function for nodes among
    the top choices with a cumulative probability of at least `p`, then samples from that subset
    after re-normalizing the probabilities.

    Beams are sampled in the default, deterministic way.

    # Parameters

    p : `float`, optional (default = `0.9`)
        The cumulative probability cutoff threshold. A higher value of `p` will result in more possible
        examples to sample from. If `with_replacement` is `False` and the number of possible samples is
        insufficient to sample without replacement from when calling `sample_nodes`, then the top
        `per_node_beam_size` examples will be chosen.
    temperature : `float`, optional (default = `1.0`)
        A `temperature` below 1.0 produces a sharper probability distribution and a `temperature`
        above 1.0 produces a flatter probability distribution.
    with_replacement : `bool`, optional, (default = `False`)
        If set to `True`, samples will be selected with replacement from the top choices.
    """

    def __init__(
        self,
        p: float = 0.9,
        temperature: float = 1.0,
        with_replacement: bool = False,
    ):
        if p < 0.0 or p > 1.0:
            raise ValueError("p must be a positive float no greater than 1.0")
        self.p = p
        self.temperature = temperature or 1.0
        self.with_replacement = with_replacement

    @overrides
    def sample_nodes(
        self, log_probs: torch.Tensor, per_node_beam_size: int, state: StateType
    ) -> Tuple[torch.Tensor, torch.Tensor, StateType]:
        if not per_node_beam_size <= log_probs.size()[1]:
            raise ValueError("per_node_beam_size cannot be greater than vocabulary size")

        # First apply temperature coefficient:
        if self.temperature != 1.0:
            _log_probs = torch.nn.functional.log_softmax(log_probs / self.temperature, dim=-1)
        else:
            _log_probs = log_probs

        # Sort the probabilities in descending order to then find cumulative sum
        log_probs_descending, sorting_indices = torch.sort(_log_probs, descending=True)

        # shape: (batch_size, num_classes)
        probabilities_descending = log_probs_descending.exp()
        probabilities_summed = torch.cumsum(probabilities_descending, dim=-1)

        # Create a mask for filtering out probabilities that don't make the top `p`.
        # shape: (batch_size, num_classes)
        exclusion_mask = probabilities_summed >= self.p

        # We want to include the first index where probabilities_summed >= p, so we shift over one.
        exclusion_mask[..., 1:] = exclusion_mask[..., :-1].clone()
        exclusion_mask[..., 0] = False

        # Make sure there's at least `per_node_beam_size` options to be selected.
        if not self.with_replacement:
            exclusion_mask[..., :per_node_beam_size] = False

        log_probs_descending[exclusion_mask] = min_value_of_dtype(log_probs.dtype)

        # Now re-normalized the included log probs.
        # shape: (batch_size, num_classes)
        filtered_probabilities = torch.nn.functional.softmax(log_probs_descending, dim=-1)

        # Sample from the re-normalized subset.
        # NOTE: These indices are not indices into `log_probs`, they are indices into `log_probs_descending`.
        # shape: (batch_size, per_node_beam_size)
        sampled_indices = torch.multinomial(
            filtered_probabilities, per_node_beam_size, replacement=self.with_replacement
        )

        # Convert `sampled_indices` back to indices in the original `log_probs` tensor.
        # shape: (batch_size, per_node_beam_size)
        selected_indices = sorting_indices.gather(-1, sampled_indices)

        # Return (selected log probabilities, selected classes)
        # shape: (len(log_probs),1) , (len(log_probs), 1)
        return torch.gather(log_probs, 1, selected_indices), selected_indices, state


@Sampler.register("gumbel")
class GumbelSampler(Sampler):
    """
    A `Sampler` which uses the Gumbel-Top-K trick to sample without replacement. See
    [*Stochastic Beams and Where to Find Them: The Gumbel-Top-k Trick for Sampling
    Sequences Without Replacement*, W Kool, H Van Hoof and M Welling, 2010]
    (https://api.semanticscholar.org/CorpusID:76662039).

    # Parameters

    temperature : `float`, optional (default = `1.0`)
        A `temperature` below 1.0 produces a sharper probability distribution and a `temperature`
        above 1.0 produces a flatter probability distribution.
    """

    def __init__(self, temperature: float = 1.0):
        self.temperature = temperature

    @overrides
    def init_state(
        self, start_class_log_probabilities: torch.Tensor, batch_size: int, num_classes: int
    ) -> StateType:
        # shape: (batch_size, num_classes)
        zeros = start_class_log_probabilities.new_zeros((batch_size, num_classes))

        # shape: (batch_size, num_classes)
        G_phi_S = self.gumbel_with_max(start_class_log_probabilities, zeros)

        return {"G_phi_S": G_phi_S}

    @overrides
    def sample_nodes(
        self,
        log_probs: torch.Tensor,
        per_node_beam_size: int,
        state: StateType,
    ) -> Tuple[torch.Tensor, torch.Tensor, StateType]:
        # First apply temperature coefficient:
        # shape: (batch_size * beam_size, num_classes)
        if self.temperature != 1.0:
            _log_probs = torch.nn.functional.log_softmax(log_probs / self.temperature, dim=-1)
        else:
            _log_probs = log_probs

        # shape: (group_size,)
        phi_S = state["phi_S"]

        # shape: (group_size, num_classes)
        phi_S = phi_S.unsqueeze(-1).expand_as(_log_probs)

        # shape: (group_size, num_classes)
        phi_S_new = phi_S + _log_probs

        # shape: (group_size, 1)
        G_phi_S = state["G_phi_S"].unsqueeze(-1)

        # shape: (group_size, num_classes)
        G_phi_S_new = self.gumbel_with_max(phi_S_new, G_phi_S)

        # Replace NaNs with very negative number.
        # shape: (group_size, num_classes)
        #  G_phi_S_new[G_phi_S_new.isnan()] = min_value_of_dtype(G_phi_S_new.dtype)

        # shape (both): (group_size, per_node_beam_size)
        top_G_phi_S_new, top_indices = torch.topk(G_phi_S_new, per_node_beam_size, dim=-1)

        # shape: (group_size, per_node_beam_size)
        top_log_probs = log_probs.gather(1, top_indices)

        return top_log_probs, top_indices, {"G_phi_S": top_G_phi_S_new}

    @overrides
    def sample_beams(
        self,
        log_probs: torch.Tensor,
        beam_size: int,
        state: StateType,
    ) -> Tuple[torch.Tensor, torch.Tensor, StateType]:
        """
        Returns the beams with the highest perturbed log probabilities.
        """
        # shape (log_probs): (batch_size, beam_size * per_node_beam_size)

        batch_size = log_probs.size()[0]

        # shape: (batch_size * beam_size, per_node_beam_size)
        G_phi_S = state["G_phi_S"]

        # shape: (batch_size, beam_size * per_node_beam_size)
        G_phi_S = G_phi_S.reshape_as(log_probs)

        # shape (both): (batch_size, beam_size)
        G_phi_S_new, selected_indices = torch.topk(G_phi_S, beam_size, dim=-1)

        # shape: (batch_size, beam_size)
        selected_log_probs = log_probs.gather(1, selected_indices)

        # Now sort the selected beams by their true log prob.
        # shape (all): (batch_size, beam_size)
        selected_log_probs, sort_indices = selected_log_probs.sort(dim=-1, descending=True)
        selected_indices = selected_indices.gather(1, sort_indices)
        G_phi_S_new = G_phi_S_new.gather(1, sort_indices)

        # shape: (batch_size * beam_size,)
        G_phi_S_new = G_phi_S_new.reshape(batch_size * beam_size)

        # shape: (batch_size * beam_size,)
        phi_S = selected_log_probs.reshape(batch_size * beam_size)

        return selected_log_probs, selected_indices, {"G_phi_S": G_phi_S_new, "phi_S": phi_S}

    def gumbel(self, phi) -> torch.Tensor:
        """
        Sample `Gumbel(phi)`.

        `phi` should have shape `(batch_size, num_classes)`.
        """
        return -torch.log(-torch.log(torch.rand_like(phi))) + phi

    def gumbel_with_max(self, phi, T) -> torch.Tensor:
        """
        Sample `Gumbel(phi)` conditioned on the maximum value being equal to `T`.

        `phi` should have shape `(batch_size, num_classes)` and `T` should have
        shape `(batch_size, 1)`.
        """
        # Shape: (batch_size, num_classes)
        G_phi = self.gumbel(phi)

        # Now we find the maximum from these samples.
        # Shape: (batch_size, )
        Z, _ = G_phi.max(dim=-1)

        # Shape: (batch_size, num_classes)
        v = T - G_phi + torch.log1p(-torch.exp(G_phi - Z.unsqueeze(-1)))

        # Shape: (batch_size, num_classes)
        return T - torch.nn.functional.relu(v) - torch.log1p(torch.exp(-v.abs()))


class FinalSequenceScorer(Registrable):
    """
    An abstract class that can be used to score the final generated sequences found
    by beam search. Given the predicted sequences and the corresponding log probabilities of
    those sequences, the class calculates and returns the final score of the sequences.

    The default implementation scores the sequences using the sum of the log probabilities of
    the sequence, which is passed as input.
    """

    default_implementation = "sequence-log-prob"

    def score(
        self, predictions: torch.Tensor, log_probabilities: torch.Tensor, end_index: int
    ) -> torch.Tensor:
        """
        Score the final predictions found by beam search.

        # Parameters

        predictions : `torch.Tensor`
            A tensor containing the initial predictions with shape `(batch_size, beam_size, max_steps)`.

        log_probabilities : `torch.Tensor`
            A tensor containing the log probabilities of the sequence, defined as the sum
            of the log probabilities per token, with shape `(batch_size, beam_size)`.

        end_index : `int`
            The index of the end symbol.

        # Returns

        `torch.Tensor`
            A tensor of the final sequence scores of shape `(batch_size, beam_size)`.
        """
        raise NotImplementedError


@FinalSequenceScorer.register("sequence-log-prob")
class SequenceLogProbabilityScorer(FinalSequenceScorer):
    """
    A `FinalSequenceScorer` which scores the sequences by the sum of the log probabilities
    across the sequence's tokens.
    """

    @overrides
    def score(
        self, predictions: torch.Tensor, log_probabilities: torch.Tensor, end_index: int
    ) -> torch.Tensor:
        # The sum of the sequence log probabilities is the input parameter, so just
        # return it.
        return log_probabilities


@FinalSequenceScorer.register("length-normalized-sequence-log-prob")
class LengthNormalizedSequenceLogProbabilityScorer(FinalSequenceScorer):
    """
    A `FinalSequenceScorer` which scores the sequences by the average log probability of the
    tokens in the sequence. It optionally includes a length penalty which promotes
    or demotes sequences based on their lengths. The final score for a sequence will
    be `(sequence_log_probability) / (sequence_length ** length_penalty)`. The sequence length
    here includes the end token.

    # Parameters

    length_penalty : `float`, optional (default = `1.0`)
        The length penalty to use. A value of 1.0 means no length penalty is used.
        A value > 1.0 favors longer sequences, and < 1.0 favors shorter sequences.
    """

    def __init__(self, length_penalty: float = 1.0):
        super().__init__()
        self.length_penalty = length_penalty

    @overrides
    def score(
        self, predictions: torch.Tensor, log_probabilities: torch.Tensor, end_index: int
    ) -> torch.Tensor:
        # shape: (batch_size, beam_size)
        lengths = (predictions != end_index).long().sum(dim=2)

        # If the sequence ended during beam search, the `log_probabilities` will include
        # the transition to the end token. Therefore, in such situations, `lengths` is
        # actually off by 1. This corrects for that.
        # shape: (batch_size, beam_size)
        is_end_token = predictions[:, :, -1] == end_index
        lengths += is_end_token.long()

        # shape: (batch_size, beam_size)
        average_log_probs = log_probabilities / (lengths ** self.length_penalty)
        return average_log_probs


<<<<<<< HEAD
class BeamSearch(Registrable):
=======
class Constraint(Registrable):
    """
    An abstract class that can be used to enforce constraints on the output predictions
    by manipulating the class log probabilities during beam search.

    A `Constraint` just has three methods that need to be implemented by subclasses:
    `init_state()`, `apply()` and `_update_state()`.

    `init_state()` takes one argument:

    - the batch size, an int

    It returns a constraint state, which is a nested list of dictionaries, with any state needed for subsequent
    calls to `apply()` and `update_state()`. The length of the outer list should be equal to `batch_size`.
    Each inner list should be of length 1.

    `apply()` takes two arguments:

    - the constraint state, which is a nested list of dictionaries. The length of the outer list is `batch_size`
    and the length of each inner list is `beam_size` except on the first time `apply()` is called when it is 1.
    - `class_log_probabilities`, a tensor of shape `(batch_size, beam_size, num_classes)` that contains the
    log probabilities for the classes during search. The first time `apply()` is called, `beam_size = 1`.

    The `apply()` method should return new `class_log_probabilities` that enforce the constraint
    for this step of beam search. For instance, it may prevent a specific class from being selected by setting
    the corresponding log probability to a negligible value such as `float("-inf")` or
    `min_value_of_dtype(class_log_probabilities.dtype)`.

    `_update_state()` takes two arguments:

    - the copied parent constraint state, which is a nested list of dictionaries. `state[i][j]` contains the
    copied state for the parent of `last_prediction[i, j]`. It is unique to that batch and beam, so it can be
    directly edited in-place without affecting the others.
    - last_prediction, a tensor of shape `(batch_size, beam_size)` containing the predictions from the last
    step of beam search.

    The `_update_state()` function should return a new constraint state, a nested list of dictionaries of
    length `batch_size` and inner list of length `beam_size`, one for each of the predictions in `last_prediction`.

    """

    def init_state(
        self,
        batch_size: int,
    ) -> ConstraintStateType:
        raise NotImplementedError

    def apply(
        self,
        state: ConstraintStateType,
        class_log_probabilities: torch.Tensor,
    ) -> torch.Tensor:
        raise NotImplementedError

    @staticmethod
    def _copy_state(
        state: ConstraintStateType,
        batch_size: int,
        beam_size: int,
        last_backpointer: Optional[torch.Tensor] = None,
    ) -> ConstraintStateType:
        """
        Copies the `state` . This method copies the data in `state` using `copy.deepcopy()`. If this
        is not appropriate for your constraint, you will need to implement the copying yourself.
        """
        new_state = []
        for i in range(batch_size):
            batch_state = []
            for j in range(beam_size):
                if last_backpointer is None:
                    # This is the first prediction, so the backpointer is 0
                    backpointer = 0
                else:
                    backpointer = last_backpointer[i, j].item()
                batch_state.append(copy.deepcopy(state[i][backpointer]))
            new_state.append(batch_state)
        return new_state

    def update_state(
        self,
        state: ConstraintStateType,
        last_prediction: torch.Tensor,
        last_backpointer: Optional[torch.Tensor] = None,
    ) -> ConstraintStateType:
        batch_size, beam_size = last_prediction.size()
        new_state = self._copy_state(state, batch_size, beam_size, last_backpointer)
        return self._update_state(new_state, last_prediction)

    def _update_state(
        self,
        state: ConstraintStateType,
        last_prediction: torch.Tensor,
    ) -> ConstraintStateType:
        raise NotImplementedError


@Constraint.register("repeated-ngram-blocking")
class RepeatedNGramBlockingConstraint(Constraint):
    def __init__(self, ngram_size: int) -> None:
        super().__init__()
        self.ngram_size = ngram_size

    @overrides
    def init_state(
        self,
        batch_size: int,
    ) -> ConstraintStateType:
        return [[{"seen_ngrams": {}, "current_prefix": []}] for _ in range(batch_size)]

    @overrides
    def apply(
        self,
        state: ConstraintStateType,
        class_log_probabilities: torch.Tensor,
    ) -> torch.Tensor:
        for i, batch in enumerate(state):
            for j, beam in enumerate(batch):
                current_prefix = tuple(beam["current_prefix"])
                seen_ngrams = beam["seen_ngrams"]
                try:
                    disallowed_indices = seen_ngrams[current_prefix]
                    class_log_probabilities[i, j, disallowed_indices] = min_value_of_dtype(
                        class_log_probabilities.dtype
                    )
                except KeyError:
                    # We have not seen this prefix before, so there is no index
                    # that needs to be blocked
                    pass
        return class_log_probabilities

    @overrides
    def _update_state(
        self,
        state: ConstraintStateType,
        last_prediction: torch.Tensor,
    ) -> ConstraintStateType:
        for i, batch in enumerate(state):
            for j, beam in enumerate(batch):
                prediction = last_prediction[i, j].item()
                prefix = beam["current_prefix"]
                seen_ngrams = beam["seen_ngrams"]

                if len(prefix) == self.ngram_size - 1:
                    # This is a new ngram that we have to remember
                    if tuple(prefix) not in seen_ngrams:
                        seen_ngrams[tuple(prefix)] = []
                    seen_ngrams[tuple(prefix)].append(prediction)

                # Create the new prefix, removing the oldest index if the prefix
                # is too long
                prefix.append(prediction)
                if len(prefix) == self.ngram_size:
                    prefix.pop(0)
        return state


class BeamSearch(FromParams):
>>>>>>> c0142320
    """
    Implements the beam search algorithm for decoding the most likely sequences.

    # Parameters

    end_index : `int`
        The index of the "stop" or "end" token in the target vocabulary.

    max_steps : `int`, optional (default = `50`)
        The maximum number of decoding steps to take, i.e. the maximum length
        of the predicted sequences.

    beam_size : `int`, optional (default = `10`)
        The width of the beam used.

    per_node_beam_size : `int`, optional (default = `beam_size`)
        The maximum number of candidates to consider per node, at each step in the search.
        If not given, this just defaults to `beam_size`. Setting this parameter
        to a number smaller than `beam_size` may give better results, as it can introduce
        more diversity into the search. See
        [*Beam Search Strategies for Neural Machine Translation*, Freitag and Al-Onaizan, 2017]
        (https://api.semanticscholar.org/CorpusID:2229477).

    sampler : `Sampler`, optional (default = `None`)
        An optional `Sampler` which is used to pick next candidate nodes and beams.
        If not specified, `DeterministicSampler` will be used, which just takes the
        `per_node_beam_size` most likely nodes and the `beam_size` most likely beams.

        Using the [`GumbelSampler`](#gumbelsampler), on the other hand, will give you
        [Stochastic Beam Search](https://api.semanticscholar.org/CorpusID:76662039).

    min_steps : `int`, optional (default = `None`)
        The minimum number of decoding steps to take, i.e. the minimum length of
        the predicted sequences. This does not include the start or end tokens. If `None`,
        no minimum is enforced.

    final_sequence_scorer : `FinalSequenceScorer`, optional (default = `None`)
        An optional `FinalSequenceScorer` which is used to score the final generated sequences.
        The output from this module is what is returned by the `search` method. If not
        specified, `SequenceLogProbabilityScorer` will be used, which scores the sequences
        by the sum of the token log probabilities.

    constraints: `List[Constraint]`, optional (default = `None`)
        An optional list of `Constraint`s which should be applied during beam search. If not
        provided, no constraints will be enforced.
    """

    default_implementation = "beam_search"

    def __init__(
        self,
        end_index: int,
        max_steps: int = 50,
        beam_size: int = 10,
        per_node_beam_size: int = None,
        sampler: Sampler = None,
        min_steps: Optional[int] = None,
        final_sequence_scorer: FinalSequenceScorer = None,
        constraints: Optional[List[Constraint]] = None,
    ) -> None:
        if not max_steps > 0:
            raise ValueError("max_steps must be positive")
        if not beam_size > 0:
            raise ValueError("beam_size must be positive")
        if per_node_beam_size is not None and not per_node_beam_size > 0:
            raise ValueError("per_node_beam_size must be positive")
        if min_steps is not None:
            if not min_steps >= 0:
                raise ValueError("min_steps must be non-negative")
            if not min_steps <= max_steps:
                raise ValueError("min_steps must be less than or equal to max_steps")

        self._end_index = end_index
        self.max_steps = max_steps
        self.beam_size = beam_size
        self.per_node_beam_size = per_node_beam_size or beam_size
        self.sampler = sampler or DeterministicSampler()
        self.min_steps = min_steps or 0
        self.final_sequence_scorer = final_sequence_scorer or SequenceLogProbabilityScorer()
        self.constraints = constraints or []

    @staticmethod
    def _reconstruct_sequences(predictions, backpointers):
        # Reconstruct the sequences.
        # shape: [(batch_size, beam_size, 1)]
        reconstructed_predictions = [predictions[-1].unsqueeze(2)]

        if not backpointers:
            return reconstructed_predictions

        # shape: (batch_size, beam_size)
        cur_backpointers = backpointers[-1]

        for timestep in range(len(predictions) - 2, 0, -1):
            # shape: (batch_size, beam_size, 1)
            cur_preds = predictions[timestep].gather(1, cur_backpointers).unsqueeze(2)

            reconstructed_predictions.append(cur_preds)

            # shape: (batch_size, beam_size)
            cur_backpointers = backpointers[timestep - 1].gather(1, cur_backpointers)

        # shape: (batch_size, beam_size, 1)
        final_preds = predictions[0].gather(1, cur_backpointers).unsqueeze(2)

        reconstructed_predictions.append(final_preds)

        return reconstructed_predictions

    @torch.no_grad()
    def search(
        self,
        start_predictions: torch.Tensor,
        start_state: StateType,
        step: StepFunctionType,
    ) -> Tuple[torch.Tensor, torch.Tensor]:
        """
        Given a starting state and a step function, apply beam search to find the
        most likely target sequences.

        !!! Note
            If your step function returns `-inf` for some log probabilities
            (like if you're using a masked log-softmax) then some of the "best"
            sequences returned may also have `-inf` log probability. Specifically
            this happens when the beam size is smaller than the number of actions
            with finite log probability (non-zero probability) returned by the step function.
            Therefore if you're using a mask you may want to check the results from `search`
            and potentially discard sequences with non-finite log probability.

        # Parameters

        start_predictions : `torch.Tensor`
            A tensor containing the initial predictions with shape `(batch_size,)`.
            Usually the initial predictions are just the index of the "start" token
            in the target vocabulary.

        start_state : `StateType`
            The initial state passed to the `step` function. Each value of the state dict
            should be a tensor of shape `(batch_size, *)`, where `*` means any other
            number of dimensions.

        step : `StepFunctionType`
            A function that is responsible for computing the next most likely tokens,
            given the current state and the predictions from the last time step.
            The function should accept two or three arguments:

            - a tensor of shape `(group_size,)` representing the index of the predicted
            tokens from the last time step,
            - the current state, a `StateType`, and
            - optionally, the timestep, an `int`.

            The `group_size` will be `batch_size * beam_size`, except in the initial
            step, for which it will just be `batch_size`.

            The function is expected to return a tuple, where the first element
            is a tensor of shape `(group_size, target_vocab_size)` containing
            the log probabilities of the tokens for the next step, and the second
            element is the updated state. The tensor in the state should have shape
            `(group_size, *)`, where `*` means any other number of dimensions.

        # Returns

        `Tuple[torch.Tensor, torch.Tensor]`
            Tuple of `(predictions, final_scores)`, where `predictions`
            has shape `(batch_size, beam_size, max_steps)` and `final_scores`
            has shape `(batch_size, beam_size)`.
        """
        step_signature = signature(step)
        if len(step_signature.parameters) < 3:
            # If the step function we're given does not take the time step argument, wrap it
            # in one that does.
            old_step = cast(StepFunctionTypeNoTimestep, step)

            def new_step(
                last_predictions: torch.Tensor, state: Dict[str, torch.Tensor], time_step: int
            ):
                return old_step(last_predictions, state)

            return self._search(start_predictions, start_state, new_step)
        else:
            return self._search(
                start_predictions, start_state, cast(StepFunctionTypeWithTimestep, step)
            )

    def _search(
        self,
        start_predictions: torch.Tensor,
        start_state: StateType,
        step: StepFunctionTypeWithTimestep,
    ) -> Tuple[torch.Tensor, torch.Tensor]:
        batch_size = start_predictions.size()[0]

        # List of (batch_size, beam_size) tensors. One for each time step. Does not
        # include the start symbols, which are implicit.
        predictions: List[torch.Tensor] = []

        # List of (batch_size, beam_size) tensors. One for each time step. None for
        # the first.  Stores the index n for the parent prediction, i.e.
        # predictions[t-1][i][n], that it came from.
        backpointers: List[torch.Tensor] = []

        constraint_states = [constraint.init_state(batch_size) for constraint in self.constraints]

        # Calculate the first timestep. This is done outside the main loop
        # because we are going from a single decoder input (the output from the
        # encoder) to the top `beam_size` decoder outputs. On the other hand,
        # within the main loop we are going from the `beam_size` elements of the
        # beam to `beam_size`^2 candidates from which we will select the top
        # `beam_size` elements for the next iteration.
        # shape: (batch_size, num_classes)
        start_class_log_probabilities, state = step(start_predictions, start_state, 0)

        num_classes = start_class_log_probabilities.size()[1]

        # Make sure `per_node_beam_size` is not larger than `num_classes`.
        if self.per_node_beam_size > num_classes:
            raise ConfigurationError(
                f"Target vocab size ({num_classes:d}) too small "
                f"relative to per_node_beam_size ({self.per_node_beam_size:d}).\n"
                f"Please decrease beam_size or per_node_beam_size."
            )

        sampler_state = self.sampler.init_state(
            start_class_log_probabilities, batch_size, num_classes
        )

        # Apply all constraints.
        if self.constraints:
            # shape: (batch_size, 1, num_classes)
            expanded_start_class_log_probabilities = start_class_log_probabilities.unsqueeze(1)
            for constraint, constraint_state in zip(self.constraints, constraint_states):
                expanded_start_class_log_probabilities = constraint.apply(
                    constraint_state, expanded_start_class_log_probabilities
                )
            start_class_log_probabilities = expanded_start_class_log_probabilities.squeeze(1)

        # Prevent selecting the end symbol if there is any min_steps constraint
        if self.min_steps >= 1:
            start_class_log_probabilities[:, self._end_index] = min_value_of_dtype(
                start_class_log_probabilities.dtype
            )

        # Get the initial predicted classed and their log probabilities.
        # shape: (batch_size, beam_size), (batch_size, beam_size)
        (
            start_top_log_probabilities,
            start_predicted_classes,
            sampler_state,
        ) = self.sampler.sample_beams(start_class_log_probabilities, self.beam_size, sampler_state)

        if self.beam_size == 1 and (start_predicted_classes == self._end_index).all():
            warnings.warn(
                "Empty sequences predicted. You may want to increase the beam size or ensure "
                "your step function is working properly.",
                RuntimeWarning,
            )
            return start_predicted_classes.unsqueeze(-1), start_top_log_probabilities

        # The log probabilities for the last time step.
        # shape: (batch_size, beam_size)
        last_log_probabilities = start_top_log_probabilities

        # shape: [(batch_size, beam_size)]
        predictions.append(start_predicted_classes)

        # Log probability tensor that mandates that the end token is selected.
        # shape: (batch_size * beam_size, num_classes)
        log_probs_after_end = start_class_log_probabilities.new_full(
            (batch_size * self.beam_size, num_classes),
            min_value_of_dtype(start_class_log_probabilities.dtype),
        )
        log_probs_after_end[:, self._end_index] = 0.0

        # Set the same state for each element in the beam.
        self._update_initial_state(state, batch_size)

        for i, constraint in enumerate(self.constraints):
            constraint_states[i] = constraint.update_state(
                constraint_states[i], start_predicted_classes
            )

        for timestep in range(self.max_steps - 1):
            # shape: (batch_size * beam_size,)
            last_predictions = predictions[-1].reshape(batch_size * self.beam_size)

            # If every predicted token from the last step is `self._end_index`,
            # then we can stop early.
            if (last_predictions == self._end_index).all():
                break
            # Take a step. This get the predicted log probs of the next classes
            # and updates the state.
            # shape: (batch_size * beam_size, num_classes)
            class_log_probabilities, state = step(last_predictions, state, timestep + 1)

            # Apply all constraints.
            if self.constraints:
                # shape: (batch_size, beam_size, num_classes)
                reshaped_class_log_probabilities = class_log_probabilities.view(
                    batch_size, self.beam_size, -1
                )
                for constraint, constraint_state in zip(self.constraints, constraint_states):
                    reshaped_class_log_probabilities = constraint.apply(
                        constraint_state, reshaped_class_log_probabilities
                    )
                # shape: (batch_size * beam_size, num_classes)
                class_log_probabilities = reshaped_class_log_probabilities.view(
                    batch_size * self.beam_size, -1
                )

            # The `timestep`-th iteration of the for loop is generating the `timestep + 2`-th token
            # of the sequence (because `timestep` is 0-indexed and we generated the first token
            # before the for loop). Here we block the end index if the search is not allowed to
            # terminate on this iteration.
            if timestep + 2 <= self.min_steps:
                class_log_probabilities[:, self._end_index] = min_value_of_dtype(
                    class_log_probabilities.dtype
                )

            # shape: (batch_size * beam_size, num_classes)
            last_predictions_expanded = last_predictions.unsqueeze(-1).expand(
                batch_size * self.beam_size, num_classes
            )

            # Here we are finding any beams where we predicted the end token in
            # the previous timestep and replacing the distribution with a
            # one-hot distribution, forcing the beam to predict the end token
            # this timestep as well.
            # shape: (batch_size * beam_size, num_classes)
            cleaned_log_probabilities = torch.where(
                last_predictions_expanded == self._end_index,
                log_probs_after_end,
                class_log_probabilities,
            )

            # shape (both): (batch_size * beam_size, per_node_beam_size)
            top_log_probabilities, predicted_classes, sampler_state = self.sampler.sample_nodes(
                cleaned_log_probabilities, self.per_node_beam_size, sampler_state
            )

            # Here we expand the last log probabilities to (batch_size * beam_size, per_node_beam_size)
            # so that we can add them to the current log probs for this timestep.
            # This lets us maintain the log probability of each element on the beam.
            # shape: (batch_size * beam_size, per_node_beam_size)
            expanded_last_log_probabilities = (
                last_log_probabilities.unsqueeze(2)
                .expand(batch_size, self.beam_size, self.per_node_beam_size)
                .reshape(batch_size * self.beam_size, self.per_node_beam_size)
            )

            # shape: (batch_size * beam_size, per_node_beam_size)
            summed_top_log_probabilities = top_log_probabilities + expanded_last_log_probabilities

            # shape: (batch_size, beam_size * per_node_beam_size)
            reshaped_summed = summed_top_log_probabilities.reshape(
                batch_size, self.beam_size * self.per_node_beam_size
            )

            # shape: (batch_size, beam_size * per_node_beam_size)
            reshaped_predicted_classes = predicted_classes.reshape(
                batch_size, self.beam_size * self.per_node_beam_size
            )

            # Keep only the top `beam_size` beam indices.
            # shape (both): (batch_size, beam_size)
            (
                restricted_beam_log_probs,
                restricted_beam_indices,
                sampler_state,
            ) = self.sampler.sample_beams(reshaped_summed, self.beam_size, sampler_state)

            # Use the beam indices to extract the corresponding classes.
            # shape: (batch_size, beam_size)
            restricted_predicted_classes = reshaped_predicted_classes.gather(
                1, restricted_beam_indices
            )

            predictions.append(restricted_predicted_classes)

            # shape: (batch_size, beam_size)
            last_log_probabilities = restricted_beam_log_probs

            # The beam indices come from a `beam_size * per_node_beam_size` dimension where the
            # indices with a common ancestor are grouped together. Hence
            # dividing by per_node_beam_size gives the ancestor. (Note that this is integer
            # division as the tensor is a LongTensor.)
            # shape: (batch_size, beam_size)
            backpointer = restricted_beam_indices // self.per_node_beam_size
            backpointers.append(backpointer)

            # Keep only the pieces of the state tensors corresponding to the
            # ancestors created this iteration.
            self._update_state(state, backpointer)

            for i, constraint in enumerate(self.constraints):
                constraint_states[i] = constraint.update_state(
                    constraint_states[i], restricted_predicted_classes
                )

        # Warn about "-inf" log probabilities if not using any constraints (negligible
        # log probabilities are expected when using constraints).
        if not self.constraints and (
            not torch.isfinite(last_log_probabilities).all()
            or (last_log_probabilities == min_value_of_dtype(last_log_probabilities.dtype)).any()
        ):
            warnings.warn(
                "Negligible log probabilities encountered ('-inf' or equivalent). "
                "Some final sequences may not make sense. "
                "This can happen when the beam size is larger than the number of valid (non-zero "
                "probability) transitions that the step function produces.",
                RuntimeWarning,
            )

        reconstructed_predictions = self._reconstruct_sequences(predictions, backpointers)

        # shape: (batch_size, beam_size, max_steps)
        all_predictions = torch.cat(list(reversed(reconstructed_predictions)), 2)

        # Calculate the final sequence scores
        # shape: (batch_size, beam_size)
        final_scores = self.final_sequence_scorer.score(
            all_predictions, last_log_probabilities, self._end_index
        )

        # Sort the sequences based on the final scores so the best scoring
        # sequence is at index 0
        sorted_final_scores, sorted_indices = torch.sort(final_scores, dim=1, descending=True)
        sorted_all_predictions = torch.gather(
            all_predictions, 1, sorted_indices.unsqueeze(-1).expand_as(all_predictions)
        )

        return sorted_all_predictions, sorted_final_scores

    @staticmethod
    def _is_multilayer_rnn_decoder(key: str, state_tensor: torch.Tensor) -> bool:
        return state_tensor.dim() == 3 and key in {
            "decoder_hidden",
            "decoder_context",
        }

    def _update_initial_state(self, state: StateType, batch_size: int):
        """
        Expand tensors in a state dictionary from `(batch_size, *)` to `(batch_size * beam_size, *)`.
        """
        for key, state_tensor in state.items():
            if state_tensor is None:
                continue
            multilayer_rnn_decoder = self._is_multilayer_rnn_decoder(key, state_tensor)

            if multilayer_rnn_decoder:
                # shape: (num_layers, batch_size * beam_size, *)
                num_layers, _, *last_dims = state_tensor.size()
                state[key] = (
                    state_tensor.unsqueeze(2)
                    .expand(num_layers, batch_size, self.beam_size, *last_dims)
                    .reshape(num_layers, batch_size * self.beam_size, *last_dims)
                )
            else:
                # shape: (batch_size * beam_size, *)
                _, *last_dims = state_tensor.size()
                state[key] = (
                    state_tensor.unsqueeze(1)
                    .expand(batch_size, self.beam_size, *last_dims)
                    .reshape(batch_size * self.beam_size, *last_dims)
                )

    def _update_state(self, state: StateType, backpointer: torch.Tensor):
        batch_size = backpointer.size()[0]

        for key, state_tensor in state.items():
            if state_tensor is None:
                continue
            multilayer_rnn_decoder = self._is_multilayer_rnn_decoder(key, state_tensor)

            if multilayer_rnn_decoder:
                # shape: (num_layers, batch_size * beam_size, *)
                num_layers, _, *last_dims = state_tensor.size()
                expanded_backpointer = backpointer.view(
                    batch_size, self.beam_size, *([1] * len(last_dims))
                ).expand(batch_size, self.beam_size, *last_dims)
                expanded_backpointer = expanded_backpointer.unsqueeze(0).repeat(num_layers, 1, 1, 1)
                # shape: (num_layers, batch_size * beam_size, *)
                state[key] = (
                    state_tensor.reshape(num_layers, batch_size, self.beam_size, *last_dims)
                    .gather(2, expanded_backpointer)
                    .reshape(num_layers, batch_size * self.beam_size, *last_dims)
                )
            else:
                _, *last_dims = state_tensor.size()
                # shape: (batch_size, beam_size, *)
                expanded_backpointer = backpointer.view(
                    batch_size, self.beam_size, *([1] * len(last_dims))
                ).expand(batch_size, self.beam_size, *last_dims)
                # shape: (batch_size * beam_size, *)
                state[key] = (
                    state_tensor.reshape(batch_size, self.beam_size, *last_dims)
                    .gather(1, expanded_backpointer)
                    .reshape(batch_size * self.beam_size, *last_dims)
                )


BeamSearch.register("beam_search")(BeamSearch)<|MERGE_RESOLUTION|>--- conflicted
+++ resolved
@@ -527,9 +527,6 @@
         return average_log_probs
 
 
-<<<<<<< HEAD
-class BeamSearch(Registrable):
-=======
 class Constraint(Registrable):
     """
     An abstract class that can be used to enforce constraints on the output predictions
@@ -686,8 +683,7 @@
         return state
 
 
-class BeamSearch(FromParams):
->>>>>>> c0142320
+class BeamSearch(Registrable):
     """
     Implements the beam search algorithm for decoding the most likely sequences.
 
