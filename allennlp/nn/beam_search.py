--- conflicted
+++ resolved
@@ -434,7 +434,99 @@
         return T - torch.nn.functional.relu(v) - torch.log1p(torch.exp(-v.abs()))
 
 
-<<<<<<< HEAD
+class FinalSequenceScorer(Registrable):
+    """
+    An abstract class that can be used to score the final generated sequences found
+    by beam search. Given the predicted sequences and the corresponding log probabilities of
+    those sequences, the class calculates and returns the final score of the sequences.
+
+    The default implementation scores the sequences using the sum of the log probabilities of
+    the sequence, which is passed as input.
+    """
+
+    default_implementation = "sequence-log-prob"
+
+    def score(
+        self, predictions: torch.Tensor, log_probabilities: torch.Tensor, end_index: int
+    ) -> torch.Tensor:
+        """
+        Score the final predictions found by beam search.
+
+        # Parameters
+
+        predictions : `torch.Tensor`
+            A tensor containing the initial predictions with shape `(batch_size, beam_size, max_steps)`.
+
+        log_probabilities : `torch.Tensor`
+            A tensor containing the log probabilities of the sequence, defined as the sum
+            of the log probabilities per token, with shape `(batch_size, beam_size)`.
+
+        end_index : `int`
+            The index of the end symbol.
+
+        # Returns
+
+        `torch.Tensor`
+            A tensor of the final sequence scores of shape `(batch_size, beam_size)`.
+        """
+        raise NotImplementedError
+
+
+@FinalSequenceScorer.register("sequence-log-prob")
+class SequenceLogProbabilityScorer(FinalSequenceScorer):
+    """
+    A `FinalSequenceScorer` which scores the sequences by the sum of the log probabilities
+    across the sequence's tokens.
+    """
+
+    @overrides
+    def score(
+        self, predictions: torch.Tensor, log_probabilities: torch.Tensor, end_index: int
+    ) -> torch.Tensor:
+        # The sum of the sequence log probabilities is the input parameter, so just
+        # return it.
+        return log_probabilities
+
+
+@FinalSequenceScorer.register("length-normalized-sequence-log-prob")
+class LengthNormalizedSequenceLogProbabilityScorer(FinalSequenceScorer):
+    """
+    A `FinalSequenceScorer` which scores the sequences by the average log probability of the
+    tokens in the sequence. It optionally includes a length penalty which promotes
+    or demotes sequences based on their lengths. The final score for a sequence will
+    be `(sequence_log_probability) / (sequence_length ** length_penalty)`. The sequence length
+    here includes the end token.
+
+    # Parameters
+
+    length_penalty : `float`, optional (default = `1.0`)
+        The length penalty to use. A value of 1.0 means no length penalty is used.
+        A value > 1.0 favors longer sequences, and < 1.0 favors shorter sequences.
+    """
+
+    def __init__(self, length_penalty: float = 1.0):
+        super().__init__()
+        self.length_penalty = length_penalty
+
+    @overrides
+    def score(
+        self, predictions: torch.Tensor, log_probabilities: torch.Tensor, end_index: int
+    ) -> torch.Tensor:
+        # shape: (batch_size, beam_size)
+        lengths = (predictions != end_index).long().sum(dim=2)
+
+        # If the sequence ended during beam search, the `log_probabilities` will include
+        # the transition to the end token. Therefore, in such situations, `lengths` is
+        # actually off by 1. This corrects for that.
+        # shape: (batch_size, beam_size)
+        is_end_token = predictions[:, :, -1] == end_index
+        lengths += is_end_token.long()
+
+        # shape: (batch_size, beam_size)
+        average_log_probs = log_probabilities / (lengths ** self.length_penalty)
+        return average_log_probs
+
+
 class Constraint(Registrable):
     """
     An abstract class that can be used to enforce constraints on the output predictions
@@ -572,99 +664,6 @@
 
                 new_state[i][j] = {"current_prefix": prefix, "seen_ngrams": seen_ngrams}
         return new_state
-=======
-class FinalSequenceScorer(Registrable):
-    """
-    An abstract class that can be used to score the final generated sequences found
-    by beam search. Given the predicted sequences and the corresponding log probabilities of
-    those sequences, the class calculates and returns the final score of the sequences.
-
-    The default implementation scores the sequences using the sum of the log probabilities of
-    the sequence, which is passed as input.
-    """
-
-    default_implementation = "sequence-log-prob"
-
-    def score(
-        self, predictions: torch.Tensor, log_probabilities: torch.Tensor, end_index: int
-    ) -> torch.Tensor:
-        """
-        Score the final predictions found by beam search.
-
-        # Parameters
-
-        predictions : `torch.Tensor`
-            A tensor containing the initial predictions with shape `(batch_size, beam_size, max_steps)`.
-
-        log_probabilities : `torch.Tensor`
-            A tensor containing the log probabilities of the sequence, defined as the sum
-            of the log probabilities per token, with shape `(batch_size, beam_size)`.
-
-        end_index : `int`
-            The index of the end symbol.
-
-        # Returns
-
-        `torch.Tensor`
-            A tensor of the final sequence scores of shape `(batch_size, beam_size)`.
-        """
-        raise NotImplementedError
-
-
-@FinalSequenceScorer.register("sequence-log-prob")
-class SequenceLogProbabilityScorer(FinalSequenceScorer):
-    """
-    A `FinalSequenceScorer` which scores the sequences by the sum of the log probabilities
-    across the sequence's tokens.
-    """
-
-    @overrides
-    def score(
-        self, predictions: torch.Tensor, log_probabilities: torch.Tensor, end_index: int
-    ) -> torch.Tensor:
-        # The sum of the sequence log probabilities is the input parameter, so just
-        # return it.
-        return log_probabilities
-
-
-@FinalSequenceScorer.register("length-normalized-sequence-log-prob")
-class LengthNormalizedSequenceLogProbabilityScorer(FinalSequenceScorer):
-    """
-    A `FinalSequenceScorer` which scores the sequences by the average log probability of the
-    tokens in the sequence. It optionally includes a length penalty which promotes
-    or demotes sequences based on their lengths. The final score for a sequence will
-    be `(sequence_log_probability) / (sequence_length ** length_penalty)`. The sequence length
-    here includes the end token.
-
-    # Parameters
-
-    length_penalty : `float`, optional (default = `1.0`)
-        The length penalty to use. A value of 1.0 means no length penalty is used.
-        A value > 1.0 favors longer sequences, and < 1.0 favors shorter sequences.
-    """
-
-    def __init__(self, length_penalty: float = 1.0):
-        super().__init__()
-        self.length_penalty = length_penalty
-
-    @overrides
-    def score(
-        self, predictions: torch.Tensor, log_probabilities: torch.Tensor, end_index: int
-    ) -> torch.Tensor:
-        # shape: (batch_size, beam_size)
-        lengths = (predictions != end_index).long().sum(dim=2)
-
-        # If the sequence ended during beam search, the `log_probabilities` will include
-        # the transition to the end token. Therefore, in such situations, `lengths` is
-        # actually off by 1. This corrects for that.
-        # shape: (batch_size, beam_size)
-        is_end_token = predictions[:, :, -1] == end_index
-        lengths += is_end_token.long()
-
-        # shape: (batch_size, beam_size)
-        average_log_probs = log_probabilities / (lengths ** self.length_penalty)
-        return average_log_probs
->>>>>>> d2840cba
 
 
 class BeamSearch(FromParams):
@@ -719,11 +718,8 @@
         per_node_beam_size: int = None,
         sampler: Sampler = None,
         min_steps: Optional[int] = None,
-<<<<<<< HEAD
+        final_sequence_scorer: FinalSequenceScorer = None,
         constraints: Optional[List[Constraint]] = None,
-=======
-        final_sequence_scorer: FinalSequenceScorer = None,
->>>>>>> d2840cba
     ) -> None:
         if not max_steps > 0:
             raise ValueError("max_steps must be positive")
@@ -743,11 +739,8 @@
         self.per_node_beam_size = per_node_beam_size or beam_size
         self.sampler = sampler or DeterministicSampler()
         self.min_steps = min_steps or 0
-<<<<<<< HEAD
+        self.final_sequence_scorer = final_sequence_scorer or SequenceLogProbabilityScorer()
         self.constraints = constraints or []
-=======
-        self.final_sequence_scorer = final_sequence_scorer or SequenceLogProbabilityScorer()
->>>>>>> d2840cba
 
     @staticmethod
     def _reconstruct_sequences(predictions, backpointers):
