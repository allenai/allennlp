--- conflicted
+++ resolved
@@ -205,12 +205,6 @@
         prediction = {"qid1": "answer"}
         assert evaluate_json(annotation, prediction) == (0.0, 0.0)
 
-<<<<<<< HEAD
-        annotation = {"pid1": {"qa_pairs":[{"answer": {"spans": ["answer1"]}, "query_id":"qid1"},\
-                                        {"answer": {"spans": ["answer2"]}, "query_id":"qid2"}]}}
-        prediction = {"qid1": "answer", "qid2": "answer2"}
-        assert evaluate_json(annotation, prediction) == (0.5, 0.5)
-=======
         annotation = {
             "pid1": {
                 "qa_pairs": [
@@ -257,5 +251,4 @@
             evaluate_json(annotation, prediction)
             output = buf.getvalue()
         lines = output.strip().split("\n")
-        assert lines[4] == "number: 1 (100.00%)"
->>>>>>> 32e37f00
+        assert lines[4] == "number: 1 (100.00%)"