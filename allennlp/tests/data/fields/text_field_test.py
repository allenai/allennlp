--- conflicted
+++ resolved
@@ -1,10 +1,6 @@
 # pylint: disable=no-self-use,invalid-name
 from collections import defaultdict
-<<<<<<< HEAD
 from typing import Dict, List
-=======
-from typing import List
->>>>>>> 8a208203
 
 import pytest
 import numpy
@@ -231,7 +227,6 @@
                           {"words": SingleIdTokenIndexer(namespace="words")})
         print(field)
 
-<<<<<<< HEAD
     def test_token_embedder_returns_dict(self):
         field = TextField([Token(t) for t in ["A", "sentence"]],
                           token_indexers={"field_with_dict": DictReturningTokenIndexer(),
@@ -255,7 +250,7 @@
         assert list(tensors['additional_key'].shape) == [3]
         assert list(tensors['words'].shape) == [4]
         assert list(tensors['characters'].shape) == [4, 8]
-=======
+
     def test_multi_return_token_indexer(self):
         # pylint: disable=protected-access
 
@@ -283,5 +278,4 @@
                 # 0 and 1 for PADDING and OOV
                 "words-a": [2, 3, 4, 5, 6],
                 "words-b": [10, 16, 3]
-        }
->>>>>>> 8a208203
+        }