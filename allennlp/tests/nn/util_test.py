# pylint: disable=invalid-name,no-self-use,too-many-public-methods,not-callable
import numpy
from numpy.testing import assert_array_almost_equal, assert_almost_equal
import torch
import pytest

from allennlp.common.checks import ConfigurationError
from allennlp.common.testing import AllenNlpTestCase
from allennlp.nn import util


class TestNnUtil(AllenNlpTestCase):
    def test_get_sequence_lengths_from_binary_mask(self):
        binary_mask = torch.ByteTensor([[1, 1, 1, 0, 0, 0],
                                        [1, 1, 0, 0, 0, 0],
                                        [1, 1, 1, 1, 1, 1],
                                        [1, 0, 0, 0, 0, 0]])
        lengths = util.get_lengths_from_binary_sequence_mask(binary_mask)
        numpy.testing.assert_array_equal(lengths.numpy(), numpy.array([3, 2, 6, 1]))

    def test_get_mask_from_sequence_lengths(self):
        sequence_lengths = torch.LongTensor([4, 3, 1, 4, 2])
        mask = util.get_mask_from_sequence_lengths(sequence_lengths, 5).data.numpy()
        assert_almost_equal(mask, [[1, 1, 1, 1, 0],
                                   [1, 1, 1, 0, 0],
                                   [1, 0, 0, 0, 0],
                                   [1, 1, 1, 1, 0],
                                   [1, 1, 0, 0, 0]])

    def test_get_sequence_lengths_converts_to_long_tensor_and_avoids_variable_overflow(self):
        # Tests the following weird behaviour in Pytorch 0.1.12
        # doesn't happen for our sequence masks:
        #
        # mask = torch.ones([260]).byte()
        # mask.sum() # equals 260.
        # var_mask = t.a.V(mask)
        # var_mask.sum() # equals 4, due to 8 bit precision - the sum overflows.
        binary_mask = torch.ones(2, 260).byte()
        lengths = util.get_lengths_from_binary_sequence_mask(binary_mask)
        numpy.testing.assert_array_equal(lengths.data.numpy(), numpy.array([260, 260]))

    def test_clamp_tensor(self):
        # Test on uncoalesced sparse tensor
        i = torch.LongTensor([[0, 1, 1, 0],
                              [2, 0, 2, 2]])
        v = torch.FloatTensor([3, 4, -5, 3])
        tensor = torch.sparse.FloatTensor(i, v, torch.Size([2, 3]))
        clamped_tensor = util.clamp_tensor(tensor, minimum=-3, maximum=3).to_dense()
        assert_almost_equal(clamped_tensor, [[0, 0, 3], [3, 0, -3]])

        # Test on coalesced sparse tensor
        i = torch.LongTensor([[0, 1, 1],
                              [2, 0, 2]])
        v = torch.FloatTensor([3, 4, -5])
        tensor = torch.sparse.FloatTensor(i, v, torch.Size([2, 3]))
        clamped_tensor = util.clamp_tensor(tensor, minimum=-3, maximum=3).to_dense()
        assert_almost_equal(clamped_tensor, [[0, 0, 3], [3, 0, -3]])

        # Test on dense tensor
        tensor = torch.tensor([[5, -4, 3], [-3, 0, -30]])
        clamped_tensor = util.clamp_tensor(tensor, minimum=-3, maximum=3)
        assert_almost_equal(clamped_tensor, [[3, -3, 3], [-3, 0, -3]])

    def test_sort_tensor_by_length(self):
        tensor = torch.rand([5, 7, 9])
        tensor[0, 3:, :] = 0
        tensor[1, 4:, :] = 0
        tensor[2, 1:, :] = 0
        tensor[3, 5:, :] = 0

        sequence_lengths = torch.LongTensor([3, 4, 1, 5, 7])
        sorted_tensor, sorted_lengths, reverse_indices, _ = util.sort_batch_by_length(tensor, sequence_lengths)

        # Test sorted indices are padded correctly.
        numpy.testing.assert_array_equal(sorted_tensor[1, 5:, :].data.numpy(), 0.0)
        numpy.testing.assert_array_equal(sorted_tensor[2, 4:, :].data.numpy(), 0.0)
        numpy.testing.assert_array_equal(sorted_tensor[3, 3:, :].data.numpy(), 0.0)
        numpy.testing.assert_array_equal(sorted_tensor[4, 1:, :].data.numpy(), 0.0)

        assert sorted_lengths.data.equal(torch.LongTensor([7, 5, 4, 3, 1]))

        # Test restoration indices correctly recover the original tensor.
        assert sorted_tensor.index_select(0, reverse_indices).data.equal(tensor.data)

    def test_get_final_encoder_states(self):
        encoder_outputs = torch.Tensor([[[1, 2, 3, 4],
                                         [5, 6, 7, 8],
                                         [9, 10, 11, 12]],
                                        [[13, 14, 15, 16],
                                         [17, 18, 19, 20],
                                         [21, 22, 23, 24]]])
        mask = torch.Tensor([[1, 1, 1], [1, 1, 0]])
        final_states = util.get_final_encoder_states(encoder_outputs, mask, bidirectional=False)
        assert_almost_equal(final_states.data.numpy(), [[9, 10, 11, 12], [17, 18, 19, 20]])
        final_states = util.get_final_encoder_states(encoder_outputs, mask, bidirectional=True)
        assert_almost_equal(final_states.data.numpy(), [[9, 10, 3, 4], [17, 18, 15, 16]])

    def test_masked_softmax_no_mask(self):
        # Testing the general unmasked 1D case.
        vector_1d = torch.FloatTensor([[1.0, 2.0, 3.0]])
        vector_1d_softmaxed = util.masked_softmax(vector_1d, None).data.numpy()
        assert_array_almost_equal(vector_1d_softmaxed,
                                  numpy.array([[0.090031, 0.244728, 0.665241]]))
        assert_almost_equal(1.0, numpy.sum(vector_1d_softmaxed), decimal=6)

        vector_1d = torch.FloatTensor([[1.0, 2.0, 5.0]])
        vector_1d_softmaxed = util.masked_softmax(vector_1d, None).data.numpy()
        assert_array_almost_equal(vector_1d_softmaxed,
                                  numpy.array([[0.017148, 0.046613, 0.93624]]))

        # Testing the unmasked 1D case where the input is all 0s.
        vector_zero = torch.FloatTensor([[0.0, 0.0, 0.0]])
        vector_zero_softmaxed = util.masked_softmax(vector_zero, None).data.numpy()
        assert_array_almost_equal(vector_zero_softmaxed,
                                  numpy.array([[0.33333334, 0.33333334, 0.33333334]]))

        # Testing the general unmasked batched case.
        matrix = torch.FloatTensor([[1.0, 2.0, 5.0], [1.0, 2.0, 3.0]])
        masked_matrix_softmaxed = util.masked_softmax(matrix, None).data.numpy()
        assert_array_almost_equal(masked_matrix_softmaxed,
                                  numpy.array([[0.01714783, 0.04661262, 0.93623955],
                                               [0.09003057, 0.24472847, 0.66524096]]))

        # Testing the unmasked batched case where one of the inputs are all 0s.
        matrix = torch.FloatTensor([[1.0, 2.0, 5.0], [0.0, 0.0, 0.0]])
        masked_matrix_softmaxed = util.masked_softmax(matrix, None).data.numpy()
        assert_array_almost_equal(masked_matrix_softmaxed,
                                  numpy.array([[0.01714783, 0.04661262, 0.93623955],
                                               [0.33333334, 0.33333334, 0.33333334]]))

    def test_masked_softmax_masked(self):
        # Testing the general masked 1D case.
        vector_1d = torch.FloatTensor([[1.0, 2.0, 5.0]])
        mask_1d = torch.FloatTensor([[1.0, 0.0, 1.0]])
        vector_1d_softmaxed = util.masked_softmax(vector_1d, mask_1d).data.numpy()
        assert_array_almost_equal(vector_1d_softmaxed,
                                  numpy.array([[0.01798621, 0.0, 0.98201382]]))

        vector_1d = torch.FloatTensor([[0.0, 2.0, 3.0, 4.0]])
        mask_1d = torch.FloatTensor([[1.0, 0.0, 1.0, 1.0]])
        vector_1d_softmaxed = util.masked_softmax(vector_1d, mask_1d).data.numpy()
        assert_array_almost_equal(vector_1d_softmaxed,
                                  numpy.array([[0.01321289, 0.0, 0.26538793, 0.72139918]]))

        # Testing the masked 1D case where the input is all 0s and the mask
        # is not all 0s.
        vector_1d = torch.FloatTensor([[0.0, 0.0, 0.0, 0.0]])
        mask_1d = torch.FloatTensor([[0.0, 0.0, 0.0, 1.0]])
        vector_1d_softmaxed = util.masked_softmax(vector_1d, mask_1d).data.numpy()
        assert_array_almost_equal(vector_1d_softmaxed,
                                  numpy.array([[0, 0, 0, 1]]))

        # Testing the masked 1D case where the input is not all 0s
        # and the mask is all 0s.
        vector_1d = torch.FloatTensor([[0.0, 2.0, 3.0, 4.0]])
        mask_1d = torch.FloatTensor([[0.0, 0.0, 0.0, 0.0]])
        vector_1d_softmaxed = util.masked_softmax(vector_1d, mask_1d).data.numpy()
        assert_array_almost_equal(vector_1d_softmaxed,
                                  numpy.array([[0.0, 0.0, 0.0, 0.0]]))

        # Testing the masked 1D case where the input is all 0s and
        # the mask is all 0s.
        vector_1d = torch.FloatTensor([[0.0, 0.0, 0.0, 0.0]])
        mask_1d = torch.FloatTensor([[0.0, 0.0, 0.0, 0.0]])
        vector_1d_softmaxed = util.masked_softmax(vector_1d, mask_1d).data.numpy()
        assert_array_almost_equal(vector_1d_softmaxed,
                                  numpy.array([[0.0, 0.0, 0.0, 0.0]]))

        # Testing the masked 1D case where there are large elements in the
        # padding.
        vector_1d = torch.FloatTensor([[1.0, 1.0, 1e5]])
        mask_1d = torch.FloatTensor([[1.0, 1.0, 0.0]])
        vector_1d_softmaxed = util.masked_softmax(vector_1d, mask_1d).data.numpy()
        assert_array_almost_equal(vector_1d_softmaxed,
                                  numpy.array([[0.5, 0.5, 0]]))

        # Testing the general masked batched case.
        matrix = torch.FloatTensor([[1.0, 2.0, 5.0], [1.0, 2.0, 3.0]])
        mask = torch.FloatTensor([[1.0, 0.0, 1.0], [1.0, 1.0, 1.0]])
        masked_matrix_softmaxed = util.masked_softmax(matrix, mask).data.numpy()
        assert_array_almost_equal(masked_matrix_softmaxed,
                                  numpy.array([[0.01798621, 0.0, 0.98201382],
                                               [0.090031, 0.244728, 0.665241]]))

        # Testing the masked batch case where one of the inputs is all 0s but
        # none of the masks are all 0.
        matrix = torch.FloatTensor([[0.0, 0.0, 0.0], [1.0, 2.0, 3.0]])
        mask = torch.FloatTensor([[1.0, 0.0, 1.0], [1.0, 1.0, 1.0]])
        masked_matrix_softmaxed = util.masked_softmax(matrix, mask).data.numpy()
        assert_array_almost_equal(masked_matrix_softmaxed,
                                  numpy.array([[0.5, 0.0, 0.5],
                                               [0.090031, 0.244728, 0.665241]]))

        # Testing the masked batch case where one of the inputs is all 0s and
        # one of the masks are all 0.
        matrix = torch.FloatTensor([[0.0, 0.0, 0.0], [1.0, 2.0, 3.0]])
        mask = torch.FloatTensor([[1.0, 0.0, 1.0], [0.0, 0.0, 0.0]])
        masked_matrix_softmaxed = util.masked_softmax(matrix, mask).data.numpy()
        assert_array_almost_equal(masked_matrix_softmaxed,
                                  numpy.array([[0.5, 0.0, 0.5],
                                               [0.0, 0.0, 0.0]]))

        matrix = torch.FloatTensor([[0.0, 0.0, 0.0], [1.0, 2.0, 3.0]])
        mask = torch.FloatTensor([[0.0, 0.0, 0.0], [1.0, 0.0, 1.0]])
        masked_matrix_softmaxed = util.masked_softmax(matrix, mask).data.numpy()
        assert_array_almost_equal(masked_matrix_softmaxed,
                                  numpy.array([[0.0, 0.0, 0.0],
                                               [0.11920292, 0.0, 0.88079708]]))

    def test_masked_log_softmax_masked(self):
        # Tests replicated from test_softmax_masked - we test that exponentiated,
        # the log softmax contains the correct elements (masked elements should be == 1).

        # Testing the general masked 1D case.
        vector_1d = torch.FloatTensor([[1.0, 2.0, 5.0]])
        mask_1d = torch.FloatTensor([[1.0, 0.0, 1.0]])
        vector_1d_softmaxed = util.masked_log_softmax(vector_1d, mask_1d).data.numpy()
        assert_array_almost_equal(numpy.exp(vector_1d_softmaxed),
                                  numpy.array([[0.01798621, 0.0, 0.98201382]]))

        vector_1d = torch.FloatTensor([[0.0, 2.0, 3.0, 4.0]])
        mask_1d = torch.FloatTensor([[1.0, 0.0, 1.0, 1.0]])
        vector_1d_softmaxed = util.masked_log_softmax(vector_1d, mask_1d).data.numpy()
        assert_array_almost_equal(numpy.exp(vector_1d_softmaxed),
                                  numpy.array([[0.01321289, 0.0,
                                                0.26538793, 0.72139918]]))

        # Testing the masked 1D case where the input is all 0s and the mask
        # is not all 0s.
        vector_1d = torch.FloatTensor([[0.0, 0.0, 0.0, 0.0]])
        mask_1d = torch.FloatTensor([[0.0, 0.0, 0.0, 1.0]])
        vector_1d_softmaxed = util.masked_log_softmax(vector_1d, mask_1d).data.numpy()
        assert_array_almost_equal(numpy.exp(vector_1d_softmaxed),
                                  numpy.array([[0., 0., 0., 1.]]))

        # Testing the masked 1D case where the input is not all 0s
        # and the mask is all 0s.  The output here will be arbitrary, but it should not be nan.
        vector_1d = torch.FloatTensor([[0.0, 2.0, 3.0, 4.0]])
        mask_1d = torch.FloatTensor([[0.0, 0.0, 0.0, 0.0]])
        vector_1d_softmaxed = util.masked_log_softmax(vector_1d, mask_1d).data.numpy()
        assert not numpy.isnan(vector_1d_softmaxed).any()

    def test_masked_max(self):
        # Testing the general masked 1D case.
        vector_1d = torch.FloatTensor([1.0, 12.0, 5.0])
        mask_1d = torch.FloatTensor([1.0, 0.0, 1.0])
        vector_1d_maxed = util.masked_max(vector_1d, mask_1d, dim=0).data.numpy()
        assert_array_almost_equal(vector_1d_maxed, 5.0)

        # Testing if all masks are zero, the output will be arbitrary, but it should not be nan.
        vector_1d = torch.FloatTensor([1.0, 12.0, 5.0])
        mask_1d = torch.FloatTensor([0.0, 0.0, 0.0])
        vector_1d_maxed = util.masked_max(vector_1d, mask_1d, dim=0).data.numpy()
        assert not numpy.isnan(vector_1d_maxed).any()

        # Testing batch value and batch masks
        matrix = torch.FloatTensor([[1.0, 12.0, 5.0], [-1.0, -2.0, 3.0]])
        mask = torch.FloatTensor([[1.0, 0.0, 1.0], [1.0, 1.0, 0.0]])
        matrix_maxed = util.masked_max(matrix, mask, dim=-1).data.numpy()
        assert_array_almost_equal(matrix_maxed, numpy.array([5.0, -1.0]))

        # Testing keepdim for batch value and batch masks
        matrix = torch.FloatTensor([[1.0, 12.0, 5.0], [-1.0, -2.0, 3.0]])
        mask = torch.FloatTensor([[1.0, 0.0, 1.0], [1.0, 1.0, 0.0]])
        matrix_maxed = util.masked_max(matrix, mask, dim=-1, keepdim=True).data.numpy()
        assert_array_almost_equal(matrix_maxed, numpy.array([[5.0], [-1.0]]))

        # Testing broadcast
        matrix = torch.FloatTensor([[[1.0, 2.0], [12.0, 3.0], [5.0, -1.0]],
                                    [[-1.0, -3.0], [-2.0, -0.5], [3.0, 8.0]]])
        mask = torch.FloatTensor([[1.0, 0.0, 1.0], [1.0, 1.0, 0.0]]).unsqueeze(-1)
        matrix_maxed = util.masked_max(matrix, mask, dim=1).data.numpy()
        assert_array_almost_equal(matrix_maxed, numpy.array([[5.0, 2.0], [-1.0, -0.5]]))

    def test_masked_mean(self):
        # Testing the general masked 1D case.
        vector_1d = torch.FloatTensor([1.0, 12.0, 5.0])
        mask_1d = torch.FloatTensor([1.0, 0.0, 1.0])
        vector_1d_mean = util.masked_mean(vector_1d, mask_1d, dim=0).data.numpy()
        assert_array_almost_equal(vector_1d_mean, 3.0)

        # Testing if all masks are zero, the output will be arbitrary, but it should not be nan.
        vector_1d = torch.FloatTensor([1.0, 12.0, 5.0])
        mask_1d = torch.FloatTensor([0.0, 0.0, 0.0])
        vector_1d_mean = util.masked_mean(vector_1d, mask_1d, dim=0).data.numpy()
        assert not numpy.isnan(vector_1d_mean).any()

        # Testing batch value and batch masks
        matrix = torch.FloatTensor([[1.0, 12.0, 5.0], [-1.0, -2.0, 3.0]])
        mask = torch.FloatTensor([[1.0, 0.0, 1.0], [1.0, 1.0, 0.0]])
        matrix_mean = util.masked_mean(matrix, mask, dim=-1).data.numpy()
        assert_array_almost_equal(matrix_mean, numpy.array([3.0, -1.5]))

        # Testing keepdim for batch value and batch masks
        matrix = torch.FloatTensor([[1.0, 12.0, 5.0], [-1.0, -2.0, 3.0]])
        mask = torch.FloatTensor([[1.0, 0.0, 1.0], [1.0, 1.0, 0.0]])
        matrix_mean = util.masked_mean(matrix, mask, dim=-1, keepdim=True).data.numpy()
        assert_array_almost_equal(matrix_mean, numpy.array([[3.0], [-1.5]]))

        # Testing broadcast
        matrix = torch.FloatTensor([[[1.0, 2.0], [12.0, 3.0], [5.0, -1.0]],
                                    [[-1.0, -3.0], [-2.0, -0.5], [3.0, 8.0]]])
        mask = torch.FloatTensor([[1.0, 0.0, 1.0], [1.0, 1.0, 0.0]]).unsqueeze(-1)
        matrix_mean = util.masked_mean(matrix, mask, dim=1).data.numpy()
        assert_array_almost_equal(matrix_mean, numpy.array([[3.0, 0.5], [-1.5, -1.75]]))

    def test_masked_flip(self):
        tensor = torch.FloatTensor([[[6, 6, 6], [1, 1, 1], [2, 2, 2]], [[3, 3, 3], [4, 4, 4], [5, 5, 5]]])
        solution = [[[6, 6, 6], [0, 0, 0]], [[4, 4, 4], [3, 3, 3]]]
        response = util.masked_flip(tensor, [1, 2])
        assert_almost_equal(response, solution)

        tensor = torch.FloatTensor([[[6, 6, 6], [1, 1, 1], [2, 2, 2], [0, 0, 0]],
                                    [[3, 3, 3], [4, 4, 4], [5, 5, 5], [1, 2, 3]]])
        solution = [[[2, 2, 2], [1, 1, 1], [6, 6, 6], [0, 0, 0]],
                    [[1, 2, 3], [5, 5, 5], [4, 4, 4], [3, 3, 3]]]
        response = util.masked_flip(tensor, [3, 4])
        assert_almost_equal(response, solution)

        tensor = torch.FloatTensor([[[6, 6, 6], [1, 1, 1], [2, 2, 2], [0, 0, 0]],
                                    [[3, 3, 3], [4, 4, 4], [5, 5, 5], [1, 2, 3]],
                                    [[1, 1, 1], [2, 2, 2], [0, 0, 0], [0, 0, 0]]])
        solution = [[[2, 2, 2], [1, 1, 1], [6, 6, 6], [0, 0, 0]],
                    [[1, 2, 3], [5, 5, 5], [4, 4, 4], [3, 3, 3]],
                    [[2, 2, 2], [1, 1, 1], [0, 0, 0], [0, 0, 0]]]
        response = util.masked_flip(tensor, [3, 4, 2])
        assert_almost_equal(response, solution)

    def test_get_text_field_mask_returns_a_correct_mask(self):
        text_field_tensors = {
                "tokens": torch.LongTensor([[3, 4, 5, 0, 0], [1, 2, 0, 0, 0]]),
                "token_characters": torch.LongTensor([[[1, 2], [3, 0], [2, 0], [0, 0], [0, 0]],
                                                      [[5, 0], [4, 6], [0, 0], [0, 0], [0, 0]]])
        }
<<<<<<< HEAD
=======

>>>>>>> 7d3b130e
        assert_almost_equal(util.get_text_field_mask(text_field_tensors).numpy(),
                            [[1, 1, 1, 0, 0], [1, 1, 0, 0, 0]])

    def test_get_text_field_mask_returns_a_correct_mask_character_only_input(self):
        text_field_tensors = {
                "token_characters": torch.LongTensor([[[1, 2, 3], [3, 0, 1], [2, 1, 0], [0, 0, 0]],
                                                      [[5, 5, 5], [4, 6, 0], [0, 0, 0], [0, 0, 0]]])
        }
        assert_almost_equal(util.get_text_field_mask(text_field_tensors).numpy(),
                            [[1, 1, 1, 0], [1, 1, 0, 0]])

    def test_get_text_field_mask_returns_a_correct_mask_list_field(self):
        text_field_tensors = {
                "list_tokens": torch.LongTensor([[[1, 2], [3, 0], [2, 0], [0, 0], [0, 0]],
                                                 [[5, 0], [4, 6], [0, 0], [0, 0], [0, 0]]])
        }
        actual_mask = util.get_text_field_mask(text_field_tensors, num_wrapping_dims=1).numpy()
        expected_mask = (text_field_tensors['list_tokens'].numpy() > 0).astype('int32')
        assert_almost_equal(actual_mask, expected_mask)

    def test_get_text_field_mask_returns_mask_key(self):
        text_field_tensors = {
                "tokens": torch.LongTensor([[3, 4, 5, 0, 0], [1, 2, 0, 0, 0]]),
                "mask": torch.LongTensor([[0, 0, 1]])
        }
        assert_almost_equal(util.get_text_field_mask(text_field_tensors).numpy(),
                            [[0, 0, 1]])

    def test_weighted_sum_works_on_simple_input(self):
        batch_size = 1
        sentence_length = 5
        embedding_dim = 4
        sentence_array = numpy.random.rand(batch_size, sentence_length, embedding_dim)
        sentence_tensor = torch.from_numpy(sentence_array).float()
        attention_tensor = torch.FloatTensor([[.3, .4, .1, 0, 1.2]])
        aggregated_array = util.weighted_sum(sentence_tensor, attention_tensor).data.numpy()
        assert aggregated_array.shape == (batch_size, embedding_dim)
        expected_array = (0.3 * sentence_array[0, 0] +
                          0.4 * sentence_array[0, 1] +
                          0.1 * sentence_array[0, 2] +
                          0.0 * sentence_array[0, 3] +
                          1.2 * sentence_array[0, 4])
        numpy.testing.assert_almost_equal(aggregated_array, [expected_array], decimal=5)

    def test_weighted_sum_handles_higher_order_input(self):
        batch_size = 1
        length_1 = 5
        length_2 = 6
        length_3 = 2
        embedding_dim = 4
        sentence_array = numpy.random.rand(batch_size, length_1, length_2, length_3, embedding_dim)
        attention_array = numpy.random.rand(batch_size, length_1, length_2, length_3)
        sentence_tensor = torch.from_numpy(sentence_array).float()
        attention_tensor = torch.from_numpy(attention_array).float()
        aggregated_array = util.weighted_sum(sentence_tensor, attention_tensor).data.numpy()
        assert aggregated_array.shape == (batch_size, length_1, length_2, embedding_dim)
        expected_array = (attention_array[0, 3, 2, 0] * sentence_array[0, 3, 2, 0] +
                          attention_array[0, 3, 2, 1] * sentence_array[0, 3, 2, 1])
        numpy.testing.assert_almost_equal(aggregated_array[0, 3, 2], expected_array, decimal=5)

    def test_weighted_sum_handles_uneven_higher_order_input(self):
        batch_size = 1
        length_1 = 5
        length_2 = 6
        length_3 = 2
        embedding_dim = 4
        sentence_array = numpy.random.rand(batch_size, length_3, embedding_dim)
        attention_array = numpy.random.rand(batch_size, length_1, length_2, length_3)
        sentence_tensor = torch.from_numpy(sentence_array).float()
        attention_tensor = torch.from_numpy(attention_array).float()
        aggregated_array = util.weighted_sum(sentence_tensor, attention_tensor).data.numpy()
        assert aggregated_array.shape == (batch_size, length_1, length_2, embedding_dim)
        for i in range(length_1):
            for j in range(length_2):
                expected_array = (attention_array[0, i, j, 0] * sentence_array[0, 0] +
                                  attention_array[0, i, j, 1] * sentence_array[0, 1])
                numpy.testing.assert_almost_equal(aggregated_array[0, i, j], expected_array,
                                                  decimal=5)

    def test_weighted_sum_handles_3d_attention_with_3d_matrix(self):
        batch_size = 1
        length_1 = 5
        length_2 = 2
        embedding_dim = 4
        sentence_array = numpy.random.rand(batch_size, length_2, embedding_dim)
        attention_array = numpy.random.rand(batch_size, length_1, length_2)
        sentence_tensor = torch.from_numpy(sentence_array).float()
        attention_tensor = torch.from_numpy(attention_array).float()
        aggregated_array = util.weighted_sum(sentence_tensor, attention_tensor).data.numpy()
        assert aggregated_array.shape == (batch_size, length_1, embedding_dim)
        for i in range(length_1):
            expected_array = (attention_array[0, i, 0] * sentence_array[0, 0] +
                              attention_array[0, i, 1] * sentence_array[0, 1])
            numpy.testing.assert_almost_equal(aggregated_array[0, i], expected_array,
                                              decimal=5)

    def test_viterbi_decode(self):
        # Test Viterbi decoding is equal to greedy decoding with no pairwise potentials.
        sequence_logits = torch.nn.functional.softmax(torch.rand([5, 9]), dim=-1)
        transition_matrix = torch.zeros([9, 9])
        indices, _ = util.viterbi_decode(sequence_logits.data, transition_matrix)
        _, argmax_indices = torch.max(sequence_logits, 1)
        assert indices == argmax_indices.data.squeeze().tolist()

        # Test that pairwise potentials affect the sequence correctly and that
        # viterbi_decode can handle -inf values.
        sequence_logits = torch.FloatTensor([[0, 0, 0, 3, 5],
                                             [0, 0, 0, 3, 4],
                                             [0, 0, 0, 3, 4],
                                             [0, 0, 0, 3, 4],
                                             [0, 0, 0, 3, 4],
                                             [0, 0, 0, 3, 4]])
        # The same tags shouldn't appear sequentially.
        transition_matrix = torch.zeros([5, 5])
        for i in range(5):
            transition_matrix[i, i] = float("-inf")
        indices, _ = util.viterbi_decode(sequence_logits, transition_matrix)
        assert indices == [4, 3, 4, 3, 4, 3]

        # Test that unbalanced pairwise potentials break ties
        # between paths with equal unary potentials.
        sequence_logits = torch.FloatTensor([[0, 0, 0, 4, 4],
                                             [0, 0, 0, 4, 4],
                                             [0, 0, 0, 4, 4],
                                             [0, 0, 0, 4, 4],
                                             [0, 0, 0, 4, 4],
                                             [0, 0, 0, 4, 4]])
        # The 5th tag has a penalty for appearing sequentially
        # or for transitioning to the 4th tag, making the best
        # path uniquely to take the 4th tag only.
        transition_matrix = torch.zeros([5, 5])
        transition_matrix[4, 4] = -10
        transition_matrix[4, 3] = -10
        transition_matrix[3, 4] = -10
        indices, _ = util.viterbi_decode(sequence_logits, transition_matrix)
        assert indices == [3, 3, 3, 3, 3, 3]

        sequence_logits = torch.FloatTensor([[1, 0, 0, 4],
                                             [1, 0, 6, 2],
                                             [0, 3, 0, 4]])
        # Best path would normally be [3, 2, 3] but we add a
        # potential from 2 -> 1, making [3, 2, 1] the best path.
        transition_matrix = torch.zeros([4, 4])
        transition_matrix[0, 0] = 1
        transition_matrix[2, 1] = 5
        indices, value = util.viterbi_decode(sequence_logits, transition_matrix)
        assert indices == [3, 2, 1]
        assert value.numpy() == 18

        # Test that providing evidence results in paths containing specified tags.
        sequence_logits = torch.FloatTensor([[0, 0, 0, 7, 7],
                                             [0, 0, 0, 7, 7],
                                             [0, 0, 0, 7, 7],
                                             [0, 0, 0, 7, 7],
                                             [0, 0, 0, 7, 7],
                                             [0, 0, 0, 7, 7]])
        # The 5th tag has a penalty for appearing sequentially
        # or for transitioning to the 4th tag, making the best
        # path to take the 4th tag for every label.
        transition_matrix = torch.zeros([5, 5])
        transition_matrix[4, 4] = -10
        transition_matrix[4, 3] = -2
        transition_matrix[3, 4] = -2
        # The 1st, 4th and 5th sequence elements are observed - they should be
        # equal to 2, 0 and 4. The last tag should be equal to 3, because although
        # the penalty for transitioning to the 4th tag is -2, the unary potential
        # is 7, which is greater than the combination for any of the other labels.
        observations = [2, -1, -1, 0, 4, -1]
        indices, _ = util.viterbi_decode(sequence_logits,
                                         transition_matrix,
                                         observations)
        assert indices == [2, 3, 3, 0, 4, 3]

    def test_sequence_cross_entropy_with_logits_masks_loss_correctly(self):

        # test weight masking by checking that a tensor with non-zero values in
        # masked positions returns the same loss as a tensor with zeros in those
        # positions.
        tensor = torch.rand([5, 7, 4])
        tensor[0, 3:, :] = 0
        tensor[1, 4:, :] = 0
        tensor[2, 2:, :] = 0
        tensor[3, :, :] = 0
        weights = (tensor != 0.0)[:, :, 0].long().squeeze(-1)
        tensor2 = tensor.clone()
        tensor2[0, 3:, :] = 2
        tensor2[1, 4:, :] = 13
        tensor2[2, 2:, :] = 234
        tensor2[3, :, :] = 65
        targets = torch.LongTensor(numpy.random.randint(0, 3, [5, 7]))
        targets *= weights

        loss = util.sequence_cross_entropy_with_logits(tensor, targets, weights)
        loss2 = util.sequence_cross_entropy_with_logits(tensor2, targets, weights)
        assert loss.data.numpy() == loss2.data.numpy()

    def test_sequence_cross_entropy_with_logits_smooths_labels_correctly(self):
        tensor = torch.rand([1, 3, 4])
        targets = torch.LongTensor(numpy.random.randint(0, 3, [1, 3]))

        weights = torch.ones([2, 3])
        loss = util.sequence_cross_entropy_with_logits(tensor, targets, weights, label_smoothing=0.1)

        correct_loss = 0.0
        for prediction, label in zip(tensor.squeeze(0), targets.squeeze(0)):
            prediction = torch.nn.functional.log_softmax(prediction, dim=-1)
            correct_loss += prediction[label] * 0.9
            # incorrect elements
            correct_loss += prediction.sum() * 0.1 / 4
        # Average over sequence.
        correct_loss = - correct_loss / 3
        numpy.testing.assert_array_almost_equal(loss.data.numpy(), correct_loss.data.numpy())

    def test_sequence_cross_entropy_with_logits_averages_batch_correctly(self):
        # test batch average is the same as dividing the batch averaged
        # loss by the number of batches containing any non-padded tokens.
        tensor = torch.rand([5, 7, 4])
        tensor[0, 3:, :] = 0
        tensor[1, 4:, :] = 0
        tensor[2, 2:, :] = 0
        tensor[3, :, :] = 0
        weights = (tensor != 0.0)[:, :, 0].long().squeeze(-1)
        targets = torch.LongTensor(numpy.random.randint(0, 3, [5, 7]))
        targets *= weights

        loss = util.sequence_cross_entropy_with_logits(tensor, targets, weights)

        vector_loss = util.sequence_cross_entropy_with_logits(tensor, targets, weights, average=None)
        # Batch has one completely padded row, so divide by 4.
        assert loss.data.numpy() == vector_loss.sum().item() / 4

    def test_sequence_cross_entropy_with_logits_averages_token_correctly(self):
        # test token average is the same as multiplying the per-batch loss
        # with the per-batch weights and dividing by the total weight
        tensor = torch.rand([5, 7, 4])
        tensor[0, 3:, :] = 0
        tensor[1, 4:, :] = 0
        tensor[2, 2:, :] = 0
        tensor[3, :, :] = 0
        weights = (tensor != 0.0)[:, :, 0].long().squeeze(-1)
        targets = torch.LongTensor(numpy.random.randint(0, 3, [5, 7]))
        targets *= weights

        loss = util.sequence_cross_entropy_with_logits(tensor, targets, weights, average="token")

        vector_loss = util.sequence_cross_entropy_with_logits(tensor, targets, weights,
                                                              average=None)
        total_token_loss = (vector_loss * weights.float().sum(dim=-1)).sum()
        average_token_loss = (total_token_loss / weights.float().sum()).detach()
        assert_almost_equal(loss.detach().item(), average_token_loss.item())

    def test_replace_masked_values_replaces_masked_values_with_finite_value(self):
        tensor = torch.FloatTensor([[[1, 2, 3, 4], [5, 6, 7, 8], [9, 10, 11, 12]]])
        mask = torch.FloatTensor([[1, 1, 0]])
        replaced = util.replace_masked_values(tensor, mask.unsqueeze(-1), 2).data.numpy()
        assert_almost_equal(replaced, [[[1, 2, 3, 4], [5, 6, 7, 8], [2, 2, 2, 2]]])

    def test_logsumexp(self):
        # First a simple example where we add probabilities in log space.
        tensor = torch.FloatTensor([[.4, .1, .2]])
        log_tensor = tensor.log()
        log_summed = util.logsumexp(log_tensor, dim=-1, keepdim=False)
        assert_almost_equal(log_summed.exp().data.numpy(), [.7])
        log_summed = util.logsumexp(log_tensor, dim=-1, keepdim=True)
        assert_almost_equal(log_summed.exp().data.numpy(), [[.7]])

        # Then some more atypical examples, and making sure this will work with how we handle
        # log masks.
        tensor = torch.FloatTensor([[float('-inf'), 20.0]])
        assert_almost_equal(util.logsumexp(tensor).data.numpy(), [20.0])
        tensor = torch.FloatTensor([[-200.0, 20.0]])
        assert_almost_equal(util.logsumexp(tensor).data.numpy(), [20.0])
        tensor = torch.FloatTensor([[20.0, 20.0], [-200.0, 200.0]])
        assert_almost_equal(util.logsumexp(tensor, dim=0).data.numpy(), [20.0, 200.0])

    def test_flatten_and_batch_shift_indices(self):
        indices = numpy.array([[[1, 2, 3, 4],
                                [5, 6, 7, 8],
                                [9, 9, 9, 9]],
                               [[2, 1, 0, 7],
                                [7, 7, 2, 3],
                                [0, 0, 4, 2]]])
        indices = torch.tensor(indices, dtype=torch.long)
        shifted_indices = util.flatten_and_batch_shift_indices(indices, 10)
        numpy.testing.assert_array_equal(shifted_indices.data.numpy(),
                                         numpy.array([1, 2, 3, 4, 5, 6, 7, 8, 9,
                                                      9, 9, 9, 12, 11, 10, 17, 17,
                                                      17, 12, 13, 10, 10, 14, 12]))

    def test_batched_index_select(self):
        indices = numpy.array([[[1, 2],
                                [3, 4]],
                               [[5, 6],
                                [7, 8]]])
        # Each element is a vector of it's index.
        targets = torch.ones([2, 10, 3]).cumsum(1) - 1
        # Make the second batch double it's index so they're different.
        targets[1, :, :] *= 2
        indices = torch.tensor(indices, dtype=torch.long)
        selected = util.batched_index_select(targets, indices)

        assert list(selected.size()) == [2, 2, 2, 3]
        ones = numpy.ones([3])
        numpy.testing.assert_array_equal(selected[0, 0, 0, :].data.numpy(), ones)
        numpy.testing.assert_array_equal(selected[0, 0, 1, :].data.numpy(), ones * 2)
        numpy.testing.assert_array_equal(selected[0, 1, 0, :].data.numpy(), ones * 3)
        numpy.testing.assert_array_equal(selected[0, 1, 1, :].data.numpy(), ones * 4)

        numpy.testing.assert_array_equal(selected[1, 0, 0, :].data.numpy(), ones * 10)
        numpy.testing.assert_array_equal(selected[1, 0, 1, :].data.numpy(), ones * 12)
        numpy.testing.assert_array_equal(selected[1, 1, 0, :].data.numpy(), ones * 14)
        numpy.testing.assert_array_equal(selected[1, 1, 1, :].data.numpy(), ones * 16)

    def test_flattened_index_select(self):
        indices = numpy.array([[1, 2],
                               [3, 4]])
        targets = torch.ones([2, 6, 3]).cumsum(1) - 1
        # Make the second batch double it's index so they're different.
        targets[1, :, :] *= 2
        indices = torch.tensor(indices, dtype=torch.long)

        selected = util.flattened_index_select(targets, indices)

        assert list(selected.size()) == [2, 2, 2, 3]

        ones = numpy.ones([3])
        numpy.testing.assert_array_equal(selected[0, 0, 0, :].data.numpy(), ones)
        numpy.testing.assert_array_equal(selected[0, 0, 1, :].data.numpy(), ones * 2)
        numpy.testing.assert_array_equal(selected[0, 1, 0, :].data.numpy(), ones * 3)
        numpy.testing.assert_array_equal(selected[0, 1, 1, :].data.numpy(), ones * 4)

        numpy.testing.assert_array_equal(selected[1, 0, 0, :].data.numpy(), ones * 2)
        numpy.testing.assert_array_equal(selected[1, 0, 1, :].data.numpy(), ones * 4)
        numpy.testing.assert_array_equal(selected[1, 1, 0, :].data.numpy(), ones * 6)
        numpy.testing.assert_array_equal(selected[1, 1, 1, :].data.numpy(), ones * 8)

        # Check we only accept 2D indices.
        with pytest.raises(ConfigurationError):
            util.flattened_index_select(targets, torch.ones([3, 4, 5]))

    def test_bucket_values(self):
        indices = torch.LongTensor([1, 2, 7, 1, 56, 900])
        bucketed_distances = util.bucket_values(indices)
        numpy.testing.assert_array_equal(bucketed_distances.numpy(),
                                         numpy.array([1, 2, 5, 1, 8, 9]))

    def test_add_sentence_boundary_token_ids_handles_2D_input(self):
        tensor = torch.from_numpy(numpy.array([[1, 2, 3], [4, 5, 0]]))
        mask = (tensor > 0).long()
        bos = 9
        eos = 10
        new_tensor, new_mask = util.add_sentence_boundary_token_ids(tensor, mask, bos, eos)
        expected_new_tensor = numpy.array([[9, 1, 2, 3, 10],
                                           [9, 4, 5, 10, 0]])
        assert (new_tensor.data.numpy() == expected_new_tensor).all()
        assert (new_mask.data.numpy() == (expected_new_tensor > 0)).all()

    def test_add_sentence_boundary_token_ids_handles_3D_input(self):
        tensor = torch.from_numpy(
                numpy.array([[[1, 2, 3, 4],
                              [5, 5, 5, 5],
                              [6, 8, 1, 2]],
                             [[4, 3, 2, 1],
                              [8, 7, 6, 5],
                              [0, 0, 0, 0]]]))
        mask = ((tensor > 0).sum(dim=-1) > 0).type(torch.LongTensor)
        bos = torch.from_numpy(numpy.array([9, 9, 9, 9]))
        eos = torch.from_numpy(numpy.array([10, 10, 10, 10]))
        new_tensor, new_mask = util.add_sentence_boundary_token_ids(tensor, mask, bos, eos)
        expected_new_tensor = numpy.array([[[9, 9, 9, 9],
                                            [1, 2, 3, 4],
                                            [5, 5, 5, 5],
                                            [6, 8, 1, 2],
                                            [10, 10, 10, 10]],
                                           [[9, 9, 9, 9],
                                            [4, 3, 2, 1],
                                            [8, 7, 6, 5],
                                            [10, 10, 10, 10],
                                            [0, 0, 0, 0]]])
        assert (new_tensor.data.numpy() == expected_new_tensor).all()
        assert (new_mask.data.numpy() == ((expected_new_tensor > 0).sum(axis=-1) > 0)).all()

    def test_remove_sentence_boundaries(self):
        tensor = torch.from_numpy(numpy.random.rand(3, 5, 7))
        mask = torch.from_numpy(
                # The mask with two elements is to test the corner case
                # of an empty sequence, so here we are removing boundaries
                # from  "<S> </S>"
                numpy.array([[1, 1, 0, 0, 0],
                             [1, 1, 1, 1, 1],
                             [1, 1, 1, 1, 0]])).long()
        new_tensor, new_mask = util.remove_sentence_boundaries(tensor, mask)

        expected_new_tensor = torch.zeros(3, 3, 7)
        expected_new_tensor[1, 0:3, :] = tensor[1, 1:4, :]
        expected_new_tensor[2, 0:2, :] = tensor[2, 1:3, :]
        assert_array_almost_equal(new_tensor.data.numpy(), expected_new_tensor.data.numpy())

        expected_new_mask = torch.from_numpy(
                numpy.array([[0, 0, 0],
                             [1, 1, 1],
                             [1, 1, 0]])).long()
        assert (new_mask.data.numpy() == expected_new_mask.data.numpy()).all()

    def test_add_positional_features(self):
        # This is hard to test, so we check that we get the same result as the
        # original tensorflow implementation:
        # https://github.com/tensorflow/tensor2tensor/blob/master/tensor2tensor/layers/common_attention.py#L270
        tensor2tensor_result = numpy.asarray([[0.00000000e+00, 0.00000000e+00, 1.00000000e+00, 1.00000000e+00],
                                              [8.41470957e-01, 9.99999902e-05, 5.40302277e-01, 1.00000000e+00],
                                              [9.09297407e-01, 1.99999980e-04, -4.16146845e-01, 1.00000000e+00]])

        tensor = torch.zeros([2, 3, 4])
        result = util.add_positional_features(tensor, min_timescale=1.0, max_timescale=1.0e4)
        numpy.testing.assert_almost_equal(result[0].detach().cpu().numpy(), tensor2tensor_result)
        numpy.testing.assert_almost_equal(result[1].detach().cpu().numpy(), tensor2tensor_result)

        # Check case with odd number of dimensions.
        tensor2tensor_result = numpy.asarray([[0.00000000e+00, 0.00000000e+00, 0.00000000e+00, 1.00000000e+00,
                                               1.00000000e+00, 1.00000000e+00, 0.00000000e+00],
                                              [8.41470957e-01, 9.99983307e-03, 9.99999902e-05, 5.40302277e-01,
                                               9.99949992e-01, 1.00000000e+00, 0.00000000e+00],
                                              [9.09297407e-01, 1.99986659e-02, 1.99999980e-04, -4.16146815e-01,
                                               9.99800026e-01, 1.00000000e+00, 0.00000000e+00]])

        tensor = torch.zeros([2, 3, 7])
        result = util.add_positional_features(tensor, min_timescale=1.0, max_timescale=1.0e4)
        numpy.testing.assert_almost_equal(result[0].detach().cpu().numpy(), tensor2tensor_result)
        numpy.testing.assert_almost_equal(result[1].detach().cpu().numpy(), tensor2tensor_result)

    def test_combine_tensors_and_multiply(self):
        tensors = [torch.Tensor([[[2, 3]]]), torch.Tensor([[[5, 5]]])]
        weight = torch.Tensor([4, 5])

        combination = "x"
        assert_almost_equal(util.combine_tensors_and_multiply(combination, tensors, weight),
                            [[8 + 15]])

        combination = "y"
        assert_almost_equal(util.combine_tensors_and_multiply(combination, tensors, weight),
                            [[20 + 25]])

        combination = "x,y"
        weight2 = torch.Tensor([4, 5, 4, 5])
        assert_almost_equal(util.combine_tensors_and_multiply(combination, tensors, weight2),
                            [[8 + 20 + 15 + 25]])

        combination = "x-y"
        assert_almost_equal(util.combine_tensors_and_multiply(combination, tensors, weight),
                            [[-3 * 4 + -2 * 5]])

        combination = "y-x"
        assert_almost_equal(util.combine_tensors_and_multiply(combination, tensors, weight),
                            [[3 * 4 + 2 * 5]])

        combination = "y+x"
        assert_almost_equal(util.combine_tensors_and_multiply(combination, tensors, weight),
                            [[7 * 4 + 8 * 5]])

        combination = "y*x"
        assert_almost_equal(util.combine_tensors_and_multiply(combination, tensors, weight),
                            [[10 * 4 + 15 * 5]])

        combination = "y/x"
        assert_almost_equal(util.combine_tensors_and_multiply(combination, tensors, weight),
                            [[(5 / 2) * 4 + (5 / 3) * 5]], decimal=4)

        combination = "x/y"
        assert_almost_equal(util.combine_tensors_and_multiply(combination, tensors, weight),
                            [[(2 / 5) * 4 + (3 / 5) * 5]], decimal=4)

        with pytest.raises(ConfigurationError):
            util.combine_tensors_and_multiply("x+y+y", tensors, weight)

        with pytest.raises(ConfigurationError):
            util.combine_tensors_and_multiply("x%y", tensors, weight)

    def test_combine_tensors_and_multiply_with_same_batch_size_and_embedding_dim(self):
        # This test just makes sure we handle some potential edge cases where the lengths of all
        # dimensions are the same, making sure that the multiplication with the weight vector
        # happens along the right dimension (it should be the last one).
        tensors = [torch.Tensor([[[5, 5], [4, 4]], [[2, 3], [1, 1]]])]  # (2, 2, 2)
        weight = torch.Tensor([4, 5])  # (2,)

        combination = "x"
        assert_almost_equal(util.combine_tensors_and_multiply(combination, tensors, weight),
                            [[20 + 25, 16 + 20], [8 + 15, 4 + 5]])

        tensors = [torch.Tensor([[[5, 5], [2, 2]], [[4, 4], [3, 3]]]),
                   torch.Tensor([[[2, 3]], [[1, 1]]])]
        weight = torch.Tensor([4, 5])
        combination = "x*y"
        assert_almost_equal(util.combine_tensors_and_multiply(combination, tensors, weight),
                            [[5 * 2 * 4 + 5 * 3 * 5, 2 * 2 * 4 + 2 * 3 * 5],
                             [4 * 1 * 4 + 4 * 1 * 5, 3 * 1 * 4 + 3 * 1 * 5]])

    def test_combine_tensors_and_multiply_with_batch_size_one(self):
        seq_len_1 = 10
        seq_len_2 = 5
        embedding_dim = 8

        combination = "x,y,x*y"
        t1 = torch.randn(1, seq_len_1, embedding_dim)
        t2 = torch.randn(1, seq_len_2, embedding_dim)
        combined_dim = util.get_combined_dim(combination, [embedding_dim, embedding_dim])
        weight = torch.Tensor(combined_dim)

        result = util.combine_tensors_and_multiply(combination, [t1.unsqueeze(2), t2.unsqueeze(1)], weight)

        assert_almost_equal(
                result.size(),
                [1, seq_len_1, seq_len_2]
        )

    def test_combine_tensors_and_multiply_with_batch_size_one_and_seq_len_one(self):
        seq_len_1 = 10
        seq_len_2 = 1
        embedding_dim = 8

        combination = "x,y,x*y"
        t1 = torch.randn(1, seq_len_1, embedding_dim)
        t2 = torch.randn(1, seq_len_2, embedding_dim)
        combined_dim = util.get_combined_dim(combination, [embedding_dim, embedding_dim])
        weight = torch.Tensor(combined_dim)

        result = util.combine_tensors_and_multiply(combination, [t1.unsqueeze(2), t2.unsqueeze(1)], weight)

        assert_almost_equal(
                result.size(),
                [1, seq_len_1, seq_len_2]
        )

    def test_has_tensor(self):
        # pylint: disable=bad-continuation
        has_tensor = util.has_tensor
        tensor = torch.tensor([1, 2, 3])

        assert has_tensor(["a", 10, tensor])
        assert not has_tensor(["a", 10])

        assert has_tensor(("a", 10, tensor))
        assert not has_tensor(("a", 10))

        assert has_tensor({"a": tensor, "b": 1})
        assert not has_tensor({"a": 10, "b": 1})

        assert has_tensor(tensor)
        assert not has_tensor(3)

        assert has_tensor({
                "x": [
                        0,
                        {
                                "inside": {
                                        "double_inside": [
                                                3,
                                                [
                                                        10,
                                                        tensor
                                                ]
                                        ]
                                }
                        }
                ]
        })

    def test_combine_initial_dims(self):
        tensor = torch.randn(4, 10, 20, 17, 5)

        tensor2d = util.combine_initial_dims(tensor)
        assert list(tensor2d.size()) == [4 * 10 * 20 * 17, 5]

    def test_uncombine_initial_dims(self):
        embedding2d = torch.randn(4 * 10 * 20 * 17 * 5, 12)

        embedding = util.uncombine_initial_dims(embedding2d, torch.Size((4, 10, 20, 17, 5)))
        assert list(embedding.size()) == [4, 10, 20, 17, 5, 12]<|MERGE_RESOLUTION|>--- conflicted
+++ resolved
@@ -332,10 +332,6 @@
                 "token_characters": torch.LongTensor([[[1, 2], [3, 0], [2, 0], [0, 0], [0, 0]],
                                                       [[5, 0], [4, 6], [0, 0], [0, 0], [0, 0]]])
         }
-<<<<<<< HEAD
-=======
-
->>>>>>> 7d3b130e
         assert_almost_equal(util.get_text_field_mask(text_field_tensors).numpy(),
                             [[1, 1, 1, 0, 0], [1, 1, 0, 0, 0]])
 
