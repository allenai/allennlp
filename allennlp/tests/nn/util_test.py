--- conflicted
+++ resolved
@@ -1,10 +1,6 @@
-<<<<<<< HEAD
-# pylint: disable=invalid-name,no-self-use,too-many-public-methods,not-callable,too-many-lines
+# pylint: disable=invalid-name,no-self-use,too-many-public-methods,not-callable,too-many-lines,protected-access
 import json
-=======
-# pylint: disable=invalid-name,no-self-use,too-many-public-methods,not-callable,too-many-lines,protected-access
 from typing import NamedTuple
->>>>>>> c9eb2d0e
 
 import numpy
 from numpy.testing import assert_array_almost_equal, assert_almost_equal
@@ -1014,7 +1010,6 @@
         embedding = util.uncombine_initial_dims(embedding2d, torch.Size((4, 10, 20, 17, 5)))
         assert list(embedding.size()) == [4, 10, 20, 17, 5, 12]
 
-<<<<<<< HEAD
     def test_inspect_model_parameters(self):
         model_archive = str(self.FIXTURES_ROOT / 'decomposable_attention' / 'serialization' / 'model.tar.gz')
         parameters_inspection = str(self.FIXTURES_ROOT / 'decomposable_attention' / 'parameters_inspection.json')
@@ -1022,7 +1017,7 @@
         with open(parameters_inspection) as file:
             parameters_inspection_dict = json.load(file)
         assert parameters_inspection_dict == util.inspect_parameters(model)
-=======
+
     def test_move_to_device(self):
         # We're faking the tensor here so that we can test the calls to .cuda() without actually
         # needing a GPU.
@@ -1048,5 +1043,4 @@
         assert moved_obj['a'][1].b._device == new_device
         assert moved_obj['b']._device == new_device
         assert moved_obj['c'][0] == 1
-        assert moved_obj['c'][1]._device == new_device
->>>>>>> c9eb2d0e
+        assert moved_obj['c'][1]._device == new_device