# pylint: disable=invalid-name,too-many-public-methods,protected-access
import copy
import glob
import json
import os
import re
import time
from typing import Dict

import torch
import pytest
from allennlp.common.checks import ConfigurationError

from allennlp.common.testing import AllenNlpTestCase, ModelTestCase
from allennlp.training import Trainer
from allennlp.training.trainer_base import TrainerBase
from allennlp.training.learning_rate_schedulers import LearningRateScheduler
from allennlp.training.util import sparse_clip_norm
from allennlp.data import Vocabulary
from allennlp.common.params import Params
from allennlp.models.simple_tagger import SimpleTagger
from allennlp.data.iterators import BasicIterator
from allennlp.data.dataset_readers import SequenceTaggingDatasetReader, WikiTablesDatasetReader
from allennlp.models.archival import load_archive
from allennlp.models.model import Model


class TestTrainer(AllenNlpTestCase):
    def setUp(self):
        super().setUp()
        self.instances = SequenceTaggingDatasetReader().read(self.FIXTURES_ROOT / 'data' / 'sequence_tagging.tsv')
        vocab = Vocabulary.from_instances(self.instances)
        self.vocab = vocab
        self.model_params = Params({
                "text_field_embedder": {
                        "token_embedders": {
                                "tokens": {
                                        "type": "embedding",
                                        "embedding_dim": 5
                                        }
                                }
                        },
                "encoder": {
                        "type": "lstm",
                        "input_size": 5,
                        "hidden_size": 7,
                        "num_layers": 2
                        }
                })
        self.model = SimpleTagger.from_params(vocab=self.vocab, params=self.model_params)
        self.optimizer = torch.optim.SGD(self.model.parameters(), 0.01)
        self.iterator = BasicIterator(batch_size=2)
        self.iterator.index_with(vocab)

    def test_trainer_can_run(self):
        trainer = Trainer(model=self.model,
                          optimizer=self.optimizer,
                          iterator=self.iterator,
                          train_dataset=self.instances,
                          validation_dataset=self.instances,
                          num_epochs=2)
        metrics = trainer.train()
        assert 'best_validation_loss' in metrics
        assert isinstance(metrics['best_validation_loss'], float)
        assert 'best_validation_accuracy' in metrics
        assert isinstance(metrics['best_validation_accuracy'], float)
        assert 'best_validation_accuracy3' in metrics
        assert isinstance(metrics['best_validation_accuracy3'], float)
        assert 'best_epoch' in metrics
        assert isinstance(metrics['best_epoch'], int)

        # Making sure that both increasing and decreasing validation metrics work.
        trainer = Trainer(model=self.model,
                          optimizer=self.optimizer,
                          iterator=self.iterator,
                          train_dataset=self.instances,
                          validation_dataset=self.instances,
                          validation_metric='+loss',
                          num_epochs=2)
        metrics = trainer.train()
        assert 'best_validation_loss' in metrics
        assert isinstance(metrics['best_validation_loss'], float)
        assert 'best_validation_accuracy' in metrics
        assert isinstance(metrics['best_validation_accuracy'], float)
        assert 'best_validation_accuracy3' in metrics
        assert isinstance(metrics['best_validation_accuracy3'], float)
        assert 'best_epoch' in metrics
        assert isinstance(metrics['best_epoch'], int)
        assert 'peak_cpu_memory_MB' in metrics
        assert isinstance(metrics['peak_cpu_memory_MB'], float)
        assert metrics['peak_cpu_memory_MB'] > 0

    @pytest.mark.skipif(not torch.cuda.is_available(), reason="No CUDA device registered.")
    def test_trainer_can_run_cuda(self):
        self.model.cuda()
        trainer = Trainer(self.model, self.optimizer,
                          self.iterator, self.instances, num_epochs=2,
                          cuda_device=0)
        trainer.train()

    @pytest.mark.skipif(torch.cuda.device_count() < 2,
                        reason="Need multiple GPUs.")
    def test_trainer_can_run_multiple_gpu(self):
        self.model.cuda()
        class MetaDataCheckWrapper(Model):
            """
            Checks that the metadata field has been correctly split across the batch dimension
            when running on multiple gpus.
            """
            def __init__(self, model):
                super().__init__(model.vocab)
                self.model = model

            def forward(self, **kwargs) -> Dict[str, torch.Tensor]:  # type: ignore # pylint: disable=arguments-differ
                assert 'metadata' in kwargs and 'tags' in kwargs, \
                    f'tokens and metadata must be provided. Got {kwargs.keys()} instead.'
                batch_size = kwargs['tokens']['tokens'].size()[0]
                assert len(kwargs['metadata']) == batch_size, \
                    f'metadata must be split appropriately. Expected {batch_size} elements, ' \
                    f"got {len(kwargs['metadata'])} elements."
                return self.model.forward(**kwargs)

        multigpu_iterator = BasicIterator(batch_size=4)
        multigpu_iterator.index_with(self.vocab)
        trainer = Trainer(MetaDataCheckWrapper(self.model), self.optimizer,
                          multigpu_iterator, self.instances, num_epochs=2,
                          cuda_device=[0, 1])
        metrics = trainer.train()
        assert 'peak_cpu_memory_MB' in metrics
        assert isinstance(metrics['peak_cpu_memory_MB'], float)
        assert metrics['peak_cpu_memory_MB'] > 0
        assert 'peak_gpu_0_memory_MB' in metrics
        assert isinstance(metrics['peak_gpu_0_memory_MB'], int)
        assert 'peak_gpu_1_memory_MB' in metrics
        assert isinstance(metrics['peak_gpu_1_memory_MB'], int)

    @pytest.mark.skipif(torch.cuda.device_count() < 2,
                        reason="Need multiple GPUs.")
    def test_production_rule_field_with_multiple_gpus(self):
        wikitables_dir = 'allennlp/tests/fixtures/data/wikitables/'
        wikitables_reader = WikiTablesDatasetReader(tables_directory=wikitables_dir,
                                                    dpd_output_directory=wikitables_dir + 'dpd_output/')
        instances = wikitables_reader.read(wikitables_dir + 'sample_data.examples')
        archive_path = self.FIXTURES_ROOT / 'semantic_parsing' / 'wikitables' / 'serialization' / 'model.tar.gz'
        model = load_archive(archive_path).model
        model.cuda()

        multigpu_iterator = BasicIterator(batch_size=4)
        multigpu_iterator.index_with(model.vocab)
        trainer = Trainer(model, self.optimizer, multigpu_iterator, instances, num_epochs=2, cuda_device=[0, 1])
        trainer.train()

    def test_trainer_can_resume_training(self):
        trainer = Trainer(self.model, self.optimizer,
                          self.iterator, self.instances,
                          validation_dataset=self.instances,
                          num_epochs=1, serialization_dir=self.TEST_DIR)
        trainer.train()
        new_trainer = Trainer(self.model, self.optimizer,
                              self.iterator, self.instances,
                              validation_dataset=self.instances,
                              num_epochs=3, serialization_dir=self.TEST_DIR)

        epoch, _, _ = new_trainer._restore_checkpoint()
        assert epoch == 1

        tracker = trainer._metric_tracker
        assert tracker.is_best_so_far()
        assert tracker._best_so_far is not None

        new_trainer.train()

    def test_metric_only_considered_best_so_far_when_strictly_better_than_those_before_it_increasing_metric(
            self):
        new_trainer = Trainer(self.model, self.optimizer,
                              self.iterator, self.instances,
                              validation_dataset=self.instances,
                              num_epochs=3, serialization_dir=self.TEST_DIR,
                              patience=5, validation_metric="+test")
        tracker = new_trainer._metric_tracker

        # when it is the only metric it should be considered the best
        new_tracker = copy.deepcopy(tracker)
        new_tracker.add_metric(1)
        assert new_tracker.is_best_so_far()

        # when it is the same as one before it it is not considered the best
        new_tracker = copy.deepcopy(tracker)
        new_tracker.add_metrics([.3, .3, .3, .2, .5, .1, .3])
        assert not new_tracker.is_best_so_far()

        # when it is the best it is considered the best
        new_tracker = copy.deepcopy(tracker)
        new_tracker.add_metrics([.3, .3, .3, .2, .5, .1, 13])
        assert new_tracker.is_best_so_far()

        # when it is not the the best it is not considered the best
        new_tracker = copy.deepcopy(tracker)
        new_tracker.add_metrics([.3, .3, .3, .2, .5, .1, .0013])
        assert not new_tracker.is_best_so_far()


    def test_metric_only_considered_best_so_far_when_strictly_better_than_those_before_it_decreasing_metric(self):
        new_trainer = Trainer(self.model, self.optimizer,
                              self.iterator, self.instances,
                              validation_dataset=self.instances,
                              num_epochs=3, serialization_dir=self.TEST_DIR,
                              patience=5, validation_metric="-test")
        tracker = new_trainer._metric_tracker

        # when it is the only metric it should be considered the best
        new_tracker = copy.deepcopy(tracker)
        new_tracker.add_metric(1)
        assert new_tracker.is_best_so_far()

        # when it is the same as one before it it is not considered the best
        new_tracker = copy.deepcopy(tracker)
        new_tracker.add_metrics([.3, .3, .3, .2, .5, .1, .3])
        assert not new_tracker.is_best_so_far()

        # when it is the best it is considered the best
        new_tracker = copy.deepcopy(tracker)
        new_tracker.add_metrics([.3, .3, .3, .2, .5, .1, 0.0013])
        assert new_tracker.is_best_so_far()

        # when it is not the the best it is not considered the best
        new_tracker = copy.deepcopy(tracker)
        new_tracker.add_metrics([.3, .3, .3, .2, .5, .1, 13])

    def test_should_stop_early_with_increasing_metric(self):
        new_trainer = Trainer(self.model, self.optimizer,
                              self.iterator, self.instances,
                              validation_dataset=self.instances,
                              num_epochs=3, serialization_dir=self.TEST_DIR,
                              patience=5, validation_metric="+test")

        tracker = new_trainer._metric_tracker

        new_tracker = copy.deepcopy(tracker)
        new_tracker.add_metrics([.5, .3, .2, .1, .4, .4])
        assert new_tracker.should_stop_early()

        new_tracker = copy.deepcopy(tracker)
        new_tracker.add_metrics([.3, .3, .3, .2, .5, .1])
        assert not new_tracker.should_stop_early()

    def test_should_stop_early_with_flat_lining_metric(self):
        flatline = [.2] * 6
        tracker = Trainer(self.model, self.optimizer,
                          self.iterator, self.instances,
                          validation_dataset=self.instances,
                          num_epochs=3,
                          serialization_dir=self.TEST_DIR,
                          patience=5,
                          validation_metric="+test")._metric_tracker
        tracker.add_metrics(flatline)
        assert tracker.should_stop_early

        tracker = Trainer(self.model, self.optimizer,
                          self.iterator, self.instances,
                          validation_dataset=self.instances,
                          num_epochs=3,
                          serialization_dir=self.TEST_DIR,
                          patience=5,
                          validation_metric="-test")._metric_tracker
        tracker.add_metrics(flatline)
        assert tracker.should_stop_early

    def test_should_stop_early_with_decreasing_metric(self):
        new_trainer = Trainer(self.model, self.optimizer,
                              self.iterator, self.instances,
                              validation_dataset=self.instances,
                              num_epochs=3, serialization_dir=self.TEST_DIR,
                              patience=5, validation_metric="-test")
        tracker = new_trainer._metric_tracker

        new_tracker = copy.deepcopy(tracker)
        new_tracker.add_metrics([.02, .3, .2, .1, .4, .4])
        assert new_tracker.should_stop_early()

        new_tracker = copy.deepcopy(tracker)
        new_tracker.add_metrics([.3, .3, .2, .1, .4, .5])
        assert not new_tracker.should_stop_early()

        new_tracker = copy.deepcopy(tracker)
        new_tracker.add_metrics([.1, .3, .2, .1, .4, .5])
        assert new_tracker.should_stop_early()

    def test_should_stop_early_with_early_stopping_disabled(self):
        # Increasing metric
        trainer = Trainer(self.model, self.optimizer, self.iterator, self.instances,
                          validation_dataset=self.instances, num_epochs=100,
                          patience=None, validation_metric="+test")
        tracker = trainer._metric_tracker
        tracker.add_metrics([float(i) for i in reversed(range(20))])
        assert not tracker.should_stop_early()

        # Decreasing metric
        trainer = Trainer(self.model, self.optimizer, self.iterator, self.instances,
                          validation_dataset=self.instances, num_epochs=100,
                          patience=None, validation_metric="-test")
        tracker = trainer._metric_tracker
        tracker.add_metrics([float(i) for i in range(20)])
        assert not tracker.should_stop_early()

    def test_should_stop_early_with_invalid_patience(self):
        for patience in [0, -1, -2, 1.5, 'None']:
            with pytest.raises(ConfigurationError,
                               message='No ConfigurationError for patience={}'.format(patience)):
                Trainer(self.model, self.optimizer, self.iterator, self.instances,
                        validation_dataset=self.instances, num_epochs=100,
                        patience=patience, validation_metric="+test")

    def test_trainer_can_run_with_lr_scheduler(self):
        lr_params = Params({"type": "reduce_on_plateau"})
        lr_scheduler = LearningRateScheduler.from_params(self.optimizer, lr_params)
        trainer = Trainer(model=self.model,
                          optimizer=self.optimizer,
                          iterator=self.iterator,
                          learning_rate_scheduler=lr_scheduler,
                          validation_metric="-loss",
                          train_dataset=self.instances,
                          validation_dataset=self.instances,
                          num_epochs=2)
        trainer.train()

    def test_trainer_can_resume_with_lr_scheduler(self):
        lr_scheduler = LearningRateScheduler.from_params(
                self.optimizer, Params({"type": "exponential", "gamma": 0.5}))
        trainer = Trainer(model=self.model,
                          optimizer=self.optimizer,
                          iterator=self.iterator,
                          learning_rate_scheduler=lr_scheduler,
                          train_dataset=self.instances,
                          validation_dataset=self.instances,
                          num_epochs=2, serialization_dir=self.TEST_DIR)
        trainer.train()

        new_lr_scheduler = LearningRateScheduler.from_params(
                self.optimizer, Params({"type": "exponential", "gamma": 0.5}))
        new_trainer = Trainer(model=self.model,
                              optimizer=self.optimizer,
                              iterator=self.iterator,
                              learning_rate_scheduler=new_lr_scheduler,
                              train_dataset=self.instances,
                              validation_dataset=self.instances,
                              num_epochs=4, serialization_dir=self.TEST_DIR)
        epoch, _, _ = new_trainer._restore_checkpoint()
        assert epoch == 2
        assert new_trainer._learning_rate_scheduler.lr_scheduler.last_epoch == 1
        new_trainer.train()

    def test_trainer_raises_on_model_with_no_loss_key(self):
        class FakeModel(Model):
            def forward(self, **kwargs):  # pylint: disable=arguments-differ,unused-argument
                return {}
        with pytest.raises(RuntimeError):
            trainer = Trainer(FakeModel(None), self.optimizer,
                              self.iterator, self.instances,
                              num_epochs=2, serialization_dir=self.TEST_DIR)
            trainer.train()

    def test_trainer_can_log_histograms(self):
        # enable activation logging
        for module in self.model.modules():
            module.should_log_activations = True

        trainer = Trainer(self.model, self.optimizer,
                          self.iterator, self.instances, num_epochs=3,
                          serialization_dir=self.TEST_DIR,
                          histogram_interval=2)
        trainer.train()

    def test_trainer_respects_num_serialized_models_to_keep(self):
        trainer = Trainer(self.model, self.optimizer,
                          self.iterator, self.instances, num_epochs=5,
                          serialization_dir=self.TEST_DIR,
                          num_serialized_models_to_keep=3)
        trainer.train()

        # Now check the serialized files
        for prefix in ['model_state_epoch_*', 'training_state_epoch_*']:
            file_names = glob.glob(os.path.join(self.TEST_DIR, prefix))
            epochs = [int(re.search(r"_([0-9])\.th", fname).group(1))
                      for fname in file_names]
            assert sorted(epochs) == [2, 3, 4]

    def test_trainer_saves_metrics_every_epoch(self):
        trainer = Trainer(model=self.model,
                          optimizer=self.optimizer,
                          iterator=self.iterator,
                          train_dataset=self.instances,
                          validation_dataset=self.instances,
                          num_epochs=5,
                          serialization_dir=self.TEST_DIR,
                          num_serialized_models_to_keep=3)
        trainer.train()

        for epoch in range(5):
            epoch_file = self.TEST_DIR / f'metrics_epoch_{epoch}.json'
            assert epoch_file.exists()
            metrics = json.load(open(epoch_file))
            assert "validation_loss" in metrics
            assert "best_validation_loss" in metrics
            assert metrics.get("epoch") == epoch

    def test_trainer_respects_keep_serialized_model_every_num_seconds(self):
        # To test:
        #   Create an iterator that sleeps for 2.5 second per epoch, so the total training
        #       time for one epoch is slightly greater then 2.5 seconds.
        #   Run for 6 epochs, keeping the last 2 models, models also kept every 5 seconds.
        #   Check the resulting checkpoints.  Should then have models at epochs
        #       2, 4, plus the last two at 5 and 6.
        class WaitingIterator(BasicIterator):
            # pylint: disable=arguments-differ
            def _create_batches(self, *args, **kwargs):
                time.sleep(2.5)
                return super(WaitingIterator, self)._create_batches(*args, **kwargs)

        iterator = WaitingIterator(batch_size=2)
        iterator.index_with(self.vocab)

        trainer = Trainer(self.model, self.optimizer,
                          iterator, self.instances, num_epochs=6,
                          serialization_dir=self.TEST_DIR,
                          num_serialized_models_to_keep=2,
                          keep_serialized_model_every_num_seconds=5)
        trainer.train()

        # Now check the serialized files
        for prefix in ['model_state_epoch_*', 'training_state_epoch_*']:
            file_names = glob.glob(os.path.join(self.TEST_DIR, prefix))
            epochs = [int(re.search(r"_([0-9])\.th", fname).group(1))
                      for fname in file_names]
            # epoch N has N-1 in file name
            assert sorted(epochs) == [1, 3, 4, 5]

    def test_trainer_can_log_learning_rates_tensorboard(self):
        iterator = BasicIterator(batch_size=4)
        iterator.index_with(self.vocab)

        trainer = Trainer(self.model, self.optimizer,
                          iterator, self.instances, num_epochs=2,
                          serialization_dir=self.TEST_DIR,
                          should_log_learning_rate=True,
                          summary_interval=2)

        trainer.train()

    def test_trainer_saves_models_at_specified_interval(self):
        iterator = BasicIterator(batch_size=4)
        iterator.index_with(self.vocab)

        trainer = Trainer(self.model, self.optimizer,
                          iterator, self.instances, num_epochs=2,
                          serialization_dir=self.TEST_DIR,
                          model_save_interval=0.0001)

        trainer.train()

        # Now check the serialized files for models saved during the epoch.
        prefix = 'model_state_epoch_*'
        file_names = sorted(glob.glob(os.path.join(self.TEST_DIR, prefix)))
        epochs = [re.search(r"_([0-9\.\-]+)\.th", fname).group(1)
                  for fname in file_names]
        # We should have checkpoints at the end of each epoch and during each, e.g.
        # [0.timestamp, 0, 1.timestamp, 1]
        assert len(epochs) == 4
        assert epochs[3] == '1'
        assert '.' in epochs[0]

        # Now make certain we can restore from timestamped checkpoint.
        # To do so, remove the checkpoint from the end of epoch 1&2, so
        # that we are forced to restore from the timestamped checkpoints.
        for k in range(2):
            os.remove(os.path.join(self.TEST_DIR, 'model_state_epoch_{}.th'.format(k)))
            os.remove(os.path.join(self.TEST_DIR, 'training_state_epoch_{}.th'.format(k)))
        os.remove(os.path.join(self.TEST_DIR, 'best.th'))

        restore_trainer = Trainer(self.model, self.optimizer,
                                  self.iterator, self.instances, num_epochs=2,
                                  serialization_dir=self.TEST_DIR,
                                  model_save_interval=0.0001)
        epoch, _, _ = restore_trainer._restore_checkpoint()
        assert epoch == 2
        # One batch per epoch.
        assert restore_trainer._batch_num_total == 2

    def test_trainer_from_base_class_params(self):
        params = Params.from_file(self.FIXTURES_ROOT / 'simple_tagger' / 'experiment.json')

        # Can instantiate from base class params
        TrainerBase.from_params(params, self.TEST_DIR)

    def test_trainer_saves_and_loads_best_validation_metrics_correctly_1(self):
        # Use -loss and run 1 epoch of original-training, and one of restored-training
        # Run 1 epoch of original training.
        trainer = Trainer(self.model, self.optimizer,
                          self.iterator, self.instances,
                          validation_dataset=self.instances,
                          validation_metric="-loss",
                          num_epochs=1, serialization_dir=self.TEST_DIR)
        trainer.train()
        _, best_epoch_1, best_validation_metrics_epoch_1 = trainer._restore_checkpoint()
        # best_validation_metrics_epoch_1: {'accuracy': 0.75, 'accuracy3': 1.0, 'loss': 0.6243013441562653}
        assert isinstance(best_validation_metrics_epoch_1, dict)
        assert "loss" in best_validation_metrics_epoch_1

        # Run 1 epoch of restored training.
        restore_trainer = Trainer(self.model, self.optimizer,
                                  self.iterator, self.instances,
                                  validation_dataset=self.instances,
                                  validation_metric="-loss",
                                  num_epochs=2, serialization_dir=self.TEST_DIR)
        restore_trainer.train()
        _, best_epoch_2, best_validation_metrics_epoch_2 = restore_trainer._restore_checkpoint()

        # Because of using -loss, 2nd epoch would be better than 1st. So best val metrics should not be same.
        assert best_epoch_1 == 0 and best_epoch_2 == 1
        assert best_validation_metrics_epoch_2 != best_validation_metrics_epoch_1

    def test_trainer_saves_and_loads_best_validation_metrics_correctly_2(self):
        # Use -loss and run 1 epoch of original-training, and one of restored-training
        # Run 1 epoch of original training.
        trainer = Trainer(self.model, self.optimizer,
                          self.iterator, self.instances,
                          validation_dataset=self.instances,
                          validation_metric="+loss",
                          num_epochs=1, serialization_dir=self.TEST_DIR)
        trainer.train()

        _, best_epoch_1, best_validation_metrics_epoch_1 = trainer._restore_checkpoint()
        # best_validation_metrics_epoch_1: {'accuracy': 0.75, 'accuracy3': 1.0, 'loss': 0.6243013441562653}
        assert isinstance(best_validation_metrics_epoch_1, dict)
        assert "loss" in best_validation_metrics_epoch_1

        # Run 1 more epoch of restored training.
        restore_trainer = Trainer(self.model, self.optimizer,
                                  self.iterator, self.instances,
                                  validation_dataset=self.instances,
                                  validation_metric="+loss",
                                  num_epochs=2, serialization_dir=self.TEST_DIR)
        restore_trainer.train()
        _, best_epoch_2, best_validation_metrics_epoch_2 = restore_trainer._restore_checkpoint()

        # Because of using +loss, 2nd epoch won't be better than 1st. So best val metrics should be same.
        assert best_epoch_1 == best_epoch_2 == 0
        assert best_validation_metrics_epoch_2 == best_validation_metrics_epoch_1

    def test_restored_training_returns_best_epoch_metrics_even_if_no_better_epoch_is_found_after_restoring(self):
        # Instead of -loss, use +loss to assure 2nd epoch is considered worse.
        # Run 1 epoch of original training.
        original_trainer = Trainer(self.model, self.optimizer,
                                   self.iterator, self.instances,
                                   validation_dataset=self.instances,
                                   validation_metric="+loss",
                                   num_epochs=1, serialization_dir=self.TEST_DIR)
        training_metrics = original_trainer.train()

        # Run 1 epoch of restored training.
        restored_trainer = Trainer(self.model, self.optimizer,
                                   self.iterator, self.instances,
                                   validation_dataset=self.instances,
                                   validation_metric="+loss",
                                   num_epochs=2, serialization_dir=self.TEST_DIR)
        restored_metrics = restored_trainer.train()

        assert "best_validation_loss" in restored_metrics
        assert "best_validation_accuracy" in restored_metrics
        assert "best_validation_accuracy3" in restored_metrics
        assert "best_epoch" in restored_metrics

        # Epoch 2 validation loss should be lesser than that of Epoch 1
        assert training_metrics["best_validation_loss"] == restored_metrics["best_validation_loss"]
        assert training_metrics["best_epoch"] == 0
        assert training_metrics["validation_loss"] > restored_metrics["validation_loss"]

    def test_restoring_works_with_older_checkpointing(self):
        trainer = Trainer(self.model, self.optimizer,
                          self.iterator, self.instances,
                          validation_dataset=self.instances,
                          num_epochs=3, serialization_dir=self.TEST_DIR)
        trainer.train()

        for index in range(3):
            path = str(self.TEST_DIR / "training_state_epoch_{}.th".format(index))
            state = torch.load(path)
            state.pop("metric_tracker")
            state.pop("batch_num_total")
            state["val_metric_per_epoch"] = [0.4, 0.1, 0.8]
            torch.save(state, path)

        next_epoch, best_epoch, _ = trainer._restore_checkpoint()

        # Loss decreases in 3 epochs, but because we hard fed the val metrics as above:
        assert next_epoch == 3
        assert best_epoch == 1
        assert trainer._metric_tracker._best_so_far == 0.1
        assert trainer._metric_tracker._epochs_with_no_improvement == 1

class TestSparseClipGrad(AllenNlpTestCase):
    def test_sparse_clip_grad(self):
        # create a sparse embedding layer, then take gradient
        embedding = torch.nn.Embedding(100, 16, sparse=True)
        embedding.zero_grad()
        ids = (torch.rand(17) * 100).long()
        # Set some of the ids to the same value so that the sparse gradient
        # has repeated indices.  This tests some additional logic.
        ids[:5] = 5
        loss = embedding(ids).sum()
        loss.backward()
        assert embedding.weight.grad.is_sparse  # pylint: disable=no-member

        # Now try to clip the gradients.
        _ = sparse_clip_norm([embedding.weight], 1.5)
        # Final norm should be 1.5
        grad = embedding.weight.grad.coalesce()  # pylint: disable=no-member
<<<<<<< HEAD
        self.assertAlmostEqual(grad._values().norm(2.0).item(), 1.5, places=5)
=======
        self.assertAlmostEqual(grad._values().norm(2.0).item(), 1.5, places=5) # pylint: disable=protected-access

class TestLanguageModelWithMultiprocessDatasetReader(ModelTestCase):
    def setUp(self):
        super().setUp()
        self.set_up_model(self.FIXTURES_ROOT / 'language_model' / 'experiment_multiprocessing_reader.jsonnet',
                          # Note the glob on the end of this path.
                          self.FIXTURES_ROOT / 'language_model' / 'sentences*')

    def test_unidirectional_language_model_can_train_save_and_load(self):
        self.ensure_model_can_train_save_and_load(self.param_file)
>>>>>>> a9b34750
<|MERGE_RESOLUTION|>--- conflicted
+++ resolved
@@ -615,10 +615,7 @@
         _ = sparse_clip_norm([embedding.weight], 1.5)
         # Final norm should be 1.5
         grad = embedding.weight.grad.coalesce()  # pylint: disable=no-member
-<<<<<<< HEAD
         self.assertAlmostEqual(grad._values().norm(2.0).item(), 1.5, places=5)
-=======
-        self.assertAlmostEqual(grad._values().norm(2.0).item(), 1.5, places=5) # pylint: disable=protected-access
 
 class TestLanguageModelWithMultiprocessDatasetReader(ModelTestCase):
     def setUp(self):
@@ -628,5 +625,4 @@
                           self.FIXTURES_ROOT / 'language_model' / 'sentences*')
 
     def test_unidirectional_language_model_can_train_save_and_load(self):
-        self.ensure_model_can_train_save_and_load(self.param_file)
->>>>>>> a9b34750
+        self.ensure_model_can_train_save_and_load(self.param_file)