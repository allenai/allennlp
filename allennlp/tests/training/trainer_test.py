# pylint: disable=invalid-name,too-many-public-methods
import copy
import glob
import json
import os
import re
import time
from typing import Dict

import torch
import pytest
from allennlp.common.checks import ConfigurationError

from allennlp.common.testing import AllenNlpTestCase, ModelTestCase
from allennlp.training import Trainer
from allennlp.training.trainer_base import TrainerBase
from allennlp.training.learning_rate_schedulers import LearningRateScheduler
from allennlp.training.util import sparse_clip_norm
from allennlp.data import Vocabulary
from allennlp.common.params import Params
from allennlp.models.simple_tagger import SimpleTagger
from allennlp.data.iterators import BasicIterator
from allennlp.data.dataset_readers import SequenceTaggingDatasetReader, WikiTablesDatasetReader
from allennlp.models.archival import load_archive
from allennlp.models.model import Model


class TestTrainer(AllenNlpTestCase):
    def setUp(self):
        super().setUp()
        self.instances = SequenceTaggingDatasetReader().read(self.FIXTURES_ROOT / 'data' / 'sequence_tagging.tsv')
        vocab = Vocabulary.from_instances(self.instances)
        self.vocab = vocab
        self.model_params = Params({
                "text_field_embedder": {
                        "token_embedders": {
                                "tokens": {
                                        "type": "embedding",
                                        "embedding_dim": 5
                                        }
                                }
                        },
                "encoder": {
                        "type": "lstm",
                        "input_size": 5,
                        "hidden_size": 7,
                        "num_layers": 2
                        }
                })
        self.model = SimpleTagger.from_params(vocab=self.vocab, params=self.model_params)
        self.optimizer = torch.optim.SGD(self.model.parameters(), 0.01)
        self.iterator = BasicIterator(batch_size=2)
        self.iterator.index_with(vocab)

    def test_trainer_can_run(self):
        trainer = Trainer(model=self.model,
                          optimizer=self.optimizer,
                          iterator=self.iterator,
                          train_dataset=self.instances,
                          validation_dataset=self.instances,
                          num_epochs=2)
        metrics = trainer.train()
        assert 'best_validation_loss' in metrics
        assert isinstance(metrics['best_validation_loss'], float)
        assert 'best_validation_accuracy' in metrics
        assert isinstance(metrics['best_validation_accuracy'], float)
        assert 'best_validation_accuracy3' in metrics
        assert isinstance(metrics['best_validation_accuracy3'], float)
        assert 'best_epoch' in metrics
        assert isinstance(metrics['best_epoch'], int)

        # Making sure that both increasing and decreasing validation metrics work.
        trainer = Trainer(model=self.model,
                          optimizer=self.optimizer,
                          iterator=self.iterator,
                          train_dataset=self.instances,
                          validation_dataset=self.instances,
                          validation_metric='+loss',
                          num_epochs=2)
        metrics = trainer.train()
        assert 'best_validation_loss' in metrics
        assert isinstance(metrics['best_validation_loss'], float)
        assert 'best_validation_accuracy' in metrics
        assert isinstance(metrics['best_validation_accuracy'], float)
        assert 'best_validation_accuracy3' in metrics
        assert isinstance(metrics['best_validation_accuracy3'], float)
        assert 'best_epoch' in metrics
        assert isinstance(metrics['best_epoch'], int)
        assert 'peak_cpu_memory_MB' in metrics
        assert isinstance(metrics['peak_cpu_memory_MB'], float)
        assert metrics['peak_cpu_memory_MB'] > 0

    @pytest.mark.skipif(not torch.cuda.is_available(), reason="No CUDA device registered.")
    def test_trainer_can_run_cuda(self):
<<<<<<< HEAD
        # Trainer expects the model to already be on the correct device.
        self.model.cuda(0)

=======
        self.model.cuda()
>>>>>>> 7cc8ba04
        trainer = Trainer(self.model, self.optimizer,
                          self.iterator, self.instances, num_epochs=2,
                          cuda_device=0)
        trainer.train()

    @pytest.mark.skipif(torch.cuda.device_count() < 2,
                        reason="Need multiple GPUs.")
    def test_trainer_can_run_multiple_gpu(self):
<<<<<<< HEAD
        # Trainer expects the model to already be on some GPU in the multi-GPU setting.
        self.model.cuda(0)

=======
        self.model.cuda()
>>>>>>> 7cc8ba04
        class MetaDataCheckWrapper(Model):
            """
            Checks that the metadata field has been correctly split across the batch dimension
            when running on multiple gpus.
            """
            def __init__(self, model):
                super().__init__(model.vocab)
                self.model = model

            def forward(self, **kwargs) -> Dict[str, torch.Tensor]:  # type: ignore # pylint: disable=arguments-differ
                assert 'metadata' in kwargs and 'tags' in kwargs, \
                    f'tokens and metadata must be provided. Got {kwargs.keys()} instead.'
                batch_size = kwargs['tokens']['tokens'].size()[0]
                assert len(kwargs['metadata']) == batch_size, \
                    f'metadata must be split appropriately. Expected {batch_size} elements, ' \
                    f"got {len(kwargs['metadata'])} elements."
                return self.model.forward(**kwargs)

        multigpu_iterator = BasicIterator(batch_size=4)
        multigpu_iterator.index_with(self.vocab)
        trainer = Trainer(MetaDataCheckWrapper(self.model), self.optimizer,
                          multigpu_iterator, self.instances, num_epochs=2,
                          cuda_device=[0, 1])
        metrics = trainer.train()
        assert 'peak_cpu_memory_MB' in metrics
        assert isinstance(metrics['peak_cpu_memory_MB'], float)
        assert metrics['peak_cpu_memory_MB'] > 0
        assert 'peak_gpu_0_memory_MB' in metrics
        assert isinstance(metrics['peak_gpu_0_memory_MB'], int)
        assert 'peak_gpu_1_memory_MB' in metrics
        assert isinstance(metrics['peak_gpu_1_memory_MB'], int)

    @pytest.mark.skipif(torch.cuda.device_count() < 2,
                        reason="Need multiple GPUs.")
    def test_production_rule_field_with_multiple_gpus(self):
        wikitables_dir = 'allennlp/tests/fixtures/data/wikitables/'
        wikitables_reader = WikiTablesDatasetReader(tables_directory=wikitables_dir,
                                                    dpd_output_directory=wikitables_dir + 'dpd_output/')
        instances = wikitables_reader.read(wikitables_dir + 'sample_data.examples')
        archive_path = self.FIXTURES_ROOT / 'semantic_parsing' / 'wikitables' / 'serialization' / 'model.tar.gz'
        model = load_archive(archive_path).model
        # Trainer expects the model to already be on some GPU in the multi-GPU setting.
        model.cuda(0)

        multigpu_iterator = BasicIterator(batch_size=4)
        multigpu_iterator.index_with(model.vocab)
        trainer = Trainer(model, self.optimizer, multigpu_iterator, instances, num_epochs=2, cuda_device=[0, 1])
        trainer.train()

    def test_trainer_can_resume_training(self):
        trainer = Trainer(self.model, self.optimizer,
                          self.iterator, self.instances,
                          validation_dataset=self.instances,
                          num_epochs=1, serialization_dir=self.TEST_DIR)
        trainer.train()
        new_trainer = Trainer(self.model, self.optimizer,
                              self.iterator, self.instances,
                              validation_dataset=self.instances,
                              num_epochs=3, serialization_dir=self.TEST_DIR)

        epoch = new_trainer._restore_checkpoint()  # pylint: disable=protected-access
        assert epoch == 1

        tracker = trainer._metric_tracker  # pylint: disable=protected-access
        assert tracker.is_best_so_far()
        assert tracker._best_so_far is not None  # pylint: disable=protected-access

        new_trainer.train()

    def test_metric_only_considered_best_so_far_when_strictly_better_than_those_before_it_increasing_metric(
            self):
        new_trainer = Trainer(self.model, self.optimizer,
                              self.iterator, self.instances,
                              validation_dataset=self.instances,
                              num_epochs=3, serialization_dir=self.TEST_DIR,
                              patience=5, validation_metric="+test")
        tracker = new_trainer._metric_tracker  # pylint: disable=protected-access

        # when it is the only metric it should be considered the best
        new_tracker = copy.deepcopy(tracker)
        new_tracker.add_metric(1)
        assert new_tracker.is_best_so_far()

        # when it is the same as one before it it is not considered the best
        new_tracker = copy.deepcopy(tracker)
        new_tracker.add_metrics([.3, .3, .3, .2, .5, .1, .3])
        assert not new_tracker.is_best_so_far()

        # when it is the best it is considered the best
        new_tracker = copy.deepcopy(tracker)
        new_tracker.add_metrics([.3, .3, .3, .2, .5, .1, 13])
        assert new_tracker.is_best_so_far()

        # when it is not the the best it is not considered the best
        new_tracker = copy.deepcopy(tracker)
        new_tracker.add_metrics([.3, .3, .3, .2, .5, .1, .0013])
        assert not new_tracker.is_best_so_far()


    def test_metric_only_considered_best_so_far_when_strictly_better_than_those_before_it_decreasing_metric(self):
        new_trainer = Trainer(self.model, self.optimizer,
                              self.iterator, self.instances,
                              validation_dataset=self.instances,
                              num_epochs=3, serialization_dir=self.TEST_DIR,
                              patience=5, validation_metric="-test")
        tracker = new_trainer._metric_tracker  # pylint: disable=protected-access

        # when it is the only metric it should be considered the best
        new_tracker = copy.deepcopy(tracker)
        new_tracker.add_metric(1)
        assert new_tracker.is_best_so_far()

        # when it is the same as one before it it is not considered the best
        new_tracker = copy.deepcopy(tracker)
        new_tracker.add_metrics([.3, .3, .3, .2, .5, .1, .3])
        assert not new_tracker.is_best_so_far()

        # when it is the best it is considered the best
        new_tracker = copy.deepcopy(tracker)
        new_tracker.add_metrics([.3, .3, .3, .2, .5, .1, 0.0013])
        assert new_tracker.is_best_so_far()

        # when it is not the the best it is not considered the best
        new_tracker = copy.deepcopy(tracker)
        new_tracker.add_metrics([.3, .3, .3, .2, .5, .1, 13])

    def test_should_stop_early_with_increasing_metric(self):
        new_trainer = Trainer(self.model, self.optimizer,
                              self.iterator, self.instances,
                              validation_dataset=self.instances,
                              num_epochs=3, serialization_dir=self.TEST_DIR,
                              patience=5, validation_metric="+test")

        tracker = new_trainer._metric_tracker  # pylint: disable=protected-access

        new_tracker = copy.deepcopy(tracker)
        new_tracker.add_metrics([.5, .3, .2, .1, .4, .4])
        assert new_tracker.should_stop_early()

        new_tracker = copy.deepcopy(tracker)
        new_tracker.add_metrics([.3, .3, .3, .2, .5, .1])
        assert not new_tracker.should_stop_early()

    def test_should_stop_early_with_flat_lining_metric(self):
        # pylint: disable=protected-access
        flatline = [.2] * 6
        tracker = Trainer(self.model, self.optimizer,
                          self.iterator, self.instances,
                          validation_dataset=self.instances,
                          num_epochs=3,
                          serialization_dir=self.TEST_DIR,
                          patience=5,
                          validation_metric="+test")._metric_tracker
        tracker.add_metrics(flatline)
        assert tracker.should_stop_early

        tracker = Trainer(self.model, self.optimizer,
                          self.iterator, self.instances,
                          validation_dataset=self.instances,
                          num_epochs=3,
                          serialization_dir=self.TEST_DIR,
                          patience=5,
                          validation_metric="-test")._metric_tracker
        tracker.add_metrics(flatline)
        assert tracker.should_stop_early

    def test_should_stop_early_with_decreasing_metric(self):
        new_trainer = Trainer(self.model, self.optimizer,
                              self.iterator, self.instances,
                              validation_dataset=self.instances,
                              num_epochs=3, serialization_dir=self.TEST_DIR,
                              patience=5, validation_metric="-test")
        tracker = new_trainer._metric_tracker  # pylint: disable=protected-access

        new_tracker = copy.deepcopy(tracker)
        new_tracker.add_metrics([.02, .3, .2, .1, .4, .4])
        assert new_tracker.should_stop_early()

        new_tracker = copy.deepcopy(tracker)
        new_tracker.add_metrics([.3, .3, .2, .1, .4, .5])
        assert not new_tracker.should_stop_early()

        new_tracker = copy.deepcopy(tracker)
        new_tracker.add_metrics([.1, .3, .2, .1, .4, .5])
        assert new_tracker.should_stop_early()

    def test_should_stop_early_with_early_stopping_disabled(self):
        # Increasing metric
        trainer = Trainer(self.model, self.optimizer, self.iterator, self.instances,
                          validation_dataset=self.instances, num_epochs=100,
                          patience=None, validation_metric="+test")
        tracker = trainer._metric_tracker  # pylint: disable=protected-access
        tracker.add_metrics([float(i) for i in reversed(range(20))])
        assert not tracker.should_stop_early()

        # Decreasing metric
        trainer = Trainer(self.model, self.optimizer, self.iterator, self.instances,
                          validation_dataset=self.instances, num_epochs=100,
                          patience=None, validation_metric="-test")
        tracker = trainer._metric_tracker  # pylint: disable=protected-access
        tracker.add_metrics([float(i) for i in range(20)])
        assert not tracker.should_stop_early()

    def test_should_stop_early_with_invalid_patience(self):
        for patience in [0, -1, -2, 1.5, 'None']:
            with pytest.raises(ConfigurationError,
                               message='No ConfigurationError for patience={}'.format(patience)):
                Trainer(self.model, self.optimizer, self.iterator, self.instances,
                        validation_dataset=self.instances, num_epochs=100,
                        patience=patience, validation_metric="+test")

    def test_trainer_can_run_with_lr_scheduler(self):
        lr_params = Params({"type": "reduce_on_plateau"})
        lr_scheduler = LearningRateScheduler.from_params(self.optimizer, lr_params)
        trainer = Trainer(model=self.model,
                          optimizer=self.optimizer,
                          iterator=self.iterator,
                          learning_rate_scheduler=lr_scheduler,
                          validation_metric="-loss",
                          train_dataset=self.instances,
                          validation_dataset=self.instances,
                          num_epochs=2)
        trainer.train()

    def test_trainer_can_resume_with_lr_scheduler(self):
        # pylint: disable=protected-access
        lr_scheduler = LearningRateScheduler.from_params(
                self.optimizer, Params({"type": "exponential", "gamma": 0.5}))
        trainer = Trainer(model=self.model,
                          optimizer=self.optimizer,
                          iterator=self.iterator,
                          learning_rate_scheduler=lr_scheduler,
                          train_dataset=self.instances,
                          validation_dataset=self.instances,
                          num_epochs=2, serialization_dir=self.TEST_DIR)
        trainer.train()

        new_lr_scheduler = LearningRateScheduler.from_params(
                self.optimizer, Params({"type": "exponential", "gamma": 0.5}))
        new_trainer = Trainer(model=self.model,
                              optimizer=self.optimizer,
                              iterator=self.iterator,
                              learning_rate_scheduler=new_lr_scheduler,
                              train_dataset=self.instances,
                              validation_dataset=self.instances,
                              num_epochs=4, serialization_dir=self.TEST_DIR)
        epoch = new_trainer._restore_checkpoint()
        assert epoch == 2
        assert new_trainer._learning_rate_scheduler.lr_scheduler.last_epoch == 1
        new_trainer.train()

    def test_trainer_raises_on_model_with_no_loss_key(self):
        class FakeModel(Model):
            def forward(self, **kwargs):  # pylint: disable=arguments-differ,unused-argument
                return {}
        with pytest.raises(RuntimeError):
            trainer = Trainer(FakeModel(None), self.optimizer,
                              self.iterator, self.instances,
                              num_epochs=2, serialization_dir=self.TEST_DIR)
            trainer.train()

    def test_trainer_can_log_histograms(self):
        # enable activation logging
        for module in self.model.modules():
            module.should_log_activations = True

        trainer = Trainer(self.model, self.optimizer,
                          self.iterator, self.instances, num_epochs=3,
                          serialization_dir=self.TEST_DIR,
                          histogram_interval=2)
        trainer.train()

    def test_trainer_respects_num_serialized_models_to_keep(self):
        trainer = Trainer(self.model, self.optimizer,
                          self.iterator, self.instances, num_epochs=5,
                          serialization_dir=self.TEST_DIR,
                          num_serialized_models_to_keep=3)
        trainer.train()

        # Now check the serialized files
        for prefix in ['model_state_epoch_*', 'training_state_epoch_*']:
            file_names = glob.glob(os.path.join(self.TEST_DIR, prefix))
            epochs = [int(re.search(r"_([0-9])\.th", fname).group(1))
                      for fname in file_names]
            assert sorted(epochs) == [2, 3, 4]

    def test_trainer_saves_metrics_every_epoch(self):
        trainer = Trainer(model=self.model,
                          optimizer=self.optimizer,
                          iterator=self.iterator,
                          train_dataset=self.instances,
                          validation_dataset=self.instances,
                          num_epochs=5,
                          serialization_dir=self.TEST_DIR,
                          num_serialized_models_to_keep=3)
        trainer.train()

        for epoch in range(5):
            epoch_file = self.TEST_DIR / f'metrics_epoch_{epoch}.json'
            assert epoch_file.exists()
            metrics = json.load(open(epoch_file))
            assert "validation_loss" in metrics
            assert "best_validation_loss" in metrics
            assert metrics.get("epoch") == epoch

    def test_trainer_respects_keep_serialized_model_every_num_seconds(self):
        # To test:
        #   Create an iterator that sleeps for 2.5 second per epoch, so the total training
        #       time for one epoch is slightly greater then 2.5 seconds.
        #   Run for 6 epochs, keeping the last 2 models, models also kept every 5 seconds.
        #   Check the resulting checkpoints.  Should then have models at epochs
        #       2, 4, plus the last two at 5 and 6.
        class WaitingIterator(BasicIterator):
            # pylint: disable=arguments-differ
            def _create_batches(self, *args, **kwargs):
                time.sleep(2.5)
                return super(WaitingIterator, self)._create_batches(*args, **kwargs)

        iterator = WaitingIterator(batch_size=2)
        iterator.index_with(self.vocab)

        trainer = Trainer(self.model, self.optimizer,
                          iterator, self.instances, num_epochs=6,
                          serialization_dir=self.TEST_DIR,
                          num_serialized_models_to_keep=2,
                          keep_serialized_model_every_num_seconds=5)
        trainer.train()

        # Now check the serialized files
        for prefix in ['model_state_epoch_*', 'training_state_epoch_*']:
            file_names = glob.glob(os.path.join(self.TEST_DIR, prefix))
            epochs = [int(re.search(r"_([0-9])\.th", fname).group(1))
                      for fname in file_names]
            # epoch N has N-1 in file name
            assert sorted(epochs) == [1, 3, 4, 5]

    def test_trainer_can_log_learning_rates_tensorboard(self):
        iterator = BasicIterator(batch_size=4)
        iterator.index_with(self.vocab)

        trainer = Trainer(self.model, self.optimizer,
                          iterator, self.instances, num_epochs=2,
                          serialization_dir=self.TEST_DIR,
                          should_log_learning_rate=True,
                          summary_interval=2)

        trainer.train()

    def test_trainer_saves_models_at_specified_interval(self):
        iterator = BasicIterator(batch_size=4)
        iterator.index_with(self.vocab)

        trainer = Trainer(self.model, self.optimizer,
                          iterator, self.instances, num_epochs=2,
                          serialization_dir=self.TEST_DIR,
                          model_save_interval=0.0001)

        trainer.train()

        # Now check the serialized files for models saved during the epoch.
        prefix = 'model_state_epoch_*'
        file_names = sorted(glob.glob(os.path.join(self.TEST_DIR, prefix)))
        epochs = [re.search(r"_([0-9\.\-]+)\.th", fname).group(1)
                  for fname in file_names]
        # We should have checkpoints at the end of each epoch and during each, e.g.
        # [0.timestamp, 0, 1.timestamp, 1]
        assert len(epochs) == 4
        assert epochs[3] == '1'
        assert '.' in epochs[0]

        # Now make certain we can restore from timestamped checkpoint.
        # To do so, remove the checkpoint from the end of epoch 1&2, so
        # that we are forced to restore from the timestamped checkpoints.
        for k in range(2):
            os.remove(os.path.join(self.TEST_DIR, 'model_state_epoch_{}.th'.format(k)))
            os.remove(os.path.join(self.TEST_DIR, 'training_state_epoch_{}.th'.format(k)))
        os.remove(os.path.join(self.TEST_DIR, 'best.th'))

        restore_trainer = Trainer(self.model, self.optimizer,
                                  self.iterator, self.instances, num_epochs=2,
                                  serialization_dir=self.TEST_DIR,
                                  model_save_interval=0.0001)
        epoch = restore_trainer._restore_checkpoint()  # pylint: disable=protected-access
        assert epoch == 2
        # One batch per epoch.
        assert restore_trainer._batch_num_total == 2  # pylint: disable=protected-access

    def test_trainer_from_base_class_params(self):
        params = Params.from_file(self.FIXTURES_ROOT / 'simple_tagger' / 'experiment.json')

        # Can instantiate from base class params
        TrainerBase.from_params(params, self.TEST_DIR)

class TestSparseClipGrad(AllenNlpTestCase):
    def test_sparse_clip_grad(self):
        # create a sparse embedding layer, then take gradient
        embedding = torch.nn.Embedding(100, 16, sparse=True)
        embedding.zero_grad()
        ids = (torch.rand(17) * 100).long()
        # Set some of the ids to the same value so that the sparse gradient
        # has repeated indices.  This tests some additional logic.
        ids[:5] = 5
        loss = embedding(ids).sum()
        loss.backward()
        assert embedding.weight.grad.is_sparse  # pylint: disable=no-member

        # Now try to clip the gradients.
        _ = sparse_clip_norm([embedding.weight], 1.5)
        # Final norm should be 1.5
        grad = embedding.weight.grad.coalesce()  # pylint: disable=no-member
        self.assertAlmostEqual(grad._values().norm(2.0).item(), 1.5, places=5) # pylint: disable=protected-access

class TestLanguageModelWithMultiprocessDatasetReader(ModelTestCase):
    def setUp(self):
        super().setUp()
        self.set_up_model(self.FIXTURES_ROOT / 'language_model' / 'experiment_multiprocessing_reader.jsonnet',
                          # Note the glob on the end of this path.
                          self.FIXTURES_ROOT / 'language_model' / 'sentences*')

    def test_unidirectional_language_model_can_train_save_and_load(self):
        self.ensure_model_can_train_save_and_load(self.param_file)<|MERGE_RESOLUTION|>--- conflicted
+++ resolved
@@ -92,13 +92,9 @@
 
     @pytest.mark.skipif(not torch.cuda.is_available(), reason="No CUDA device registered.")
     def test_trainer_can_run_cuda(self):
-<<<<<<< HEAD
         # Trainer expects the model to already be on the correct device.
         self.model.cuda(0)
 
-=======
-        self.model.cuda()
->>>>>>> 7cc8ba04
         trainer = Trainer(self.model, self.optimizer,
                           self.iterator, self.instances, num_epochs=2,
                           cuda_device=0)
@@ -107,13 +103,9 @@
     @pytest.mark.skipif(torch.cuda.device_count() < 2,
                         reason="Need multiple GPUs.")
     def test_trainer_can_run_multiple_gpu(self):
-<<<<<<< HEAD
         # Trainer expects the model to already be on some GPU in the multi-GPU setting.
         self.model.cuda(0)
 
-=======
-        self.model.cuda()
->>>>>>> 7cc8ba04
         class MetaDataCheckWrapper(Model):
             """
             Checks that the metadata field has been correctly split across the batch dimension
