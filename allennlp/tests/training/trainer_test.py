# pylint: disable=invalid-name
import glob
import os
import re
import time

import torch
import pytest
from allennlp.common.checks import ConfigurationError

from allennlp.common.testing import AllenNlpTestCase
from allennlp.training.trainer import Trainer, sparse_clip_norm, is_sparse
from allennlp.training.learning_rate_schedulers import LearningRateScheduler
from allennlp.data import Vocabulary
from allennlp.common.params import Params
from allennlp.models.simple_tagger import SimpleTagger
from allennlp.data.iterators import BasicIterator
from allennlp.data.dataset_readers import SequenceTaggingDatasetReader


class TestTrainer(AllenNlpTestCase):
    def setUp(self):
        super(TestTrainer, self).setUp()
        self.instances = SequenceTaggingDatasetReader().read(self.FIXTURES_ROOT / 'data' / 'sequence_tagging.tsv')
        vocab = Vocabulary.from_instances(self.instances)
        self.vocab = vocab
        self.model_params = Params({
                "text_field_embedder": {
                        "tokens": {
                                "type": "embedding",
                                "embedding_dim": 5
                                }
                        },
                "encoder": {
                        "type": "lstm",
                        "input_size": 5,
                        "hidden_size": 7,
                        "num_layers": 2
                        }
                })
        self.model = SimpleTagger.from_params(self.vocab, self.model_params)
        self.optimizer = torch.optim.SGD(self.model.parameters(), 0.01)
        self.iterator = BasicIterator(batch_size=2)
        self.iterator.index_with(vocab)

    def test_trainer_can_run(self):
        trainer = Trainer(model=self.model,
                          optimizer=self.optimizer,
                          iterator=self.iterator,
                          train_dataset=self.instances,
                          validation_dataset=self.instances,
                          num_epochs=2)
        metrics = trainer.train()
        assert 'best_validation_loss' in metrics
        assert isinstance(metrics['best_validation_loss'], float)
        assert 'best_epoch' in metrics
        assert isinstance(metrics['best_epoch'], int)

        # Making sure that both increasing and decreasing validation metrics work.
        trainer = Trainer(model=self.model,
                          optimizer=self.optimizer,
                          iterator=self.iterator,
                          train_dataset=self.instances,
                          validation_dataset=self.instances,
                          validation_metric='+loss',
                          num_epochs=2)
        metrics = trainer.train()
        assert 'best_validation_loss' in metrics
        assert isinstance(metrics['best_validation_loss'], float)
        assert 'best_epoch' in metrics
        assert isinstance(metrics['best_epoch'], int)

    @pytest.mark.skipif(not torch.cuda.is_available(), reason="No CUDA device registered.")
    def test_trainer_can_run_cuda(self):
        trainer = Trainer(self.model, self.optimizer,
                          self.iterator, self.instances, num_epochs=2,
                          cuda_device=0)
        trainer.train()

    @pytest.mark.skipif(torch.cuda.device_count() < 2,
                        reason="Need multiple GPUs.")
    def test_trainer_can_run_multiple_gpu(self):
        multigpu_iterator = BasicIterator(batch_size=4)
        multigpu_iterator.index_with(self.vocab)
        trainer = Trainer(self.model, self.optimizer,
                          multigpu_iterator, self.instances, num_epochs=2,
                          cuda_device=[0, 1])
        trainer.train()

    def test_trainer_can_resume_training(self):
        trainer = Trainer(self.model, self.optimizer,
                          self.iterator, self.instances,
                          validation_dataset=self.instances,
                          num_epochs=1, serialization_dir=self.TEST_DIR)
        trainer.train()
        new_trainer = Trainer(self.model, self.optimizer,
                              self.iterator, self.instances,
                              validation_dataset=self.instances,
                              num_epochs=3, serialization_dir=self.TEST_DIR)

        epoch, val_metrics_per_epoch = new_trainer._restore_checkpoint()  # pylint: disable=protected-access
        assert epoch == 1
        assert len(val_metrics_per_epoch) == 1
        assert isinstance(val_metrics_per_epoch[0], float)
        assert val_metrics_per_epoch[0] != 0.
        new_trainer.train()

    def test_metric_only_considered_best_so_far_when_strictly_better_than_those_before_it_increasing_metric(
            self):
        new_trainer = Trainer(self.model, self.optimizer,
                              self.iterator, self.instances,
                              validation_dataset=self.instances,
                              num_epochs=3, serialization_dir=self.TEST_DIR,
                              patience=5, validation_metric="+test")
        # when it is the only metric it should be considered the best
        assert new_trainer._is_best_so_far(1, [])  # pylint: disable=protected-access
        # when it is the same as one before it it is not considered the best
        assert not new_trainer._is_best_so_far(.3, [.3, .3, .3, .2, .5, .1])  # pylint: disable=protected-access
        # when it is the best it is considered the best
        assert new_trainer._is_best_so_far(13.00, [.3, .3, .3, .2, .5, .1])  # pylint: disable=protected-access
        # when it is not the the best it is not considered the best
        assert not new_trainer._is_best_so_far(.0013, [.3, .3, .3, .2, .5, .1])  # pylint: disable=protected-access

    def test_metric_only_considered_best_so_far_when_strictly_better_than_those_before_it_decreasing_metric(self):
        new_trainer = Trainer(self.model, self.optimizer,
                              self.iterator, self.instances,
                              validation_dataset=self.instances,
                              num_epochs=3, serialization_dir=self.TEST_DIR,
                              patience=5, validation_metric="-test")
        # when it is the only metric it should be considered the best
        assert new_trainer._is_best_so_far(1, [])  # pylint: disable=protected-access
        # when it is the same as one before it it is not considered the best
        assert not new_trainer._is_best_so_far(.3, [.3, .3, .3, .2, .5, .1])  # pylint: disable=protected-access
        # when it is the best it is considered the best
        assert new_trainer._is_best_so_far(.013, [.3, .3, .3, .2, .5, .1])  # pylint: disable=protected-access
        # when it is not the the best it is not considered the best
        assert not new_trainer._is_best_so_far(13.00, [.3, .3, .3, .2, .5, .1])  # pylint: disable=protected-access

    def test_should_stop_early_with_increasing_metric(self):
        new_trainer = Trainer(self.model, self.optimizer,
                              self.iterator, self.instances,
                              validation_dataset=self.instances,
                              num_epochs=3, serialization_dir=self.TEST_DIR,
                              patience=5, validation_metric="+test")
        assert new_trainer._should_stop_early([.5, .3, .2, .1, .4, .4])  # pylint: disable=protected-access
        assert not new_trainer._should_stop_early([.3, .3, .3, .2, .5, .1])  # pylint: disable=protected-access

    def test_should_stop_early_with_flat_lining_metric(self):
        flatline = [.2] * 6
        assert Trainer(self.model, self.optimizer,  # pylint: disable=protected-access
                       self.iterator, self.instances,
                       validation_dataset=self.instances,
                       num_epochs=3,
                       serialization_dir=self.TEST_DIR,
                       patience=5,
                       validation_metric="+test")._should_stop_early(flatline)  # pylint: disable=protected-access
        assert Trainer(self.model, self.optimizer,  # pylint: disable=protected-access
                       self.iterator, self.instances,
                       validation_dataset=self.instances,
                       num_epochs=3,
                       serialization_dir=self.TEST_DIR,
                       patience=5,
                       validation_metric="-test")._should_stop_early(flatline)  # pylint: disable=protected-access

    def test_should_stop_early_with_decreasing_metric(self):
        new_trainer = Trainer(self.model, self.optimizer,
                              self.iterator, self.instances,
                              validation_dataset=self.instances,
                              num_epochs=3, serialization_dir=self.TEST_DIR,
                              patience=5, validation_metric="-test")
        assert new_trainer._should_stop_early([.02, .3, .2, .1, .4, .4])  # pylint: disable=protected-access
        assert not new_trainer._should_stop_early([.3, .3, .2, .1, .4, .5])  # pylint: disable=protected-access
        assert new_trainer._should_stop_early([.1, .3, .2, .1, .4, .5])  # pylint: disable=protected-access

    def test_should_stop_early_with_early_stopping_disabled(self):
        # Increasing metric
        trainer = Trainer(self.model, self.optimizer, self.iterator, self.instances,
                          validation_dataset=self.instances, num_epochs=100,
                          patience=None, validation_metric="+test")
        decreasing_history = [float(i) for i in reversed(range(20))]
        assert not trainer._should_stop_early(decreasing_history)  # pylint: disable=protected-access

        # Decreasing metric
        trainer = Trainer(self.model, self.optimizer, self.iterator, self.instances,
                          validation_dataset=self.instances, num_epochs=100,
                          patience=None, validation_metric="-test")
        increasing_history = [float(i) for i in range(20)]
        assert not trainer._should_stop_early(increasing_history)  # pylint: disable=protected-access

    def test_should_stop_early_with_invalid_patience(self):
        for patience in [0, -1, -2, 1.5, 'None']:
            with pytest.raises(ConfigurationError,
                               message='No ConfigurationError for patience={}'.format(patience)):
                Trainer(self.model, self.optimizer, self.iterator, self.instances,
                        validation_dataset=self.instances, num_epochs=100,
                        patience=patience, validation_metric="+test")

    def test_trainer_can_run_with_lr_scheduler(self):

        lr_params = Params({"type": "reduce_on_plateau"})
        lr_scheduler = LearningRateScheduler.from_params(self.optimizer, lr_params)
        trainer = Trainer(model=self.model,
                          optimizer=self.optimizer,
                          iterator=self.iterator,
                          learning_rate_scheduler=lr_scheduler,
                          validation_metric="-loss",
                          train_dataset=self.instances,
                          validation_dataset=self.instances,
                          num_epochs=2)
        trainer.train()

    def test_trainer_raises_on_model_with_no_loss_key(self):
        class FakeModel(torch.nn.Module):
            def forward(self, **kwargs):  # pylint: disable=arguments-differ,unused-argument
                return {}
        with pytest.raises(RuntimeError):
            trainer = Trainer(FakeModel(), self.optimizer,
                              self.iterator, self.instances,
                              num_epochs=2, serialization_dir=self.TEST_DIR)
            trainer.train()

    def test_trainer_can_log_histograms(self):
        # enable activation logging
        for module in self.model.modules():
            module.should_log_activations = True

        trainer = Trainer(self.model, self.optimizer,
                          self.iterator, self.instances, num_epochs=3,
                          serialization_dir=self.TEST_DIR,
                          histogram_interval=2)
        trainer.train()

    def test_trainer_respects_num_serialized_models_to_keep(self):
        trainer = Trainer(self.model, self.optimizer,
                          self.iterator, self.instances, num_epochs=5,
                          serialization_dir=self.TEST_DIR,
                          num_serialized_models_to_keep=3)
        trainer.train()

        # Now check the serialized files
        for prefix in ['model_state_epoch_*', 'training_state_epoch_*']:
            file_names = glob.glob(os.path.join(self.TEST_DIR, prefix))
            epochs = [int(re.search(r"_([0-9])\.th", fname).group(1))
                      for fname in file_names]
            assert sorted(epochs) == [2, 3, 4]

    def test_trainer_respects_keep_serialized_model_every_num_seconds(self):
        # To test:
        #   Create an iterator that sleeps for 0.5 second per epoch, so the total training
        #       time for one epoch is slightly greater then 0.5 seconds.
        #   Run for 6 epochs, keeping the last 2 models, models also kept every 1 second.
        #   Check the resulting checkpoints.  Should then have models at epochs
        #       2, 4, plus the last two at 5 and 6.
        class WaitingIterator(BasicIterator):
            # pylint: disable=arguments-differ
            def _create_batches(self, *args, **kwargs):
                time.sleep(0.5)
                return super(WaitingIterator, self)._create_batches(*args, **kwargs)

        iterator = WaitingIterator(batch_size=2)
        iterator.index_with(self.vocab)

        trainer = Trainer(self.model, self.optimizer,
                          iterator, self.instances, num_epochs=6,
                          serialization_dir=self.TEST_DIR,
                          num_serialized_models_to_keep=2,
                          keep_serialized_model_every_num_seconds=1)
        trainer.train()

        # Now check the serialized files
        for prefix in ['model_state_epoch_*', 'training_state_epoch_*']:
            file_names = glob.glob(os.path.join(self.TEST_DIR, prefix))
            epochs = [int(re.search(r"_([0-9])\.th", fname).group(1))
                      for fname in file_names]
            # epoch N has N-1 in file name
            assert sorted(epochs) == [1, 3, 4, 5]

    def test_trainer_saves_models_at_specified_interval(self):
        iterator = BasicIterator(batch_size=4)
        iterator.index_with(self.vocab)

        trainer = Trainer(self.model, self.optimizer,
                          iterator, self.instances, num_epochs=2,
                          serialization_dir=self.TEST_DIR,
                          model_save_interval=0.0001)

        trainer.train()

        # Now check the serialized files for models saved during the epoch.
        prefix = 'model_state_epoch_*'
        file_names = sorted(glob.glob(os.path.join(self.TEST_DIR, prefix)))
        epochs = [re.search(r"_([0-9\.\-]+)\.th", fname).group(1)
                  for fname in file_names]
        # We should have checkpoints at the end of each epoch and during each, e.g.
        # [0.timestamp, 0, 1.timestamp, 1]
        assert len(epochs) == 4
        assert epochs[3] == '1'
        assert '.' in epochs[0]

        # Now make certain we can restore from timestamped checkpoint.
        # To do so, remove the checkpoint from the end of epoch 1&2, so
        # that we are forced to restore from the timestamped checkpoints.
        for k in range(2):
            os.remove(os.path.join(self.TEST_DIR, 'model_state_epoch_{}.th'.format(k)))
            os.remove(os.path.join(self.TEST_DIR, 'training_state_epoch_{}.th'.format(k)))
        os.remove(os.path.join(self.TEST_DIR, 'best.th'))

        restore_trainer = Trainer(self.model, self.optimizer,
                                  self.iterator, self.instances, num_epochs=2,
                                  serialization_dir=self.TEST_DIR,
                                  model_save_interval=0.0001)
        epoch, _ = restore_trainer._restore_checkpoint()  # pylint: disable=protected-access
        assert epoch == 2
        # One batch per epoch.
        assert restore_trainer._batch_num_total == 2  # pylint: disable=protected-access


class TestSparseClipGrad(AllenNlpTestCase):
    def test_sparse_clip_grad(self):
        # create a sparse embedding layer, then take gradient
        embedding = torch.nn.Embedding(100, 16, sparse=True)
        embedding.zero_grad()
        ids = (torch.rand(17) * 100).long()
        # Set some of the ids to the same value so that the sparse gradient
        # has repeated indices.  This tests some additional logic.
        ids[:5] = 5
        loss = embedding(ids).sum()
        loss.backward()
        assert is_sparse(embedding.weight.grad)

        # Now try to clip the gradients.
        _ = sparse_clip_norm([embedding.weight], 1.5)
        # Final norm should be 1.5
<<<<<<< HEAD
        grad = embedding.weight.grad.data.coalesce()
        self.assertAlmostEqual(grad._values().norm(2.0), 1.5, places=5)  # pylint: disable=protected-access
=======
        grad = embedding.weight.grad.coalesce()  # pylint: disable=no-member
        self.assertAlmostEqual(grad._values().norm(2.0).item(), 1.5, places=5) # pylint: disable=protected-access
>>>>>>> ed63b7ee
<|MERGE_RESOLUTION|>--- conflicted
+++ resolved
@@ -331,10 +331,5 @@
         # Now try to clip the gradients.
         _ = sparse_clip_norm([embedding.weight], 1.5)
         # Final norm should be 1.5
-<<<<<<< HEAD
-        grad = embedding.weight.grad.data.coalesce()
-        self.assertAlmostEqual(grad._values().norm(2.0), 1.5, places=5)  # pylint: disable=protected-access
-=======
         grad = embedding.weight.grad.coalesce()  # pylint: disable=no-member
-        self.assertAlmostEqual(grad._values().norm(2.0).item(), 1.5, places=5) # pylint: disable=protected-access
->>>>>>> ed63b7ee
+        self.assertAlmostEqual(grad._values().norm(2.0).item(), 1.5, places=5) # pylint: disable=protected-access