# pylint: disable=no-self-use,invalid-name,protected-access
import torch
import numpy as np
from numpy.testing import assert_allclose

from allennlp.common.testing import AllenNlpTestCase
from allennlp.training.metrics import PearsonCorrelation

def pearson_corrcoef(predictions, labels, fweights=None):
    covariance_matrices = np.cov(predictions, labels, fweights=fweights)
    denominator = np.sqrt(covariance_matrices[0, 0] * covariance_matrices[1, 1])
    if np.around(denominator, decimals=5) == 0:
        expected_pearson_correlation = 0
    else:
        expected_pearson_correlation = covariance_matrices[0, 1] / denominator
    return expected_pearson_correlation


def pearson_corrcoef(predictions, labels, fweights=None):
    covariance_matrices = np.cov(predictions, labels, fweights=fweights)
    denominator = np.sqrt(covariance_matrices[0, 0] * covariance_matrices[1, 1])
    if np.around(denominator, decimals=5) == 0:
        expected_pearson_correlation = 0
    else:
        expected_pearson_correlation = covariance_matrices[0, 1] / denominator
    return expected_pearson_correlation


class PearsonCorrelationTest(AllenNlpTestCase):
    def test_pearson_correlation_unmasked_computation(self):
        pearson_correlation = PearsonCorrelation()
        batch_size = 100
        num_labels = 10
        predictions_1 = np.random.randn(batch_size, num_labels).astype("float32")
        labels_1 = 0.5 * predictions_1 + np.random.randn(batch_size, num_labels).astype("float32")

        predictions_2 = np.random.randn(1).repeat(num_labels).astype("float32")
        predictions_2 = predictions_2[np.newaxis, :].repeat(batch_size, axis=0)
        labels_2 = np.random.randn(1).repeat(num_labels).astype("float32")
        labels_2 = 0.5 * predictions_2 + labels_2[np.newaxis, :].repeat(batch_size, axis=0)

<<<<<<< HEAD
=======
        # in most cases, the data is constructed like predictions_1, the data of such a batch different.
        # but in a few cases, for example, predictions_2, the data of such a batch is exactly the same.
>>>>>>> 817814bf
        predictions_labels = [(predictions_1, labels_1), (predictions_2, labels_2)]

        stride = 10

        for predictions, labels in predictions_labels:
            pearson_correlation.reset()
            for i in range(batch_size // stride):
<<<<<<< HEAD
                timestep_predictions = torch.FloatTensor(predictions[stride * i:stride * (i+1), :])
                timestep_labels = torch.FloatTensor(labels[stride * i:stride * (i+1), :])
                expected_pearson_correlation = pearson_corrcoef(predictions[:stride * (i + 1), :].reshape(-1),
                                                           labels[:stride * (i + 1), :].reshape(-1))
=======
                timestep_predictions = torch.FloatTensor(predictions[stride * i:stride * (i + 1), :])
                timestep_labels = torch.FloatTensor(labels[stride * i:stride * (i + 1), :])
                expected_pearson_correlation = pearson_corrcoef(predictions[:stride * (i + 1), :].reshape(-1),
                                                                labels[:stride * (i + 1), :].reshape(-1))
>>>>>>> 817814bf
                pearson_correlation(timestep_predictions, timestep_labels)
                assert_allclose(expected_pearson_correlation, pearson_correlation.get_metric(), rtol=1e-5)
            # Test reset
            pearson_correlation.reset()
            pearson_correlation(torch.FloatTensor(predictions), torch.FloatTensor(labels))
            assert_allclose(pearson_corrcoef(predictions.reshape(-1), labels.reshape(-1)),
                            pearson_correlation.get_metric(), rtol=1e-5)

    def test_pearson_correlation_masked_computation(self):
        pearson_correlation = PearsonCorrelation()
        batch_size = 100
        num_labels = 10
        predictions_1 = np.random.randn(batch_size, num_labels).astype("float32")
        labels_1 = 0.5 * predictions_1 + np.random.randn(batch_size, num_labels).astype("float32")

        predictions_2 = np.random.randn(1).repeat(num_labels).astype("float32")
        predictions_2 = predictions_2[np.newaxis, :].repeat(batch_size, axis=0)
        labels_2 = np.random.randn(1).repeat(num_labels).astype("float32")
        labels_2 = 0.5 * predictions_2 + labels_2[np.newaxis, :].repeat(batch_size, axis=0)

        predictions_labels = [(predictions_1, labels_1), (predictions_2, labels_2)]

        # Random binary mask
        mask = np.random.randint(0, 2, size=(batch_size, num_labels)).astype("float32")
        stride = 10

        for predictions, labels in predictions_labels:
            pearson_correlation.reset()
            for i in range(batch_size // stride):
<<<<<<< HEAD
                timestep_predictions = torch.FloatTensor(predictions[stride * i:stride * (i+1), :])
                timestep_labels = torch.FloatTensor(labels[stride * i:stride * (i+1), :])
                timestep_mask = torch.FloatTensor(mask[stride * i:stride * (i+1), :])
                expected_pearson_correlation = pearson_corrcoef(predictions[:stride * (i + 1), :].reshape(-1),
                                             labels[:stride * (i + 1), :].reshape(-1),
                                             fweights=mask[:stride * (i + 1), :].reshape(-1))
=======
                timestep_predictions = torch.FloatTensor(predictions[stride * i:stride * (i + 1), :])
                timestep_labels = torch.FloatTensor(labels[stride * i:stride * (i + 1), :])
                timestep_mask = torch.FloatTensor(mask[stride * i:stride * (i + 1), :])
                expected_pearson_correlation = pearson_corrcoef(predictions[:stride * (i + 1), :].reshape(-1),
                                                                labels[:stride * (i + 1), :].reshape(-1),
                                                                fweights=mask[:stride * (i + 1), :].reshape(-1))
>>>>>>> 817814bf

                pearson_correlation(timestep_predictions, timestep_labels, timestep_mask)
                assert_allclose(expected_pearson_correlation, pearson_correlation.get_metric(), rtol=1e-5)
            # Test reset
            pearson_correlation.reset()
<<<<<<< HEAD
            pearson_correlation(torch.FloatTensor(predictions), torch.FloatTensor(labels), torch.FloatTensor(mask))
            expected_pearson_correlation = pearson_corrcoef(predictions.reshape(-1), labels.reshape(-1), fweights=mask.reshape(-1))

            assert_allclose(expected_pearson_correlation, pearson_correlation.get_metric(), rtol=1e-5)
=======
            pearson_correlation(torch.FloatTensor(predictions),
                                torch.FloatTensor(labels), torch.FloatTensor(mask))
            expected_pearson_correlation = pearson_corrcoef(predictions.reshape(-1), labels.reshape(-1),
                                                            fweights=mask.reshape(-1))

            assert_allclose(expected_pearson_correlation, pearson_correlation.get_metric(), rtol=1e-5)
>>>>>>> 817814bf
<|MERGE_RESOLUTION|>--- conflicted
+++ resolved
@@ -5,15 +5,6 @@
 
 from allennlp.common.testing import AllenNlpTestCase
 from allennlp.training.metrics import PearsonCorrelation
-
-def pearson_corrcoef(predictions, labels, fweights=None):
-    covariance_matrices = np.cov(predictions, labels, fweights=fweights)
-    denominator = np.sqrt(covariance_matrices[0, 0] * covariance_matrices[1, 1])
-    if np.around(denominator, decimals=5) == 0:
-        expected_pearson_correlation = 0
-    else:
-        expected_pearson_correlation = covariance_matrices[0, 1] / denominator
-    return expected_pearson_correlation
 
 
 def pearson_corrcoef(predictions, labels, fweights=None):
@@ -39,11 +30,8 @@
         labels_2 = np.random.randn(1).repeat(num_labels).astype("float32")
         labels_2 = 0.5 * predictions_2 + labels_2[np.newaxis, :].repeat(batch_size, axis=0)
 
-<<<<<<< HEAD
-=======
         # in most cases, the data is constructed like predictions_1, the data of such a batch different.
         # but in a few cases, for example, predictions_2, the data of such a batch is exactly the same.
->>>>>>> 817814bf
         predictions_labels = [(predictions_1, labels_1), (predictions_2, labels_2)]
 
         stride = 10
@@ -51,17 +39,10 @@
         for predictions, labels in predictions_labels:
             pearson_correlation.reset()
             for i in range(batch_size // stride):
-<<<<<<< HEAD
-                timestep_predictions = torch.FloatTensor(predictions[stride * i:stride * (i+1), :])
-                timestep_labels = torch.FloatTensor(labels[stride * i:stride * (i+1), :])
-                expected_pearson_correlation = pearson_corrcoef(predictions[:stride * (i + 1), :].reshape(-1),
-                                                           labels[:stride * (i + 1), :].reshape(-1))
-=======
                 timestep_predictions = torch.FloatTensor(predictions[stride * i:stride * (i + 1), :])
                 timestep_labels = torch.FloatTensor(labels[stride * i:stride * (i + 1), :])
                 expected_pearson_correlation = pearson_corrcoef(predictions[:stride * (i + 1), :].reshape(-1),
                                                                 labels[:stride * (i + 1), :].reshape(-1))
->>>>>>> 817814bf
                 pearson_correlation(timestep_predictions, timestep_labels)
                 assert_allclose(expected_pearson_correlation, pearson_correlation.get_metric(), rtol=1e-5)
             # Test reset
@@ -91,36 +72,20 @@
         for predictions, labels in predictions_labels:
             pearson_correlation.reset()
             for i in range(batch_size // stride):
-<<<<<<< HEAD
-                timestep_predictions = torch.FloatTensor(predictions[stride * i:stride * (i+1), :])
-                timestep_labels = torch.FloatTensor(labels[stride * i:stride * (i+1), :])
-                timestep_mask = torch.FloatTensor(mask[stride * i:stride * (i+1), :])
-                expected_pearson_correlation = pearson_corrcoef(predictions[:stride * (i + 1), :].reshape(-1),
-                                             labels[:stride * (i + 1), :].reshape(-1),
-                                             fweights=mask[:stride * (i + 1), :].reshape(-1))
-=======
                 timestep_predictions = torch.FloatTensor(predictions[stride * i:stride * (i + 1), :])
                 timestep_labels = torch.FloatTensor(labels[stride * i:stride * (i + 1), :])
                 timestep_mask = torch.FloatTensor(mask[stride * i:stride * (i + 1), :])
                 expected_pearson_correlation = pearson_corrcoef(predictions[:stride * (i + 1), :].reshape(-1),
                                                                 labels[:stride * (i + 1), :].reshape(-1),
                                                                 fweights=mask[:stride * (i + 1), :].reshape(-1))
->>>>>>> 817814bf
 
                 pearson_correlation(timestep_predictions, timestep_labels, timestep_mask)
                 assert_allclose(expected_pearson_correlation, pearson_correlation.get_metric(), rtol=1e-5)
             # Test reset
             pearson_correlation.reset()
-<<<<<<< HEAD
-            pearson_correlation(torch.FloatTensor(predictions), torch.FloatTensor(labels), torch.FloatTensor(mask))
-            expected_pearson_correlation = pearson_corrcoef(predictions.reshape(-1), labels.reshape(-1), fweights=mask.reshape(-1))
-
-            assert_allclose(expected_pearson_correlation, pearson_correlation.get_metric(), rtol=1e-5)
-=======
             pearson_correlation(torch.FloatTensor(predictions),
                                 torch.FloatTensor(labels), torch.FloatTensor(mask))
             expected_pearson_correlation = pearson_corrcoef(predictions.reshape(-1), labels.reshape(-1),
                                                             fweights=mask.reshape(-1))
 
-            assert_allclose(expected_pearson_correlation, pearson_correlation.get_metric(), rtol=1e-5)
->>>>>>> 817814bf
+assert_allclose(expected_pearson_correlation, pearson_correlation.get_metric(), rtol=1e-5)