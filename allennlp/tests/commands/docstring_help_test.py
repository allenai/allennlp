--- conflicted
+++ resolved
@@ -4,7 +4,8 @@
 import pkgutil
 import re
 
-<<<<<<< HEAD
+import pytest
+
 import allennlp
 from allennlp.commands import create_parser
 from allennlp.common.testing import AllenNlpTestCase
@@ -22,15 +23,7 @@
     raise LookupError("The main program parser does not contain a argparse._SubParsersAction object")
 
 
-=======
-import pytest
-
-import allennlp.commands
-from allennlp.common.testing import AllenNlpTestCase
-
-
 @pytest.mark.skip(reason="This test is slow and somewhat fragile and doesn't need to run every commit.")
->>>>>>> 0e872a0d
 class TestDocstringHelp(AllenNlpTestCase):
     RE_DOCSTRING_CALL_SUBCOMMAND_HELP = re.compile(r'^\s*\$ (allennlp (\S+) --help)$', re.MULTILINE)
     RE_STARTS_WITH_INDENTATION = re.compile(r'^ {4}', re.MULTILINE)
