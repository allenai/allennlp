# pylint: disable=no-self-use,invalid-name,too-many-public-methods
from allennlp.common.testing import AllenNlpTestCase
from allennlp.data.tokenizers import WordTokenizer
from allennlp.semparse.worlds.world import ExecutionError
from allennlp.semparse.contexts import TableQuestionContext
from allennlp.semparse.executors import WikiTablesVariableFreeExecutor
from allennlp.semparse.executors.wikitables_variable_free_executor import Date


class TestWikiTablesVariableFreeExecutor(AllenNlpTestCase):
    def setUp(self):
        super().setUp()
        table_data = [{"date_column:date": "january_2001", "number_column:division": "2",
                       "string_column:league": "usl_a_league", "string_column:regular_season": "4th_western",
                       "string_column:playoffs": "quarterfinals", "string_column:open_cup": "did_not_qualify",
                       "number_column:avg_attendance": "7169"},
                      {"date_column:date": "march_2005", "number_column:division": "2",
                       "string_column:league": "usl_first_division", "string_column:regular_season": "5th",
                       "string_column:playoffs": "quarterfinals", "string_column:open_cup": "4th_round",
                       "number_column:avg_attendance": "6028"}]
        self.executor = WikiTablesVariableFreeExecutor(table_data)

    def test_execute_fails_with_unknown_function(self):
        logical_form = "(unknown_function all_rows string_column:league)"
        with self.assertRaises(ExecutionError):
            self.executor.execute(logical_form)

    def test_execute_works_with_select(self):
        logical_form = "(select all_rows string_column:league)"
        cell_list = self.executor.execute(logical_form)
        assert set(cell_list) == {'usl_a_league', 'usl_first_division'}

    def test_execute_works_with_argmax(self):
        logical_form = "(select (argmax all_rows number_column:avg_attendance) string_column:league)"
        cell_list = self.executor.execute(logical_form)
        assert cell_list == ['usl_a_league']

    def test_execute_works_with_argmax_on_dates(self):
        logical_form = "(select (argmax all_rows date_column:date) string_column:league)"
        cell_list = self.executor.execute(logical_form)
        assert cell_list == ['usl_first_division']

    def test_execute_works_with_argmin(self):
        logical_form = "(select (argmin all_rows number_column:avg_attendance) date_column:date)"
        cell_list = self.executor.execute(logical_form)
        assert cell_list == ['march_2005']

    def test_execute_works_with_argmin_on_dates(self):
        logical_form = "(select (argmin all_rows date_column:date) string_column:league)"
        cell_list = self.executor.execute(logical_form)
        assert cell_list == ['usl_a_league']

    def test_execute_works_with_filter_number_greater(self):
        # Selecting cell values from all rows that have attendance greater than the min value of
        # attendance.
        logical_form = """(select (filter_number_greater all_rows number_column:avg_attendance
                                   (min all_rows number_column:avg_attendance)) string_column:league)"""
        cell_value_list = self.executor.execute(logical_form)
        assert cell_value_list == ['usl_a_league']
        # Replacing the filter value with an invalid value.
        logical_form = """(select (filter_number_greater all_rows number_column:avg_attendance
                                   all_rows) string_column:league)"""
        with self.assertRaises(ExecutionError):
            self.executor.execute(logical_form)

    def test_execute_works_with_filter_date_greater(self):
        # Selecting cell values from all rows that have date greater than 2002.
        logical_form = """(select (filter_date_greater all_rows date_column:date
                                   (date 2002 -1 -1)) string_column:league)"""
        cell_value_list = self.executor.execute(logical_form)
        assert cell_value_list == ['usl_first_division']
        # Replacing the filter value with an invalid value.
        logical_form = """(select (filter_date_greater all_rows date_column:date
                                   2005) string_column:league)"""
        with self.assertRaises(ExecutionError):
            self.executor.execute(logical_form)

    def test_execute_works_with_filter_number_greater_equals(self):
        # Counting rows that have attendance greater than or equal to the min value of attendance.
        logical_form = """(count (filter_number_greater_equals all_rows number_column:avg_attendance
                                  (min all_rows number_column:avg_attendance)))"""
        count_result = self.executor.execute(logical_form)
        assert count_result == 2
        # Replacing the filter value with an invalid value.
        logical_form = """(count (filter_number_greater all_rows number_column:avg_attendance all_rows))"""
        with self.assertRaises(ExecutionError):
            self.executor.execute(logical_form)

    def test_execute_works_with_filter_date_greater_equals(self):
        # Selecting cell values from all rows that have date greater than or equal to 2005 February
        # 1st.
        logical_form = """(select (filter_date_greater_equals all_rows date_column:date
                                   (date 2005 2 1)) string_column:league)"""
        cell_value_list = self.executor.execute(logical_form)
        assert cell_value_list == ['usl_first_division']
        # Replacing the filter value with an invalid value.
        logical_form = """(select (filter_date_greater_equals all_rows date_column:date
                                   2005) string_column:league)"""
        with self.assertRaises(ExecutionError):
            self.executor.execute(logical_form)

    def test_execute_works_with_filter_number_lesser(self):
        # Selecting cell values from all rows that have date lesser than 2005.
        logical_form = """(select (filter_number_lesser all_rows number_column:avg_attendance
                                    (max all_rows number_column:avg_attendance)) string_column:league)"""
        cell_value_list = self.executor.execute(logical_form)
        assert cell_value_list == ['usl_first_division']
        # Replacing the filter value with an invalid value.
        logical_form = """(select (filter_number_lesser all_rows date_column:date
                                   (date 2005 -1 -1)) string_column:league)"""
        with self.assertRaises(ExecutionError):
            self.executor.execute(logical_form)

    def test_execute_works_with_filter_date_lesser(self):
        # Selecting cell values from all rows that have date less that 2005 January
        logical_form = """(select (filter_date_lesser all_rows date_column:date
                                   (date 2005 1 -1)) string_column:league)"""
        cell_value_list = self.executor.execute(logical_form)
        assert cell_value_list == ["usl_a_league"]
        # Replacing the filter value with an invalid value.
        logical_form = """(select (filter_date_lesser all_rows date_column:date
                                   2005) string_column:league)"""
        with self.assertRaises(ExecutionError):
            self.executor.execute(logical_form)

    def test_execute_works_with_filter_number_lesser_equals(self):
        # Counting rows that have year lesser than or equal to 2005.
        logical_form = """(count (filter_number_lesser_equals all_rows number_column:avg_attendance 8000))"""
        count_result = self.executor.execute(logical_form)
        assert count_result == 2
        # Replacing the filter value with an invalid value.
        logical_form = """(select (filter_number_lesser_equals all_rows date_column:date
                                   (date 2005 -1 -1)) string_column:league)"""
        with self.assertRaises(ExecutionError):
            self.executor.execute(logical_form)

    def test_execute_works_with_filter_date_lesser_equals(self):
        # Selecting cell values from all rows that have date less that or equal to 2001 February 23
        logical_form = """(select (filter_date_lesser_equals all_rows date_column:date
                                   (date 2001 2 23)) string_column:league)"""
        cell_value_list = self.executor.execute(logical_form)
        assert cell_value_list == ['usl_a_league']
        # Replacing the filter value with an invalid value.
        logical_form = """(select (filter_date_lesser_equals all_rows date_column:date
                                   2005) string_column:league)"""
        with self.assertRaises(ExecutionError):
            self.executor.execute(logical_form)

    def test_execute_works_with_filter_number_equals(self):
        # Counting rows that have year equal to 2010.
        logical_form = """(count (filter_number_equals all_rows number_column:avg_attendance 8000))"""
        count_result = self.executor.execute(logical_form)
        assert count_result == 0
        # Replacing the filter value with an invalid value.
        logical_form = """(count (filter_number_equals all_rows date_column:date (date 2010 -1 -1)))"""
        with self.assertRaises(ExecutionError):
            self.executor.execute(logical_form)

    def test_execute_works_with_filter_date_equals(self):
        # Selecting cell values from all rows that have date not equal to 2001
        logical_form = """(select (filter_date_equals all_rows date_column:date
                                   (date 2001 -1 -1)) string_column:league)"""
        cell_value_list = self.executor.execute(logical_form)
        assert cell_value_list == ['usl_a_league']
        # Replacing the filter value with an invalid value.
        logical_form = """(select (filter_date_equals all_rows date_column:date
                                   2005) string_column:league)"""
        with self.assertRaises(ExecutionError):
            self.executor.execute(logical_form)

    def test_execute_works_with_filter_number_not_equals(self):
        # Counting rows that have year not equal to 2010.
        logical_form = """(count (filter_number_not_equals all_rows number_column:avg_attendance 8000))"""
        count_result = self.executor.execute(logical_form)
        assert count_result == 2
        # Replacing the filter value with an invalid value.
        logical_form = """(count (filter_number_not_equals all_rows date_column:date (date 2010 -1 -1)))"""
        with self.assertRaises(ExecutionError):
            self.executor.execute(logical_form)

    def test_execute_works_with_filter_date_not_equals(self):
        # Selecting cell values from all rows that have date not equal to 2001
        logical_form = """(select (filter_date_not_equals all_rows date_column:date
                                   (date 2001 -1 -1)) string_column:league)"""
        cell_value_list = self.executor.execute(logical_form)
        assert cell_value_list == ['usl_first_division']
        # Replacing the filter value with an invalid value.
        logical_form = """(select (filter_date_not_equals all_rows date_column:date
                                   2005) string_column:league)"""
        with self.assertRaises(ExecutionError):
            self.executor.execute(logical_form)

    def test_execute_works_with_filter_in(self):
        # Selecting "regular season" from rows that have "did not qualify" in "open cup" column.
<<<<<<< HEAD
        logical_form = """(select (filter_in all_rows string_column:open_cup did_not_qualify)
=======
        logical_form = """(select (filter_in all_rows string_column:open_cup string:did_not_qualify)
>>>>>>> bcb3aaa2
                                  string_column:regular_season)"""
        cell_list = self.executor.execute(logical_form)
        assert cell_list == ["4th_western"]

    def test_execute_works_with_filter_not_in(self):
        # Selecting "regular season" from rows that do not have "did not qualify" in "open cup" column.
<<<<<<< HEAD
        logical_form = """(select (filter_not_in all_rows string_column:open_cup did_not_qualify)
=======
        logical_form = """(select (filter_not_in all_rows string_column:open_cup string:did_not_qualify)
>>>>>>> bcb3aaa2
                                   string_column:regular_season)"""
        cell_list = self.executor.execute(logical_form)
        assert cell_list == ["5th"]

    def test_execute_works_with_first(self):
        # Selecting "regular season" from the first row.
        logical_form = """(select (first all_rows) string_column:regular_season)"""
        cell_list = self.executor.execute(logical_form)
        assert cell_list == ["4th_western"]

    def test_execute_logs_warning_with_first_on_empty_list(self):
        # Selecting "regular season" from the first row where year is greater than 2010.
        with self.assertLogs("allennlp.semparse.executors.wikitables_variable_free_executor") as log:
            logical_form = """(select (first (filter_date_greater all_rows date_column:date
                                                (date 2010 -1 -1)))
                                      string_column:regular_season)"""
            self.executor.execute(logical_form)
        self.assertEqual(log.output,
                         ["WARNING:allennlp.semparse.executors.wikitables_variable_free_executor:"
                          "Trying to get first row from an empty list: "
                          "['filter_date_greater', 'all_rows', 'date_column:date', ['date', '2010', '-1', '-1']]"])

    def test_execute_works_with_last(self):
        # Selecting "regular season" from the last row where year is not equal to 2010.
        logical_form = """(select (last (filter_date_not_equals all_rows date_column:date
                                         (date 2010 -1 -1)))
                                  string_column:regular_season)"""
        cell_list = self.executor.execute(logical_form)
        assert cell_list == ["5th"]

    def test_execute_logs_warning_with_last_on_empty_list(self):
        # Selecting "regular season" from the last row where year is greater than 2010.
        with self.assertLogs("allennlp.semparse.executors.wikitables_variable_free_executor") as log:
            logical_form = """(select (last (filter_date_greater all_rows date_column:date
                                                (date 2010 -1 -1)))
                                      string_column:regular_season)"""
            self.executor.execute(logical_form)
        self.assertEqual(log.output,
                         ["WARNING:allennlp.semparse.executors.wikitables_variable_free_executor:"
                          "Trying to get last row from an empty list: "
                          "['filter_date_greater', 'all_rows', 'date_column:date', ['date', '2010', '-1', '-1']]"])

    def test_execute_works_with_previous(self):
        # Selecting "regular season" from the row before last where year is not equal to 2010.
        logical_form = """(select (previous (last (filter_date_not_equals
                                                    all_rows date_column:date (date 2010 -1 -1))))
                                  string_column:regular_season)"""
        cell_list = self.executor.execute(logical_form)
        assert cell_list == ["4th_western"]

    def test_execute_logs_warning_with_previous_on_empty_list(self):
        # Selecting "regular season" from the row before the one where year is greater than 2010.
        with self.assertLogs("allennlp.semparse.executors.wikitables_variable_free_executor") as log:
            logical_form = """(select (previous (filter_date_greater all_rows date_column:date (date 2010 -1 -1)))
                                      string_column:regular_season)"""
            self.executor.execute(logical_form)
        self.assertEqual(log.output,
                         ["WARNING:allennlp.semparse.executors.wikitables_variable_free_executor:"
                          "Trying to get the previous row from an empty list: "
                          "['filter_date_greater', 'all_rows', 'date_column:date', ['date', '2010', '-1', '-1']]"])

    def test_execute_works_with_next(self):
        # Selecting "regular season" from the row after first where year is not equal to 2010.
        logical_form = """(select (next (first (filter_date_not_equals
                                                all_rows date_column:date (date 2010 -1 -1))))
                                  string_column:regular_season)"""
        cell_list = self.executor.execute(logical_form)
        assert cell_list == ["5th"]

    def test_execute_logs_warning_with_next_on_empty_list(self):
        # Selecting "regular season" from the row after the one where year is greater than 2010.
        with self.assertLogs("allennlp.semparse.executors.wikitables_variable_free_executor") as log:
            logical_form = """(select (next (filter_date_greater all_rows date_column:date (date 2010 -1 -1)))
                                      string_column:regular_season)"""
            self.executor.execute(logical_form)
        self.assertEqual(log.output,
                         ["WARNING:allennlp.semparse.executors.wikitables_variable_free_executor:"
                          "Trying to get the next row from an empty list: "
                          "['filter_date_greater', 'all_rows', 'date_column:date', ['date', '2010', '-1', '-1']]"])

    def test_execute_works_with_mode(self):
        # Most frequent division value.
        logical_form = """(mode all_rows number_column:division)"""
        cell_list = self.executor.execute(logical_form)
        assert cell_list == ["2"]
        # If we used select instead, we should get a list of two values.
        logical_form = """(select all_rows number_column:division)"""
        cell_list = self.executor.execute(logical_form)
        assert cell_list == ["2", "2"]
        # If we queried for the most frequent year instead, it should return two values since both
        # have the max frequency of 1.
        logical_form = """(mode all_rows date_column:date)"""
        cell_list = self.executor.execute(logical_form)
        assert cell_list == ["january_2001", "march_2005"]

    def test_execute_works_with_same_as(self):
        # Select the "league" from all the rows that have the same value under "playoffs" as the
        # row that has the string "a league" under "league".
<<<<<<< HEAD
        logical_form = """(select (same_as (filter_in all_rows string_column:league a_league)
=======
        logical_form = """(select (same_as (filter_in all_rows string_column:league string:a_league)
>>>>>>> bcb3aaa2
                                   string_column:playoffs)
                           string_column:league)"""
        cell_list = self.executor.execute(logical_form)
        assert cell_list == ["usl_a_league", "usl_first_division"]

    def test_execute_works_with_sum(self):
        # Get total "avg attendance".
        logical_form = """(sum all_rows number_column:avg_attendance)"""
        sum_value = self.executor.execute(logical_form)
        assert sum_value == 13197
        # Total "avg attendance" where "playoffs" has "quarterfinals"
<<<<<<< HEAD
        logical_form = """(sum (filter_in all_rows string_column:playoffs quarterfinals)
=======
        logical_form = """(sum (filter_in all_rows string_column:playoffs string:quarterfinals)
>>>>>>> bcb3aaa2
                                number_column:avg_attendance)"""
        sum_value = self.executor.execute(logical_form)
        assert sum_value == 13197

    def test_execute_works_with_average(self):
        # Get average "avg attendance".
        logical_form = """(average all_rows number_column:avg_attendance)"""
        avg_value = self.executor.execute(logical_form)
        assert avg_value == 6598.5
        # Average "avg attendance" where "playoffs" has "quarterfinals"
<<<<<<< HEAD
        logical_form = """(average (filter_in all_rows string_column:playoffs quarterfinals)
=======
        logical_form = """(average (filter_in all_rows string_column:playoffs string:quarterfinals)
>>>>>>> bcb3aaa2
                                number_column:avg_attendance)"""
        avg_value = self.executor.execute(logical_form)
        assert avg_value == 6598.5

    def test_execute_works_with_diff(self):
        # Difference in "avg attendance" between rows with "usl_a_league" and "usl_first_division"
        # in "league" columns.
<<<<<<< HEAD
        logical_form = """(diff (filter_in all_rows string_column:league usl_a_league)
                                (filter_in all_rows string_column:league usl_first_division)
=======
        logical_form = """(diff (filter_in all_rows string_column:league string:usl_a_league)
                                (filter_in all_rows string_column:league string:usl_first_division)
>>>>>>> bcb3aaa2
                                number_column:avg_attendance)"""
        avg_value = self.executor.execute(logical_form)
        assert avg_value == 1141

    def test_execute_fails_with_diff_on_non_numerical_columns(self):
<<<<<<< HEAD
        logical_form = """(diff (filter_in all_rows string_column:league usl_a_league)
                                (filter_in all_rows string_column:league usl_first_division)
=======
        logical_form = """(diff (filter_in all_rows string_column:league string:usl_a_league)
                                (filter_in all_rows string_column:league string:usl_first_division)
>>>>>>> bcb3aaa2
                                string_column:league)"""
        with self.assertRaises(ExecutionError):
            self.executor.execute(logical_form)

    def test_execute_fails_with_non_int_dates(self):
        logical_form = """(date 2015 1.5 1)"""
        with self.assertRaises(ExecutionError):
            self.executor.execute(logical_form)

    def test_date_comparison_works(self):
        assert Date(2013, 12, 31) > Date(2013, 12, 30)
        assert Date(2013, 12, 31) == Date(2013, 12, -1)
        assert Date(2013, -1, -1) >= Date(2013, 12, 31)
        # pylint: disable=singleton-comparison
        assert (Date(2013, 12, -1) > Date(2013, 12, 31)) == False
        assert (Date(2013, 12, 31) > 2013) == False
        assert (Date(2013, 12, 31) >= 2013) == False
        assert Date(2013, 12, 31) != 2013
        assert (Date(2018, 1, 1) >= Date(-1, 2, 1)) == False
        assert (Date(2018, 1, 1) < Date(-1, 2, 1)) == False
        # When year is unknown in both cases, we can compare months and days.
        assert Date(-1, 2, 1) < Date(-1, 2, 3)
        # If both year and month are not know in both cases, the comparison is undefined, and both
        # < and >= return False.
        assert (Date(-1, -1, 1) < Date(-1, -1, 3)) == False
        assert (Date(-1, -1, 1) >= Date(-1, -1, 3)) == False
        # Same when year is known, buth months are not.
        assert (Date(2018, -1, 1) < Date(2018, -1, 3)) == False
        # TODO (pradeep): Figure out whether this is expected behavior by looking at data.
        assert (Date(2018, -1, 1) >= Date(2018, -1, 3)) == False

    def test_number_comparison_works(self):
        # TableQuestionContext normlaizes all strings according to some rules. We want to ensure
        # that the original numerical values of number cells is being correctly processed here.
        tokens = WordTokenizer().tokenize("when was the attendance the highest?")
        tagged_file = self.FIXTURES_ROOT / "data" / "corenlp_processed_tables" / "TEST-2.table"
        context = TableQuestionContext.read_from_file(tagged_file, tokens)
        executor = WikiTablesVariableFreeExecutor(context.table_data)
        result = executor.execute("(select (argmax all_rows number_column:attendance) date_column:date)")
        assert result == ["november_10"]<|MERGE_RESOLUTION|>--- conflicted
+++ resolved
@@ -192,22 +192,14 @@
 
     def test_execute_works_with_filter_in(self):
         # Selecting "regular season" from rows that have "did not qualify" in "open cup" column.
-<<<<<<< HEAD
-        logical_form = """(select (filter_in all_rows string_column:open_cup did_not_qualify)
-=======
         logical_form = """(select (filter_in all_rows string_column:open_cup string:did_not_qualify)
->>>>>>> bcb3aaa2
                                   string_column:regular_season)"""
         cell_list = self.executor.execute(logical_form)
         assert cell_list == ["4th_western"]
 
     def test_execute_works_with_filter_not_in(self):
         # Selecting "regular season" from rows that do not have "did not qualify" in "open cup" column.
-<<<<<<< HEAD
-        logical_form = """(select (filter_not_in all_rows string_column:open_cup did_not_qualify)
-=======
         logical_form = """(select (filter_not_in all_rows string_column:open_cup string:did_not_qualify)
->>>>>>> bcb3aaa2
                                    string_column:regular_season)"""
         cell_list = self.executor.execute(logical_form)
         assert cell_list == ["5th"]
@@ -306,11 +298,7 @@
     def test_execute_works_with_same_as(self):
         # Select the "league" from all the rows that have the same value under "playoffs" as the
         # row that has the string "a league" under "league".
-<<<<<<< HEAD
-        logical_form = """(select (same_as (filter_in all_rows string_column:league a_league)
-=======
         logical_form = """(select (same_as (filter_in all_rows string_column:league string:a_league)
->>>>>>> bcb3aaa2
                                    string_column:playoffs)
                            string_column:league)"""
         cell_list = self.executor.execute(logical_form)
@@ -322,11 +310,7 @@
         sum_value = self.executor.execute(logical_form)
         assert sum_value == 13197
         # Total "avg attendance" where "playoffs" has "quarterfinals"
-<<<<<<< HEAD
-        logical_form = """(sum (filter_in all_rows string_column:playoffs quarterfinals)
-=======
         logical_form = """(sum (filter_in all_rows string_column:playoffs string:quarterfinals)
->>>>>>> bcb3aaa2
                                 number_column:avg_attendance)"""
         sum_value = self.executor.execute(logical_form)
         assert sum_value == 13197
@@ -337,11 +321,7 @@
         avg_value = self.executor.execute(logical_form)
         assert avg_value == 6598.5
         # Average "avg attendance" where "playoffs" has "quarterfinals"
-<<<<<<< HEAD
-        logical_form = """(average (filter_in all_rows string_column:playoffs quarterfinals)
-=======
         logical_form = """(average (filter_in all_rows string_column:playoffs string:quarterfinals)
->>>>>>> bcb3aaa2
                                 number_column:avg_attendance)"""
         avg_value = self.executor.execute(logical_form)
         assert avg_value == 6598.5
@@ -349,25 +329,15 @@
     def test_execute_works_with_diff(self):
         # Difference in "avg attendance" between rows with "usl_a_league" and "usl_first_division"
         # in "league" columns.
-<<<<<<< HEAD
-        logical_form = """(diff (filter_in all_rows string_column:league usl_a_league)
-                                (filter_in all_rows string_column:league usl_first_division)
-=======
         logical_form = """(diff (filter_in all_rows string_column:league string:usl_a_league)
                                 (filter_in all_rows string_column:league string:usl_first_division)
->>>>>>> bcb3aaa2
                                 number_column:avg_attendance)"""
         avg_value = self.executor.execute(logical_form)
         assert avg_value == 1141
 
     def test_execute_fails_with_diff_on_non_numerical_columns(self):
-<<<<<<< HEAD
-        logical_form = """(diff (filter_in all_rows string_column:league usl_a_league)
-                                (filter_in all_rows string_column:league usl_first_division)
-=======
         logical_form = """(diff (filter_in all_rows string_column:league string:usl_a_league)
                                 (filter_in all_rows string_column:league string:usl_first_division)
->>>>>>> bcb3aaa2
                                 string_column:league)"""
         with self.assertRaises(ExecutionError):
             self.executor.execute(logical_form)
