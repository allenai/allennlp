# pylint: disable=no-self-use,invalid-name,protected-access,too-many-public-methods
from allennlp.common.testing import AllenNlpTestCase
from allennlp.semparse.contexts import TableQuestionContext
from allennlp.data.tokenizers import WordTokenizer
from allennlp.data.tokenizers.word_splitter import SpacyWordSplitter


class TestTableQuestionContext(AllenNlpTestCase):
    def setUp(self):
        super().setUp()
        self.tokenizer = WordTokenizer(SpacyWordSplitter(pos_tags=True))

    def test_table_data(self):
        question = "what was the attendance when usl a league played?"
        question_tokens = self.tokenizer.tokenize(question)
        test_file = f'{self.FIXTURES_ROOT}/data/wikitables/sample_table.tagged'
        table_question_context = TableQuestionContext.read_from_file(test_file, question_tokens)
<<<<<<< HEAD
        print(table_question_context.table_data)
=======
        assert table_question_context.table_data == [{'date_column:year': '2001',
                                                      'number_column:division': '2',
                                                      'string_column:league': 'usl_a_league',
                                                      'string_column:regular_season': '4th_western',
                                                      'string_column:playoffs': 'quarterfinals',
                                                      'string_column:open_cup': 'did_not_qualify',
                                                      'number_column:avg_attendance': '7_169'},
                                                     {'date_column:year': '2005',
                                                      'number_column:division': '2',
                                                      'string_column:league': 'usl_first_division',
                                                      'string_column:regular_season': '5th',
                                                      'string_column:playoffs': 'quarterfinals',
                                                      'string_column:open_cup': '4th_round',
                                                      'number_column:avg_attendance': '6_028'}]
>>>>>>> bcb3aaa2

    def test_number_extraction(self):
        question = """how many players on the 191617 illinois fighting illini men's basketball team
                      had more than 100 points scored?"""
        question_tokens = self.tokenizer.tokenize(question)
        test_file = f'{self.FIXTURES_ROOT}/data/corenlp_processed_tables/TEST-7.table'
        table_question_context = TableQuestionContext.read_from_file(test_file, question_tokens)
        _, number_entities = table_question_context.get_entities_from_question()
        assert number_entities == [("191617", 5), ("100", 16)]

    def test_date_extraction(self):
        question = "how many laps did matt kenset complete on february 26, 2006."
        question_tokens = self.tokenizer.tokenize(question)
        test_file = f'{self.FIXTURES_ROOT}/data/corenlp_processed_tables/TEST-8.table'
        table_question_context = TableQuestionContext.read_from_file(test_file, question_tokens)
        _, number_entities = table_question_context.get_entities_from_question()
        assert number_entities == [("2", 8), ("26", 9), ("2006", 11)]

    def test_date_extraction_2(self):
        question = """how many different players scored for the san jose earthquakes during their
                      1979 home opener against the timbers?"""
        question_tokens = self.tokenizer.tokenize(question)
        test_file = f'{self.FIXTURES_ROOT}/data/corenlp_processed_tables/TEST-6.table'
        table_question_context = TableQuestionContext.read_from_file(test_file, question_tokens)
        _, number_entities = table_question_context.get_entities_from_question()
        assert number_entities == [("1979", 12)]

    def test_multiword_entity_extraction(self):
        question = "was the positioning better the year of the france venue or the year of the south korea venue?"
        question_tokens = self.tokenizer.tokenize(question)
        test_file = f'{self.FIXTURES_ROOT}/data/corenlp_processed_tables/TEST-3.table'
        table_question_context = TableQuestionContext.read_from_file(test_file, question_tokens)
        entities, _ = table_question_context.get_entities_from_question()
        assert entities == ["france", "south_korea"]

    def test_rank_number_extraction(self):
        question = "what was the first tamil-language film in 1943?"
        question_tokens = self.tokenizer.tokenize(question)
        test_file = f'{self.FIXTURES_ROOT}/data/corenlp_processed_tables/TEST-1.table'
        table_question_context = TableQuestionContext.read_from_file(test_file, question_tokens)
        _, numbers = table_question_context.get_entities_from_question()
        assert numbers == [("1", 3), ('1943', 9)]

    def test_null_extraction(self):
        question = "on what date did the eagles score the least points?"
        question_tokens = self.tokenizer.tokenize(question)
        test_file = f'{self.FIXTURES_ROOT}/data/corenlp_processed_tables/TEST-2.table'
        table_question_context = TableQuestionContext.read_from_file(test_file, question_tokens)
        entities, numbers = table_question_context.get_entities_from_question()
        # "Eagles" does not appear in the table.
        assert entities == []
        assert numbers == []

    def test_numerical_column_type_extraction(self):
        question = """how many players on the 191617 illinois fighting illini men's basketball team
                      had more than 100 points scored?"""
        question_tokens = self.tokenizer.tokenize(question)
        test_file = f'{self.FIXTURES_ROOT}/data/corenlp_processed_tables/TEST-7.table'
        table_question_context = TableQuestionContext.read_from_file(test_file, question_tokens)
        predicted_types = table_question_context.column_types
        assert predicted_types["games_played"] == "number"
        assert predicted_types["field_goals"] == "number"
        assert predicted_types["free_throws"] == "number"
        assert predicted_types["points"] == "number"

    def test_date_column_type_extraction_1(self):
        question = "how many were elected?"
        question_tokens = self.tokenizer.tokenize(question)
        test_file = f'{self.FIXTURES_ROOT}/data/corenlp_processed_tables/TEST-5.table'
        table_question_context = TableQuestionContext.read_from_file(test_file, question_tokens)
        predicted_types = table_question_context.column_types
        assert predicted_types["first_elected"] == "date"

    def test_date_column_type_extraction_2(self):
        question = "how many were elected?"
        question_tokens = self.tokenizer.tokenize(question)
        test_file = f'{self.FIXTURES_ROOT}/data/corenlp_processed_tables/TEST-9.table'
        table_question_context = TableQuestionContext.read_from_file(test_file, question_tokens)
        predicted_types = table_question_context.column_types
        assert predicted_types["date_of_appointment"] == "date"
        assert predicted_types["date_of_election"] == "date"

    def test_string_column_types_extraction(self):
        question = "how many were elected?"
        question_tokens = self.tokenizer.tokenize(question)
        test_file = f'{self.FIXTURES_ROOT}/data/corenlp_processed_tables/TEST-10.table'
        table_question_context = TableQuestionContext.read_from_file(test_file, question_tokens)
        predicted_types = table_question_context.column_types
        assert predicted_types["birthplace"] == "string"
        assert predicted_types["advocate"] == "string"
        assert predicted_types["notability"] == "string"
        assert predicted_types["name"] == "string"

    def test_number_and_entity_extraction(self):
        question = "other than m1 how many notations have 1 in them?"
        question_tokens = self.tokenizer.tokenize(question)
        test_file = f"{self.FIXTURES_ROOT}/data/corenlp_processed_tables/TEST-11.table"
        table_question_context = TableQuestionContext.read_from_file(test_file, question_tokens)
        string_entities, number_entities = table_question_context.get_entities_from_question()
        assert string_entities == ["m1"]
        assert number_entities == [("1", 2), ("1", 7)]<|MERGE_RESOLUTION|>--- conflicted
+++ resolved
@@ -15,9 +15,6 @@
         question_tokens = self.tokenizer.tokenize(question)
         test_file = f'{self.FIXTURES_ROOT}/data/wikitables/sample_table.tagged'
         table_question_context = TableQuestionContext.read_from_file(test_file, question_tokens)
-<<<<<<< HEAD
-        print(table_question_context.table_data)
-=======
         assert table_question_context.table_data == [{'date_column:year': '2001',
                                                       'number_column:division': '2',
                                                       'string_column:league': 'usl_a_league',
@@ -32,7 +29,6 @@
                                                       'string_column:playoffs': 'quarterfinals',
                                                       'string_column:open_cup': '4th_round',
                                                       'number_column:avg_attendance': '6_028'}]
->>>>>>> bcb3aaa2
 
     def test_number_extraction(self):
         question = """how many players on the 191617 illinois fighting illini men's basketball team
