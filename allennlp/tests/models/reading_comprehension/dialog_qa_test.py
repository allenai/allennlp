# pylint: disable=no-self-use,invalid-name

<<<<<<< HEAD
from allennlp.common.testing import ModelTestCase
from allennlp.data.dataset import Batch


=======
>>>>>>> 5fae856f9e827cb62fc1132622af06a6e0acd740
class DialogQATest(ModelTestCase):
    def setUp(self):
        super(DialogQATest, self).setUp()
        self.set_up_model(self.FIXTURES_ROOT / 'dialog_qa' / 'experiment.json',
                          self.FIXTURES_ROOT / 'data' / 'quac_sample.json')
        self.batch = Batch(self.instances)
        self.batch.index_instances(self.vocab)
        print(self.instances)

    def test_forward_pass_runs_correctly(self):
        training_tensors = self.batch.as_tensor_dict()
        output_dict = self.model(**training_tensors)
        assert "best_span_str" in output_dict and "loss" in output_dict
        assert "followup" in output_dict and "yesno" in output_dict

    def test_model_can_train_save_and_load(self):
        self.ensure_model_can_train_save_and_load(self.param_file, tolerance=1e-4)

    def test_batch_predictions_are_consistent(self):
<<<<<<< HEAD
        # Save some state.
=======
>>>>>>> 5fae856f9e827cb62fc1132622af06a6e0acd740
        self.ensure_batch_predictions_are_consistent()<|MERGE_RESOLUTION|>--- conflicted
+++ resolved
@@ -1,12 +1,9 @@
 # pylint: disable=no-self-use,invalid-name
 
-<<<<<<< HEAD
 from allennlp.common.testing import ModelTestCase
 from allennlp.data.dataset import Batch
 
 
-=======
->>>>>>> 5fae856f9e827cb62fc1132622af06a6e0acd740
 class DialogQATest(ModelTestCase):
     def setUp(self):
         super(DialogQATest, self).setUp()
@@ -14,7 +11,6 @@
                           self.FIXTURES_ROOT / 'data' / 'quac_sample.json')
         self.batch = Batch(self.instances)
         self.batch.index_instances(self.vocab)
-        print(self.instances)
 
     def test_forward_pass_runs_correctly(self):
         training_tensors = self.batch.as_tensor_dict()
@@ -26,8 +22,4 @@
         self.ensure_model_can_train_save_and_load(self.param_file, tolerance=1e-4)
 
     def test_batch_predictions_are_consistent(self):
-<<<<<<< HEAD
-        # Save some state.
-=======
->>>>>>> 5fae856f9e827cb62fc1132622af06a6e0acd740
         self.ensure_batch_predictions_are_consistent()