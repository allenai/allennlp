# pylint: disable=invalid-name,protected-access
from flaky import flaky
import pytest

from allennlp.common.testing import ModelTestCase
from allennlp.common.checks import ConfigurationError
from allennlp.common.params import Params
from allennlp.models import Model


class CrfTaggerTest(ModelTestCase):
    def setUp(self):
        super().setUp()
        self.set_up_model(self.FIXTURES_ROOT / 'crf_tagger' / 'experiment.json',
                          self.FIXTURES_ROOT / 'data' / 'conll2003.txt')

    def test_simple_tagger_can_train_save_and_load(self):
        self.ensure_model_can_train_save_and_load(self.param_file)

<<<<<<< HEAD
    def test_simple_tagger_can_train_save_and_load_ccgbank(self):
        self.ensure_model_can_train_save_and_load(
                self.FIXTURES_ROOT / 'crf_tagger' / 'experiment_ccgbank.json')

    def test_simple_tagger_constraint_type_deprecated(self):
        params = Params({"model": {
                "type": "crf_tagger",
                "constraint_type": "IOB1",
                "text_field_embedder": {
                        "token_embedders": {
                                "tokens": {
                                        "type": "embedding",
                                        "embedding_dim": 50
                                },
                        }
                },
                "encoder": {
                        "type": "gru",
                        "input_size": 50,
                        "hidden_size": 10,
                        "num_layers": 2,
                        "dropout": 0.5,
                        "bidirectional": True
                }}})
        with pytest.warns(DeprecationWarning):
            model = Model.from_params(vocab=self.vocab,
                                      params=params.pop("model"))
        assert model._f1_metric is not None
        assert model._f1_metric._label_encoding == "IOB1"
        assert model.label_encoding == "IOB1"
        assert model.crf._constraint_mask.sum().item() != (model.num_tags + 2)**2
=======
    def test_simple_tagger_can_train_save_and_conll2000(self):
        self.ensure_model_can_train_save_and_load(
                self.FIXTURES_ROOT / 'crf_tagger' / 'experiment_conll2000.json')
>>>>>>> c31d5f9c

    @flaky
    def test_batch_predictions_are_consistent(self):
        self.ensure_batch_predictions_are_consistent()

    def test_forward_pass_runs_correctly(self):
        training_tensors = self.dataset.as_tensor_dict()
        output_dict = self.model(**training_tensors)
        tags = output_dict['tags']
        assert len(tags) == 2
        assert len(tags[0]) == 7
        assert len(tags[1]) == 7
        for example_tags in tags:
            for tag_id in example_tags:
                tag = self.model.vocab.get_token_from_index(tag_id, namespace="labels")
                assert tag in {'O', 'I-ORG', 'I-PER', 'I-LOC'}

    def test_mismatching_dimensions_throws_configuration_error(self):
        params = Params.from_file(self.param_file)
        # Make the encoder wrong - it should be 2 to match
        # the embedding dimension from the text_field_embedder.
        params["model"]["encoder"]["input_size"] = 10
        with pytest.raises(ConfigurationError):
            Model.from_params(vocab=self.vocab, params=params.pop("model"))<|MERGE_RESOLUTION|>--- conflicted
+++ resolved
@@ -17,10 +17,13 @@
     def test_simple_tagger_can_train_save_and_load(self):
         self.ensure_model_can_train_save_and_load(self.param_file)
 
-<<<<<<< HEAD
     def test_simple_tagger_can_train_save_and_load_ccgbank(self):
         self.ensure_model_can_train_save_and_load(
                 self.FIXTURES_ROOT / 'crf_tagger' / 'experiment_ccgbank.json')
+
+    def test_simple_tagger_can_train_save_and_conll2000(self):
+        self.ensure_model_can_train_save_and_load(
+                self.FIXTURES_ROOT / 'crf_tagger' / 'experiment_conll2000.json')
 
     def test_simple_tagger_constraint_type_deprecated(self):
         params = Params({"model": {
@@ -49,11 +52,6 @@
         assert model._f1_metric._label_encoding == "IOB1"
         assert model.label_encoding == "IOB1"
         assert model.crf._constraint_mask.sum().item() != (model.num_tags + 2)**2
-=======
-    def test_simple_tagger_can_train_save_and_conll2000(self):
-        self.ensure_model_can_train_save_and_load(
-                self.FIXTURES_ROOT / 'crf_tagger' / 'experiment_conll2000.json')
->>>>>>> c31d5f9c
 
     @flaky
     def test_batch_predictions_are_consistent(self):
