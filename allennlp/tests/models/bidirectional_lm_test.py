--- conflicted
+++ resolved
@@ -21,11 +21,7 @@
         result = self.model(**training_tensors)
 
         assert set(result) == {"loss", "forward_loss", "backward_loss",
-<<<<<<< HEAD
-                               "lm_embeddings", "character_embeddings", "mask"}
-=======
                                "lm_embeddings", "noncontextual_token_embeddings", "mask"}
->>>>>>> 0cbb57a4
 
         # The model should preserve the BOS / EOS tokens.
         embeddings = result["lm_embeddings"]
@@ -55,11 +51,7 @@
         result = self.model(**training_tensors)
 
         assert set(result) == {"loss", "forward_loss", "backward_loss",
-<<<<<<< HEAD
-                               "lm_embeddings", "character_embeddings", "mask"}
-=======
                                "lm_embeddings", "noncontextual_token_embeddings", "mask"}
->>>>>>> 0cbb57a4
 
         # The model should preserve the BOS / EOS tokens.
         embeddings = result["lm_embeddings"]
