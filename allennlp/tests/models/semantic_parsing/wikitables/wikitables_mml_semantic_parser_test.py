--- conflicted
+++ resolved
@@ -10,13 +10,8 @@
 
 class WikiTablesMmlSemanticParserTest(ModelTestCase):
     def setUp(self):
-<<<<<<< HEAD
-        super(WikiTablesMmlSemanticParserTest, self).setUp()
+        super().setUp()
         config_path = self.FIXTURES_ROOT / "semantic_parsing" / "wikitables" / "experiment.json"
-=======
-        super().setUp()
-        config_path = self.FIXTURES_ROOT /  "semantic_parsing" / "wikitables" / "experiment.json"
->>>>>>> 088b2883
         data_path = self.FIXTURES_ROOT / "data" / "wikitables" / "sample_data.examples"
         self.set_up_model(config_path, data_path)
 
