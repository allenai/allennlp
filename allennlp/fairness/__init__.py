--- conflicted
+++ resolved
@@ -6,18 +6,13 @@
 3. debias embeddings during training time and post-processing
 """
 
-from allennlp.fairness.fairness_metrics import (
-    Independence,
-    Separation,
-    Sufficiency,
-    DemographicParityWithoutGroundTruth,
-)
-<<<<<<< HEAD
+from allennlp.fairness.fairness_metrics import Independence, Separation, Sufficiency
 from allennlp.fairness.bias_metrics import (
     WordEmbeddingAssociationTest,
     EmbeddingCoherenceTest,
     NaturalLanguageInference,
-=======
+    AssociationWithoutGroundTruth,
+)
 from allennlp.fairness.bias_direction import (
     PCABiasDirection,
     PairedPCABiasDirection,
@@ -29,5 +24,4 @@
     HardBiasMitigator,
     INLPBiasMitigator,
     OSCaRBiasMitigator,
->>>>>>> d9b19b69
 )