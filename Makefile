SRC = allennlp

MD_DOCS_ROOT = docs/
MD_DOCS_API_ROOT = $(MD_DOCS_ROOT)api/
MD_DOCS_SRC = $(filter-out $(SRC)/__main__.py %/__init__.py $(SRC)/version.py,$(shell find $(SRC) -type f -name '*.py' | grep -v -E 'tests/'))
MD_DOCS = $(subst .py,.md,$(subst $(SRC)/,$(MD_DOCS_API_ROOT),$(MD_DOCS_SRC)))
MD_DOCS_CMD = python scripts/py2md.py
MD_DOCS_CONF = mkdocs.yml
MD_DOCS_CONF_SRC = mkdocs-skeleton.yml
MD_DOCS_TGT = site/
MD_DOCS_EXTRAS = $(addprefix $(MD_DOCS_ROOT),README.md CHANGELOG.md CONTRIBUTING.md)

TORCH_VERSION = torch==1.8.1 torchvision==0.9.1

DOCKER_TAG = latest
DOCKER_IMAGE_NAME = allennlp/allennlp:$(DOCKER_TAG)
DOCKER_TEST_IMAGE_NAME = allennlp/test:$(DOCKER_TAG)
DOCKER_TORCH_VERSION = 'torch==1.7.1 torchvision==0.8.2'
# Our self-hosted runner currently has CUDA 11.0.
DOCKER_TEST_TORCH_VERSION = 'torch==1.7.1+cu110 torchvision==0.8.2+cu110 -f https://download.pytorch.org/whl/torch_stable.html'
DOCKER_RUN_CMD = docker run --rm \
		-v $$HOME/.allennlp:/root/.allennlp \
		-v $$HOME/.cache/huggingface:/root/.cache/huggingface \
		-v $$HOME/nltk_data:/root/nltk_data

ifeq ($(shell uname),Darwin)
ifeq ($(shell which gsed),)
$(error Please install GNU sed with 'brew install gnu-sed')
else
SED = gsed
endif
else
SED = sed
endif

.PHONY : version
version :
	@python -c 'from allennlp.version import VERSION; print(f"AllenNLP v{VERSION}")'

.PHONY : check-for-cuda
check-for-cuda :
	@python -c 'import torch; assert torch.cuda.is_available(); print("Cuda is available")'

#
# Testing helpers.
#

.PHONY : lint
lint :
	flake8 .

.PHONY : format
format :
	black --check .

.PHONY : typecheck
typecheck :
	mypy . --cache-dir=/dev/null

.PHONY : test
test :
	pytest --color=yes -v -rf --durations=40 \
			--cov-config=.coveragerc \
			--cov=$(SRC) \
			--cov-report=xml

.PHONY : gpu-test
gpu-test : check-for-cuda
	pytest --color=yes -v -rf --durations=20 \
			--cov-config=.coveragerc \
			--cov=$(SRC) \
			--cov-report=xml \
			-m gpu

.PHONY : benchmarks
benchmarks :
	pytest -c benchmarks/pytest.ini benchmarks/

#
# Setup helpers
#

.PHONY : install
install :
	# Ensure pip, setuptools, and wheel are up-to-date.
	pip install --upgrade pip setuptools wheel
	# Due to a weird thing with pip, we may need egg-info before running `pip install -e`.
	# See https://github.com/pypa/pip/issues/4537.
	python setup.py install_egg_info
<<<<<<< HEAD
	# Need to install PyTorch first, since some dependencies require PyTorch before they can be installed.
	grep -Eo 'torch(vision)?[><=,.0-9]+' setup.py | xargs pip install
	pip install --upgrade --upgrade-strategy eager -e .[all] -r dev-requirements.txt
=======
	# Install torch ecosystem first.
	pip install $(TORCH_VERSION)
	pip install --upgrade --upgrade-strategy eager -e . -r dev-requirements.txt
>>>>>>> 5da5b5ba
	# These nltk packages are used by the 'checklist' module.
	python -c 'import nltk; [nltk.download(p) for p in ("wordnet", "wordnet_ic", "sentiwordnet")]'

#
# Documention helpers.
#

.PHONY : build-all-api-docs
build-all-api-docs :
	@$(MD_DOCS_CMD) $(subst /,.,$(subst .py,,$(MD_DOCS_SRC))) -o $(MD_DOCS)

.PHONY : build-docs
build-docs : build-all-api-docs $(MD_DOCS_CONF) $(MD_DOCS) $(MD_DOCS_EXTRAS)
	mkdocs build

.PHONY : serve-docs
serve-docs : build-all-api-docs $(MD_DOCS_CONF) $(MD_DOCS) $(MD_DOCS_EXTRAS)
	mkdocs serve --dirtyreload

.PHONY : update-docs
update-docs : $(MD_DOCS) $(MD_DOCS_EXTRAS)

$(MD_DOCS_ROOT)README.md : README.md
	cp $< $@
	# Alter the relative path of the README image for the docs.
	$(SED) -i '1s/docs/./' $@
	# Alter external doc links to relative links.
	$(SED) -i 's|https://docs.allennlp.org/main/api/|api/|' $@

$(MD_DOCS_ROOT)%.md : %.md
	cp $< $@

$(MD_DOCS_CONF) : $(MD_DOCS_CONF_SRC) $(MD_DOCS)
	python scripts/build_docs_config.py $@ $(MD_DOCS_CONF_SRC) $(MD_DOCS_ROOT) $(MD_DOCS_API_ROOT)

$(MD_DOCS_API_ROOT)%.md : $(SRC)/%.py scripts/py2md.py
	mkdir -p $(shell dirname $@)
	$(MD_DOCS_CMD) $(subst /,.,$(subst .py,,$<)) --out $@

.PHONY : clean
clean :
	rm -rf $(MD_DOCS_TGT)
	rm -rf $(MD_DOCS_API_ROOT)
	rm -f $(MD_DOCS_ROOT)*.md
	rm -rf .pytest_cache/
	rm -rf allennlp.egg-info/
	rm -rf dist/
	rm -rf build/
	find . | grep -E '(\.mypy_cache|__pycache__|\.pyc|\.pyo$$)' | xargs rm -rf

#
# Docker helpers.
#

.PHONY : docker-image
docker-image :
	docker build \
		--pull \
		-f Dockerfile \
		--build-arg TORCH=$(DOCKER_TORCH_VERSION) \
		-t $(DOCKER_IMAGE_NAME) .

DOCKER_GPUS = --gpus all

.PHONY : docker-run
docker-run :
	$(DOCKER_RUN_CMD) $(DOCKER_GPUS) $(DOCKER_IMAGE_NAME) $(ARGS)

.PHONY : docker-test-image
docker-test-image :
	docker build \
		--pull \
		-f Dockerfile.test \
		--build-arg TORCH=$(DOCKER_TEST_TORCH_VERSION) \
		-t $(DOCKER_TEST_IMAGE_NAME) .

.PHONY : docker-test-run
docker-test-run :
	$(DOCKER_RUN_CMD) --shm-size 2G $(DOCKER_GPUS) $(DOCKER_TEST_IMAGE_NAME) $(ARGS)<|MERGE_RESOLUTION|>--- conflicted
+++ resolved
@@ -87,15 +87,9 @@
 	# Due to a weird thing with pip, we may need egg-info before running `pip install -e`.
 	# See https://github.com/pypa/pip/issues/4537.
 	python setup.py install_egg_info
-<<<<<<< HEAD
-	# Need to install PyTorch first, since some dependencies require PyTorch before they can be installed.
-	grep -Eo 'torch(vision)?[><=,.0-9]+' setup.py | xargs pip install
-	pip install --upgrade --upgrade-strategy eager -e .[all] -r dev-requirements.txt
-=======
 	# Install torch ecosystem first.
 	pip install $(TORCH_VERSION)
-	pip install --upgrade --upgrade-strategy eager -e . -r dev-requirements.txt
->>>>>>> 5da5b5ba
+	pip install --upgrade --upgrade-strategy eager -e .[all] -r dev-requirements.txt
 	# These nltk packages are used by the 'checklist' module.
 	python -c 'import nltk; [nltk.download(p) for p in ("wordnet", "wordnet_ic", "sentiwordnet")]'
 
