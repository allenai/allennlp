--- conflicted
+++ resolved
@@ -20,7 +20,6 @@
 	SED = sed
 endif
 
-<<<<<<< HEAD
 #
 # Testing helpers.
 #
@@ -49,11 +48,10 @@
 #
 # Documention helpelrs.
 #
-=======
+
 .PHONY : build-all-api-docs
 build-all-api-docs :
 	@$(MD_DOCS_CMD) $(subst /,.,$(subst .py,,$(MD_DOCS_SRC))) -o $(MD_DOCS)
->>>>>>> 1beddcdf
 
 .PHONY : build-docs
 build-docs : build-all-api-docs $(MD_DOCS_CONF) $(MD_DOCS) $(MD_DOCS_EXTRAS)
