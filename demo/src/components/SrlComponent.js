--- conflicted
+++ resolved
@@ -196,56 +196,6 @@
   <SrlComponent /> Component
 *******************************************************************************/
 
-<<<<<<< HEAD
-class SrlComponent extends React.Component {
-    constructor() {
-      super();
-
-      this.state = {
-        outputState: "empty", // valid values: "working", "empty", "received", "error"
-        rawOutput: {},
-      };
-
-      this.runSrlModel = this.runSrlModel.bind(this);
-    }
-
-    runSrlModel(event, inputs) {
-      this.setState({
-        outputState: "working",
-      });
-
-      var payload = { sentence: inputs.sentenceValue };
-      fetch('http://localhost:8000/predict/semantic-role-labeling', {
-        method: 'POST',
-        headers: {
-          'Accept': 'application/json',
-          'Content-Type': 'application/json',
-        },
-        body: JSON.stringify(payload)
-      }).then(function(response) {
-        return response.json();
-      }).then((json) => {
-        this.setState({rawOutput: json});
-        this.setState({outputState: "received"});
-      }).catch((error) => {
-        this.setState({outputState: "error"});
-        console.error(error);
-      });
-    }
-
-    render() {
-      return (
-        <div className="pane model">
-          <PaneLeft>
-            <SrlInput runSrlModel={this.runSrlModel} outputState={this.state.outputState}/>
-          </PaneLeft>
-          <PaneRight outputState={this.state.outputState}>
-            <SrlOutput rawOutput={this.state.rawOutput}/>
-          </PaneRight>
-        </div>
-      );
-    }
-=======
 class _SrlComponent extends React.Component {
   constructor(props) {
     super(props);
@@ -314,7 +264,6 @@
       </div>
     );
   }
->>>>>>> 2d4ff9cb
 }
 
 const SrlComponent = withRouter(_SrlComponent)
