--- conflicted
+++ resolved
@@ -3,12 +3,8 @@
 on:
   pull_request:
     branches:
-<<<<<<< HEAD
-    - master
+    - main
     - vision
-=======
-    - main
->>>>>>> 9cf41b2f
   push:
     branches:
     - main
@@ -296,15 +292,9 @@
       run: |
         # Check the install instructions on https://pytorch.org/ to keep these up-to-date.
         if [[ $CUDA == '10.2' ]]; then
-<<<<<<< HEAD
-            echo "DOCKER_TORCH_VERSION='torch==1.7.0 torchvision==0.8.1'" >> $GITHUB_ENV;
+            echo "DOCKER_TORCH_VERSION='torch==1.7.1 torchvision==0.8.2'" >> $GITHUB_ENV;
         elif [[ $CUDA == '11.0' ]]; then
-            echo "DOCKER_TORCH_VERSION='torch==1.7.0+cu110 torchvision==0.8.1+cu110 -f https://download.pytorch.org/whl/torch_stable.html'" >> $GITHUB_ENV;
-=======
-            echo "DOCKER_TORCH_VERSION='torch==1.7.1'" >> $GITHUB_ENV;
-        elif [[ $CUDA == '11.0' ]]; then
-            echo "DOCKER_TORCH_VERSION='torch==1.7.1+cu110 -f https://download.pytorch.org/whl/torch_stable.html'" >> $GITHUB_ENV;
->>>>>>> 9cf41b2f
+            echo "DOCKER_TORCH_VERSION='torch==1.7.1+cu110 torchvision==0.8.2+cu110 -f https://download.pytorch.org/whl/torch_stable.html'" >> $GITHUB_ENV;
         else
             echo "Unhandled CUDA version $CUDA";
             exit 1;
