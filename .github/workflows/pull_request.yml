--- conflicted
+++ resolved
@@ -30,12 +30,7 @@
 
     - name: Install requirements
       run: |
-<<<<<<< HEAD
-        pip install --upgrade pip setuptools wheel
-        pip install --upgrade --upgrade-strategy eager -e . -r dev-requirements.txt
-=======
         make install
->>>>>>> 8be8e854
 
     - name: Debug info
       run: |
@@ -90,12 +85,7 @@
 
     - name: Install requirements
       run: |
-<<<<<<< HEAD
-        pip install --upgrade pip setuptools wheel
-        pip install --upgrade --upgrade-strategy eager -e . -r dev-requirements.txt
-=======
         make install
->>>>>>> 8be8e854
 
     - name: Debug info
       run: |
