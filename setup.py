"""
In order to create a package for pypi, you need to follow several steps.

1. Create a .pypirc in your home directory. It should look like this:

```
[distutils]
index-servers =
  pypi
  pypitest

[pypi]
username=allennlp
password= Get the password from LastPass.

[pypitest]
repository=https://test.pypi.org/legacy/
username=allennlp
password= Get the password from LastPass.
```
run chmod 600 ~/.pypirc so only you can read/write.

2. Change the version in docs/conf.py and setup.py.

3. Commit these changes with the message: "Release: VERSION"

4. Add a tag in git to mark the release: "git tag VERSION -m'Adds tag VERSION for pypi' "
   Push the tag to git: git push --tags origin master

5. Build both the sources and the wheel. Do not change anything in setup.py between
   creating the wheel and the source distribution (obviously).

   For the wheel, run: "python setup.py bdist_wheel" in the top level allennlp directory.
   (this will build a wheel for the python version you use to build it - make sure you use python 3.x).

   For the sources, run: "python setup.py sdist"
   You should now have a /dist directory with both .whl and .tar.gz source versions of allennlp.

6. Check that everything looks correct by uploading the package to the pypi test server:

   twine upload dist/* -r pypitest
   (pypi suggest using twine as other methods upload files via plaintext.)

   Check that you can install it in a virtualenv by running:
   pip install -i https://testpypi.python.org/pypi allennlp

7. Upload the final version to actual pypi:
   twine upload dist/* -r pypi

8. Copy the release notes from RELEASE.md to the tag in github once everything is looking hunky-dory.

"""
import sys

from setuptools import find_packages, setup

# PEP0440 compatible formatted version, see:
# https://www.python.org/dev/peps/pep-0440/
#
# release markers:
#   X.Y
#   X.Y.Z   # For bugfix releases
#
# pre-release markers:
#   X.YaN   # Alpha release
#   X.YbN   # Beta release
#   X.YrcN  # Release Candidate
#   X.Y     # Final release

# version.py defines the VERSION and VERSION_SHORT variables.
# We use exec here so we don't import allennlp whilst setting up.
VERSION = {}
with open("allennlp/version.py", "r") as version_file:
    exec(version_file.read(), VERSION)

# make pytest-runner a conditional requirement,
# per: https://github.com/pytest-dev/pytest-runner#considerations
needs_pytest = {"pytest", "test", "ptr"}.intersection(sys.argv)
pytest_runner = ["pytest-runner"] if needs_pytest else []

setup_requirements = [
    # add other setup requirements as necessary
] + pytest_runner

setup(
    name="allennlp",
    version=VERSION["VERSION"],
    description="An open-source NLP research library, built on PyTorch.",
    long_description=open("README.md").read(),
    long_description_content_type="text/markdown",
    classifiers=[
        "Intended Audience :: Science/Research",
        "Development Status :: 3 - Alpha",
        "License :: OSI Approved :: Apache Software License",
        "Programming Language :: Python :: 3.6",
        "Topic :: Scientific/Engineering :: Artificial Intelligence",
    ],
    keywords="allennlp NLP deep learning machine reading",
    url="https://github.com/allenai/allennlp",
    author="Allen Institute for Artificial Intelligence",
    author_email="allennlp@allenai.org",
    license="Apache",
    packages=find_packages(exclude=["*.tests", "*.tests.*", "tests.*", "tests"]),
    install_requires=[
        "torch>1.3.1,<=1.4.0",
        "jsonnet>=0.10.0 ; sys.platform != 'win32'",
        "overrides==2.8.0",
        "nltk",
        "spacy>=2.1.0,<2.3",
        "numpy",
        "tensorboardX>=1.2",
        "boto3",
        "requests>=2.18",
        "tqdm>=4.19",
        "h5py",
        "scikit-learn",
        "scipy",
        "pytest",
        "flaky",
        "responses>=0.7",
<<<<<<< HEAD
        "conllu==2.2.2",
        "transformers>=2.5.1",
=======
        "conllu==2.3.2",
        "transformers>=2.6.0,<2.8.0",
>>>>>>> 108d9119
        "jsonpickle",
        "semantic_version",
        "dataclasses;python_version<'3.7'",
    ],
    entry_points={"console_scripts": ["allennlp=allennlp.__main__:run"]},
    setup_requires=setup_requirements,
    # For running via `python setup.py test`.
    tests_require=["pytest", "flaky", "responses>=0.7", "semantic_version"],
    include_package_data=True,
    python_requires=">=3.6.1",
    zip_safe=False,
)<|MERGE_RESOLUTION|>--- conflicted
+++ resolved
@@ -118,13 +118,8 @@
         "pytest",
         "flaky",
         "responses>=0.7",
-<<<<<<< HEAD
-        "conllu==2.2.2",
-        "transformers>=2.5.1",
-=======
         "conllu==2.3.2",
-        "transformers>=2.6.0,<2.8.0",
->>>>>>> 108d9119
+        "transformers>=2.8.0,<2.9.0",
         "jsonpickle",
         "semantic_version",
         "dataclasses;python_version<'3.7'",
