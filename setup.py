"""
In order to create a package for pypi, you need to follow several steps.

1. Create a .pypirc in your home directory. It should look like this:

```
[distutils]
index-servers =
  pypi
  pypitest

[pypi]
username=allennlp
password= Get the password from LastPass.

[pypitest]
repository=https://test.pypi.org/legacy/
username=allennlp
password= Get the password from LastPass.
```
run chmod 600 ./pypirc so only you can read/write.

1. Change the version in docs/conf.py and setup.py.

2. Commit these changes with the message: "Release: VERSION"

3. Add a tag in git to mark the release: "git tag VERSION -m'Adds tag VERSION for pypi' "
   Push the tag to git: git push --tags origin master

4. Build both the sources and the wheel. Do not change anything in setup.py between
   creating the wheel and the source distribution (obviously).

   For the wheel, run: "python setup.py bdist_wheel" in the top level allennlp directory.
   (this will build a wheel for the python version you use to build it - make sure you use python 3.x).

   For the sources, run: "python setup.py sdist"
   You should now have a /dist directory with both .whl and .tar.gz source versions of allennlp.

5. Check that everything looks correct by uploading the package to the pypi test server:

   twine upload dist/* -r pypitest
   (pypi suggest using twine as other methods upload files via plaintext.)

   Check that you can install it in a virtualenv by running:
   pip install -i https://testpypi.python.org/pypi allennlp

6. Upload the final version to actual pypi:
   twine upload dist/* -r pypi

7. Copy the release notes from RELEASE.md to the tag in github once everything is looking hunky-dory.

"""
import sys

from setuptools import find_packages, setup

# PEP0440 compatible formatted version, see:
# https://www.python.org/dev/peps/pep-0440/
#
# release markers:
#   X.Y
#   X.Y.Z   # For bugfix releases
#
# pre-release markers:
#   X.YaN   # Alpha release
#   X.YbN   # Beta release
#   X.YrcN  # Release Candidate
#   X.Y     # Final release

# version.py defines the VERSION and VERSION_SHORT variables.
# We use exec here so we don't import allennlp whilst setting up.
VERSION = {}
with open("allennlp/version.py", "r") as version_file:
    exec(version_file.read(), VERSION)

# make pytest-runner a conditional requirement,
# per: https://github.com/pytest-dev/pytest-runner#considerations
needs_pytest = {"pytest", "test", "ptr"}.intersection(sys.argv)
pytest_runner = ["pytest-runner"] if needs_pytest else []

setup_requirements = [
    # add other setup requirements as necessary
] + pytest_runner

setup(
    name="allennlp",
    version=VERSION["VERSION"],
    description="An open-source NLP research library, built on PyTorch.",
    long_description=open("README.md").read(),
    long_description_content_type="text/markdown",
    classifiers=[
        "Intended Audience :: Science/Research",
        "Development Status :: 3 - Alpha",
        "License :: OSI Approved :: Apache Software License",
        "Programming Language :: Python :: 3.6",
        "Topic :: Scientific/Engineering :: Artificial Intelligence",
    ],
    keywords="allennlp NLP deep learning machine reading",
    url="https://github.com/allenai/allennlp",
    author="Allen Institute for Artificial Intelligence",
    author_email="allennlp@allenai.org",
    license="Apache",
    packages=find_packages(exclude=["*.tests", "*.tests.*", "tests.*", "tests"]),
    install_requires=[
        "torch>=1.2.0,!=1.3.0",
        "jsonnet>=0.10.0 ; sys.platform != 'win32'",
        "overrides==2.8.0",
        "nltk",
        "spacy>=2.1.0,<2.3",
        "numpy",
        "tensorboardX>=1.2",
        "boto3",
        "requests>=2.18",
        "tqdm>=4.19",
        "h5py",
        "scikit-learn",
        "scipy",
        "pytest",
        "flaky",
        "responses>=0.7",
        "conllu==2.2.2",
        "transformers>=2.4.0",
        "jsonpickle",
<<<<<<< HEAD
        "dataclasses;python_version<'3.7'",
=======
        "semantic_version",
>>>>>>> 15613e86
    ],
    entry_points={"console_scripts": ["allennlp=allennlp.run:run"]},
    setup_requires=setup_requirements,
    # For running via `python setup.py test`.
    tests_require=["pytest", "flaky", "responses>=0.7", "semantic_version"],
    include_package_data=True,
    python_requires=">=3.6.1",
    zip_safe=False,
)<|MERGE_RESOLUTION|>--- conflicted
+++ resolved
@@ -121,11 +121,8 @@
         "conllu==2.2.2",
         "transformers>=2.4.0",
         "jsonpickle",
-<<<<<<< HEAD
+        "semantic_version",
         "dataclasses;python_version<'3.7'",
-=======
-        "semantic_version",
->>>>>>> 15613e86
     ],
     entry_points={"console_scripts": ["allennlp=allennlp.run:run"]},
     setup_requires=setup_requirements,
