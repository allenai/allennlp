from setuptools import find_packages, setup

# PEP0440 compatible formatted version, see:
# https://www.python.org/dev/peps/pep-0440/
#
# release markers:
#   X.Y
#   X.Y.Z   # For bugfix releases
#
# pre-release markers:
#   X.YaN   # Alpha release
#   X.YbN   # Beta release
#   X.YrcN  # Release Candidate
#   X.Y     # Final release

# version.py defines the VERSION and VERSION_SHORT variables.
# We use exec here so we don't import allennlp whilst setting up.
VERSION = {}  # type: ignore
with open("allennlp/version.py", "r") as version_file:
    exec(version_file.read(), VERSION)

setup(
    name="allennlp",
    version=VERSION["VERSION"],
    description="An open-source NLP research library, built on PyTorch.",
    long_description=open("README.md").read(),
    long_description_content_type="text/markdown",
    classifiers=[
        "Intended Audience :: Science/Research",
        "Development Status :: 3 - Alpha",
        "License :: OSI Approved :: Apache Software License",
        "Programming Language :: Python :: 3",
        "Topic :: Scientific/Engineering :: Artificial Intelligence",
    ],
    keywords="allennlp NLP deep learning machine reading",
    url="https://github.com/allenai/allennlp",
    author="Allen Institute for Artificial Intelligence",
    author_email="allennlp@allenai.org",
    license="Apache",
    packages=find_packages(
        exclude=[
            "*.tests",
            "*.tests.*",
            "tests.*",
            "tests",
            "test_fixtures",
            "test_fixtures.*",
            "benchmarks",
            "benchmarks.*",
        ]
    ),
    install_requires=[
        "torch>=1.6.0,<1.9.0",
        "torchvision>=0.8.1,<0.10.0",
        "jsonnet>=0.10.0 ; sys.platform != 'win32'",
        "overrides==3.1.0",
        "nltk",
        "spacy>=2.1.0,<3.1",
        "numpy",
        "tensorboardX>=1.2",
        "boto3>=1.14,<2.0",
        "requests>=2.18",
        "tqdm>=4.19",
        "h5py",
        "scikit-learn",
        "scipy",
        "pytest",
        "transformers>=4.1,<4.6",
        "sentencepiece",
        "dataclasses;python_version<'3.7'",
        "filelock>=3.0,<3.1",
        "lmdb",
        "more-itertools",
        "checklist==0.0.10",
        "wandb>=0.10.0,<0.11.0",
        "huggingface_hub>=0.0.8",
<<<<<<< HEAD
        "datasets>=1.2.1",
        "dill",
        "base58",
=======
        "google-cloud-storage>=1.38.0,<1.39.0",
>>>>>>> 3335700c
    ],
    entry_points={"console_scripts": ["allennlp=allennlp.__main__:run"]},
    include_package_data=True,
    python_requires=">=3.6.1",
    zip_safe=False,
)<|MERGE_RESOLUTION|>--- conflicted
+++ resolved
@@ -74,13 +74,10 @@
         "checklist==0.0.10",
         "wandb>=0.10.0,<0.11.0",
         "huggingface_hub>=0.0.8",
-<<<<<<< HEAD
         "datasets>=1.2.1",
         "dill",
         "base58",
-=======
         "google-cloud-storage>=1.38.0,<1.39.0",
->>>>>>> 3335700c
     ],
     entry_points={"console_scripts": ["allennlp=allennlp.__main__:run"]},
     include_package_data=True,
