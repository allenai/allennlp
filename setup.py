--- conflicted
+++ resolved
@@ -131,13 +131,8 @@
           'conllu==0.11',
           'parsimonious>=0.8.0',
           'ftfy',
-<<<<<<< HEAD
           'sqlparse>=0.2.4',
-          'pytorch-pretrained-bert>=0.4.0',
-=======
-          'sqlparse==0.2.4',
           'pytorch-pretrained-bert>=0.5.0',
->>>>>>> 43dc4cb4
       ],
       entry_points={
           'console_scripts': [
