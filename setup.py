from setuptools import find_packages, setup

# PEP0440 compatible formatted version, see:
# https://www.python.org/dev/peps/pep-0440/
#
# release markers:
#   X.Y
#   X.Y.Z   # For bugfix releases
#
# pre-release markers:
#   X.YaN   # Alpha release
#   X.YbN   # Beta release
#   X.YrcN  # Release Candidate
#   X.Y     # Final release

# version.py defines the VERSION and VERSION_SHORT variables.
# We use exec here so we don't import allennlp whilst setting up.
VERSION = {}  # type: ignore
with open("allennlp/version.py", "r") as version_file:
    exec(version_file.read(), VERSION)

setup(
    name="allennlp",
    version=VERSION["VERSION"],
    description="An open-source NLP research library, built on PyTorch.",
    long_description=open("README.md").read(),
    long_description_content_type="text/markdown",
    classifiers=[
        "Intended Audience :: Science/Research",
        "Development Status :: 3 - Alpha",
        "License :: OSI Approved :: Apache Software License",
        "Programming Language :: Python :: 3",
        "Topic :: Scientific/Engineering :: Artificial Intelligence",
    ],
    keywords="allennlp NLP deep learning machine reading",
    url="https://github.com/allenai/allennlp",
    author="Allen Institute for Artificial Intelligence",
    author_email="allennlp@allenai.org",
    license="Apache",
    packages=find_packages(
        exclude=[
            "*.tests",
            "*.tests.*",
            "tests.*",
            "tests",
            "test_fixtures",
            "test_fixtures.*",
            "benchmarks",
            "benchmarks.*",
        ]
    ),
    install_requires=[
<<<<<<< HEAD
        "torch>=1.6.0,<1.11.0",
        "torchvision>=0.8.1,<0.12.0",
=======
        "cached-path>=0.3.1,<0.4.0",
        "torch>=1.6.0,<1.10.0",
        "torchvision>=0.8.1,<0.11.0",
>>>>>>> ebd6b5ba
        "fairscale==0.4.0",
        "jsonnet>=0.10.0 ; sys.platform != 'win32'",
        "overrides==3.1.0",
        "nltk",
        "spacy>=2.1.0,<3.2",
        "numpy",
        "tensorboardX>=1.2",
        "requests>=2.18",
        "tqdm>=4.19",
        "h5py",
        "scikit-learn",
        "scipy",
        "pytest",
        "transformers>=4.1,<4.12",
        "sentencepiece",
        "dataclasses;python_version<'3.7'",
        "filelock>=3.3,<3.4",
        "lmdb",
        "more-itertools",
        "termcolor==1.1.0",
        "checklist==0.0.11",
        "wandb>=0.10.0,<0.13.0",
        "huggingface_hub>=0.0.16",
        "datasets>=1.2.1,<2.0",
        "dill",
        "base58",
        "sqlitedict",
    ],
    entry_points={"console_scripts": ["allennlp=allennlp.__main__:run"]},
    include_package_data=True,
    python_requires=">=3.7.1",
    zip_safe=False,
)<|MERGE_RESOLUTION|>--- conflicted
+++ resolved
@@ -50,14 +50,9 @@
         ]
     ),
     install_requires=[
-<<<<<<< HEAD
         "torch>=1.6.0,<1.11.0",
         "torchvision>=0.8.1,<0.12.0",
-=======
         "cached-path>=0.3.1,<0.4.0",
-        "torch>=1.6.0,<1.10.0",
-        "torchvision>=0.8.1,<0.11.0",
->>>>>>> ebd6b5ba
         "fairscale==0.4.0",
         "jsonnet>=0.10.0 ; sys.platform != 'win32'",
         "overrides==3.1.0",
