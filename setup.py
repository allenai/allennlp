--- conflicted
+++ resolved
@@ -114,10 +114,7 @@
         "h5py",
         "scikit-learn",
         "scipy",
-<<<<<<< HEAD
-=======
         "pytz>=2017.3",
->>>>>>> 3336e06b
         "matplotlib>=2.2.3",
         "pytest",
         "flaky",
