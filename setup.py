from setuptools import find_packages, setup

# PEP0440 compatible formatted version, see:
# https://www.python.org/dev/peps/pep-0440/
#
# release markers:
#   X.Y
#   X.Y.Z   # For bugfix releases
#
# pre-release markers:
#   X.YaN   # Alpha release
#   X.YbN   # Beta release
#   X.YrcN  # Release Candidate
#   X.Y     # Final release

# version.py defines the VERSION and VERSION_SHORT variables.
# We use exec here so we don't import allennlp whilst setting up.
VERSION = {}  # type: ignore
with open("allennlp/version.py", "r") as version_file:
    exec(version_file.read(), VERSION)

setup(
    name="allennlp",
    version=VERSION["VERSION"],
    description="An open-source NLP research library, built on PyTorch.",
    long_description=open("README.md").read(),
    long_description_content_type="text/markdown",
    classifiers=[
        "Intended Audience :: Science/Research",
        "Development Status :: 3 - Alpha",
        "License :: OSI Approved :: Apache Software License",
        "Programming Language :: Python :: 3",
        "Topic :: Scientific/Engineering :: Artificial Intelligence",
    ],
    keywords="allennlp NLP deep learning machine reading",
    url="https://github.com/allenai/allennlp",
    author="Allen Institute for Artificial Intelligence",
    author_email="allennlp@allenai.org",
    license="Apache",
    packages=find_packages(
        exclude=[
            "*.tests",
            "*.tests.*",
            "tests.*",
            "tests",
            "test_fixtures",
            "test_fixtures.*",
            "benchmarks",
            "benchmarks.*",
        ]
    ),
    install_requires=[
        "torch>=1.6.0,<1.9.0",
        "torchvision>=0.8.1,<0.10.0",
        "jsonnet>=0.10.0 ; sys.platform != 'win32'",
        "overrides==3.1.0",
        "nltk",
        "spacy>=2.1.0,<3.1",
        "numpy",
        "tensorboardX>=1.2",
        "boto3>=1.14,<2.0",
        "requests>=2.18",
        "tqdm>=4.19",
        "h5py",
        "scikit-learn",
        "scipy",
        "pytest",
        "transformers>=4.1,<4.5",
        "sentencepiece",
        "jsonpickle",
        "dataclasses;python_version<'3.7'",
        "filelock>=3.0,<3.1",
        "lmdb",
        "more-itertools",
<<<<<<< HEAD
        "checklist",
=======
        "wandb>=0.10.0,<0.11.0",
>>>>>>> 59b92106
    ],
    entry_points={"console_scripts": ["allennlp=allennlp.__main__:run"]},
    include_package_data=True,
    python_requires=">=3.6.1",
    zip_safe=False,
)<|MERGE_RESOLUTION|>--- conflicted
+++ resolved
@@ -72,11 +72,8 @@
         "filelock>=3.0,<3.1",
         "lmdb",
         "more-itertools",
-<<<<<<< HEAD
         "checklist",
-=======
         "wandb>=0.10.0,<0.11.0",
->>>>>>> 59b92106
     ],
     entry_points={"console_scripts": ["allennlp=allennlp.__main__:run"]},
     include_package_data=True,
