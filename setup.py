from setuptools import find_packages, setup

# PEP0440 compatible formatted version, see:
# https://www.python.org/dev/peps/pep-0440/
#
# release markers:
#   X.Y
#   X.Y.Z   # For bugfix releases
#
# pre-release markers:
#   X.YaN   # Alpha release
#   X.YbN   # Beta release
#   X.YrcN  # Release Candidate
#   X.Y     # Final release

# version.py defines the VERSION and VERSION_SHORT variables.
# We use exec here so we don't import allennlp whilst setting up.
VERSION = {}  # type: ignore
with open("allennlp/version.py", "r") as version_file:
    exec(version_file.read(), VERSION)

setup(
    name="allennlp",
    version=VERSION["VERSION"],
    description="An open-source NLP research library, built on PyTorch.",
    long_description=open("README.md").read(),
    long_description_content_type="text/markdown",
    classifiers=[
        "Intended Audience :: Science/Research",
        "Development Status :: 3 - Alpha",
        "License :: OSI Approved :: Apache Software License",
        "Programming Language :: Python :: 3",
        "Topic :: Scientific/Engineering :: Artificial Intelligence",
    ],
    keywords="allennlp NLP deep learning machine reading",
    url="https://github.com/allenai/allennlp",
    author="Allen Institute for Artificial Intelligence",
    author_email="allennlp@allenai.org",
    license="Apache",
    packages=find_packages(
        exclude=[
            "*.tests",
            "*.tests.*",
            "tests.*",
            "tests",
            "test_fixtures",
            "test_fixtures.*",
            "benchmarks",
            "benchmarks.*",
        ]
    ),
    install_requires=[
        "torch>=1.6.0,<1.9.0",
        "torchvision>=0.8.1,<0.10.0",
        "jsonnet>=0.10.0 ; sys.platform != 'win32'",
        "overrides==3.1.0",
        "nltk",
        "spacy>=2.1.0,<3.1",
        "numpy",
        "tensorboardX>=1.2",
        "boto3>=1.14,<2.0",
        "requests>=2.18",
        "tqdm>=4.19",
        "h5py",
        "scikit-learn",
        "scipy",
        "pytest",
        "transformers>=4.1,<4.6",
        "sentencepiece",
        "dataclasses;python_version<'3.7'",
        "filelock>=3.0,<3.1",
        "lmdb",
        "more-itertools",
<<<<<<< HEAD
        "termcolor==1.1.0",
=======
        "checklist==0.0.10",
>>>>>>> 530dae43
        "wandb>=0.10.0,<0.11.0",
        "huggingface_hub>=0.0.8",
    ],
    entry_points={"console_scripts": ["allennlp=allennlp.__main__:run"]},
    include_package_data=True,
    python_requires=">=3.6.1",
    zip_safe=False,
)<|MERGE_RESOLUTION|>--- conflicted
+++ resolved
@@ -71,11 +71,8 @@
         "filelock>=3.0,<3.1",
         "lmdb",
         "more-itertools",
-<<<<<<< HEAD
         "termcolor==1.1.0",
-=======
         "checklist==0.0.10",
->>>>>>> 530dae43
         "wandb>=0.10.0,<0.11.0",
         "huggingface_hub>=0.0.8",
     ],
