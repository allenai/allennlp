from unittest import TestCase
import sys

from allennlp.commands import main

class TestMain(TestCase):

    def test_fails_on_unknown_command(self):
<<<<<<< HEAD
        args = ["bogus",         # command
                "unknown_model", # model_name
                "bogus file",    # input_file
                "--output-file", "bogus out file",
                "--silent"]
=======
        sys.argv = ["bogus",         # command
                    "unknown_model", # model_name
                    "bogus file",    # input_file
                    "--output-file", "bogus out file",
                    "--print"]
>>>>>>> 6904e296

        with self.assertRaises(SystemExit) as cm:  # pylint: disable=invalid-name
            main()

        assert cm.exception.code == 2  # argparse code for incorrect usage<|MERGE_RESOLUTION|>--- conflicted
+++ resolved
@@ -6,19 +6,11 @@
 class TestMain(TestCase):
 
     def test_fails_on_unknown_command(self):
-<<<<<<< HEAD
-        args = ["bogus",         # command
-                "unknown_model", # model_name
-                "bogus file",    # input_file
-                "--output-file", "bogus out file",
-                "--silent"]
-=======
         sys.argv = ["bogus",         # command
                     "unknown_model", # model_name
                     "bogus file",    # input_file
                     "--output-file", "bogus out file",
-                    "--print"]
->>>>>>> 6904e296
+                    "--silent"]
 
         with self.assertRaises(SystemExit) as cm:  # pylint: disable=invalid-name
             main()
