--- conflicted
+++ resolved
@@ -56,12 +56,7 @@
 
         assert len(results) == 2
         for result in results:
-<<<<<<< HEAD
-            assert set(result.keys()) == {"span_start_probs", "span_end_probs", "best_span",
-                                          "best_span_str", "tokens"}
-=======
-            assert set(result.keys()) == {"span_start_probs", "span_end_probs", "best_span"}
->>>>>>> c034eeef
+            assert set(result.keys()) == {"span_start_probs", "span_end_probs", "best_span", "tokens"}
 
     def test_fails_without_required_args(self):
         sys.argv = ["run.py",            # executable
