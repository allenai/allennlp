# pylint: disable=no-self-use,invalid-name
import argparse
import json
import os
import sys
import tempfile
from unittest import TestCase

from allennlp.commands import main
from allennlp.commands.predict import add_subparser, predict


class TestPredict(TestCase):

    def test_add_predict_subparser(self):
        parser = argparse.ArgumentParser(description="Testing")
        subparsers = parser.add_subparsers(title='Commands', metavar='')
        add_subparser(subparsers)

        raw_args = ["predict",          # command
                    "/path/to/archive", # archive
                    "/dev/null",    # input_file
                    "--output-file", "/dev/null",
                    "--silent"]

        args = parser.parse_args(raw_args)

        assert args.func == predict
        assert args.archive_file == "/path/to/archive"
        assert args.silent

    def test_works_with_known_model(self):
        tempdir = tempfile.mkdtemp()
        infile = os.path.join(tempdir, "inputs.txt")
        outfile = os.path.join(tempdir, "outputs.txt")

        with open(infile, 'w') as f:
            f.write("""{"passage": "the seahawks won the super bowl in 2016", """
                    """ "question": "when did the seahawks win the super bowl?"}\n""")
            f.write("""{"passage": "the mariners won the super bowl in 2037", """
                    """ "question": "when did the mariners win the super bowl?"}\n""")

<<<<<<< HEAD
        args = ["predict",     # command
                "tests/fixtures/bidaf/serialization/model.tar.gz",
                infile,     # input_file
                "--output-file", outfile,
                "--silent"]
=======
        sys.argv = ["run.py",      # executable
                    "predict",     # command
                    "tests/fixtures/bidaf/serialization/model.tar.gz",
                    infile,     # input_file
                    "--output-file", outfile,
                    "--print"]
>>>>>>> 6904e296

        main()

        assert os.path.exists(outfile)

        with open(outfile, 'r') as f:
            results = [json.loads(line) for line in f]

        assert len(results) == 2
        for result in results:
            assert set(result.keys()) == {"span_start_probs", "span_end_probs", "best_span",
                                          "best_span_str"}

    def test_fails_without_required_args(self):
        sys.argv = ["run.py",            # executable
                    "predict",           # command
                    "/path/to/archive",  # archive, but no input file
                   ]

        with self.assertRaises(SystemExit) as cm:  # pylint: disable=invalid-name
            main()

        assert cm.exception.code == 2  # argparse code for incorrect usage<|MERGE_RESOLUTION|>--- conflicted
+++ resolved
@@ -40,20 +40,12 @@
             f.write("""{"passage": "the mariners won the super bowl in 2037", """
                     """ "question": "when did the mariners win the super bowl?"}\n""")
 
-<<<<<<< HEAD
-        args = ["predict",     # command
-                "tests/fixtures/bidaf/serialization/model.tar.gz",
-                infile,     # input_file
-                "--output-file", outfile,
-                "--silent"]
-=======
         sys.argv = ["run.py",      # executable
                     "predict",     # command
                     "tests/fixtures/bidaf/serialization/model.tar.gz",
                     infile,     # input_file
                     "--output-file", outfile,
-                    "--print"]
->>>>>>> 6904e296
+                    "--silent"]
 
         main()
 
