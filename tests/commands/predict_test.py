# pylint: disable=no-self-use,invalid-name
import argparse
import json
import os
import sys
import tempfile
from unittest import TestCase

from allennlp.commands import main
from allennlp.commands.predict import add_subparser, predict


class TestPredict(TestCase):

    def test_add_predict_subparser(self):
        parser = argparse.ArgumentParser(description="Testing")
        subparsers = parser.add_subparsers(title='Commands', metavar='')
        add_subparser(subparsers)

        raw_args = ["predict",          # command
                    "/path/to/archive", # archive
                    "/dev/null",    # input_file
                    "--output-file", "/dev/null",
                    "--silent"]

        args = parser.parse_args(raw_args)

        assert args.func == predict
        assert args.archive_file == "/path/to/archive"
        assert args.silent

    def test_works_with_known_model(self):
        tempdir = tempfile.mkdtemp()
        infile = os.path.join(tempdir, "inputs.txt")
        outfile = os.path.join(tempdir, "outputs.txt")

        with open(infile, 'w') as f:
            f.write("""{"passage": "the seahawks won the super bowl in 2016", """
                    """ "question": "when did the seahawks win the super bowl?"}\n""")
            f.write("""{"passage": "the mariners won the super bowl in 2037", """
                    """ "question": "when did the mariners win the super bowl?"}\n""")

        sys.argv = ["run.py",      # executable
                    "predict",     # command
                    "tests/fixtures/bidaf/serialization/model.tar.gz",
                    infile,     # input_file
                    "--output-file", outfile,
                    "--silent"]

        main()

        assert os.path.exists(outfile)

        with open(outfile, 'r') as f:
            results = [json.loads(line) for line in f]

        assert len(results) == 2
        for result in results:
<<<<<<< HEAD
            assert set(result.keys()) == {"span_start_probs", "span_end_probs", "best_span", "best_span_str"}
=======
            assert set(result.keys()) == {"span_start_probs", "span_end_probs", "best_span", "tokens"}
>>>>>>> 22c97f0d

    def test_fails_without_required_args(self):
        sys.argv = ["run.py",            # executable
                    "predict",           # command
                    "/path/to/archive",  # archive, but no input file
                   ]

        with self.assertRaises(SystemExit) as cm:  # pylint: disable=invalid-name
            main()

        assert cm.exception.code == 2  # argparse code for incorrect usage<|MERGE_RESOLUTION|>--- conflicted
+++ resolved
@@ -56,11 +56,7 @@
 
         assert len(results) == 2
         for result in results:
-<<<<<<< HEAD
-            assert set(result.keys()) == {"span_start_probs", "span_end_probs", "best_span", "best_span_str"}
-=======
-            assert set(result.keys()) == {"span_start_probs", "span_end_probs", "best_span", "tokens"}
->>>>>>> 22c97f0d
+            assert set(result.keys()) == {"span_start_probs", "span_end_probs", "best_span", "best_span_str", "tokens"}
 
     def test_fails_without_required_args(self):
         sys.argv = ["run.py",            # executable
