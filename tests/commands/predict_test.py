# pylint: disable=no-self-use,invalid-name
import argparse
import json
import os
import tempfile
from unittest import TestCase

from allennlp.commands.main import main
from allennlp.commands.predict import add_subparser, predict


class TestPredict(TestCase):

    def test_add_predict_subparser(self):
        parser = argparse.ArgumentParser(description="Testing")
        subparsers = parser.add_subparsers(title='Commands', metavar='')
        add_subparser(subparsers)

        raw_args = ["predict",          # command
                    "/path/to/archive", # archive
<<<<<<< HEAD
                    "/path/to/data",    # input_file
                    "--output-file", "outfile",
                    "--silent"]
=======
                    "/dev/null",    # input_file
                    "--output-file", "/dev/null",
                    "--print"]
>>>>>>> a8486e4b

        args = parser.parse_args(raw_args)

        assert args.func == predict
        assert args.archive_file == "/path/to/archive"
<<<<<<< HEAD
        assert args.input_file == "/path/to/data"
        assert args.output_file == "outfile"
        assert args.silent
=======
        assert args.print
>>>>>>> a8486e4b

    def test_works_with_known_model(self):
        tempdir = tempfile.mkdtemp()
        infile = os.path.join(tempdir, "inputs.txt")
        outfile = os.path.join(tempdir, "outputs.txt")

        with open(infile, 'w') as f:
            f.write("""{"passage": "the seahawks won the super bowl in 2016", """
                    """ "question": "when did the seahawks win the super bowl?"}\n""")
            f.write("""{"passage": "the mariners won the super bowl in 2037", """
                    """ "question": "when did the mariners win the super bowl?"}\n""")

        args = ["predict",     # command
                "tests/fixtures/bidaf/serialization/model.tar.gz",
                infile,     # input_file
                "--output-file", outfile,
                "--silent"]

        main(args)

        assert os.path.exists(outfile)

        with open(outfile, 'r') as f:
            results = [json.loads(line) for line in f]

        assert len(results) == 2
        for result in results:
            assert set(result.keys()) == {"span_start_probs", "span_end_probs", "best_span",
                                          "best_span_str"}

    def test_fails_without_required_args(self):
        args = ["predict",           # command
                "/path/to/archive",  # archive, but no input file
               ]

        with self.assertRaises(SystemExit) as cm:  # pylint: disable=invalid-name
            main(args)

        assert cm.exception.code == 2  # argparse code for incorrect usage<|MERGE_RESOLUTION|>--- conflicted
+++ resolved
@@ -18,27 +18,15 @@
 
         raw_args = ["predict",          # command
                     "/path/to/archive", # archive
-<<<<<<< HEAD
-                    "/path/to/data",    # input_file
-                    "--output-file", "outfile",
-                    "--silent"]
-=======
                     "/dev/null",    # input_file
                     "--output-file", "/dev/null",
-                    "--print"]
->>>>>>> a8486e4b
+                    "--silent"]
 
         args = parser.parse_args(raw_args)
 
         assert args.func == predict
         assert args.archive_file == "/path/to/archive"
-<<<<<<< HEAD
-        assert args.input_file == "/path/to/data"
-        assert args.output_file == "outfile"
         assert args.silent
-=======
-        assert args.print
->>>>>>> a8486e4b
 
     def test_works_with_known_model(self):
         tempdir = tempfile.mkdtemp()
