--- conflicted
+++ resolved
@@ -7,26 +7,20 @@
 from allennlp.common.testing import AllenNlpTestCase
 
 TEST_CONFIG_FILES = {
-        'mc': 'tests/fixtures/bidaf/experiment.json',
-        'srl': 'tests/fixtures/srl/experiment.json',
-        'te': 'tests/fixtures/decomposable_attention/experiment.json'
+        'machine-comprehension': 'tests/fixtures/bidaf/experiment.json',
+        'semantic-role-labeling': 'tests/fixtures/srl/experiment.json',
+        'textual-entailment': 'tests/fixtures/decomposable_attention/experiment.json'
 }
 
 class TestApp(AllenNlpTestCase):
 
-<<<<<<< HEAD
-    app = make_app()
-    app.predictors = load_predictors(TEST_CONFIG_FILES)
-    app.testing = True
-    client = app.test_client
-=======
     client = None
 
     def setUp(self):
         super(TestApp, self).setUp()
         if self.client is None:
             app = make_app()
-            app.predictors = load_predictors()
+            app.predictors = load_predictors(TEST_CONFIG_FILES)
             app.testing = True
             self.client = app.test_client
 
@@ -37,7 +31,6 @@
             os.remove('error.log')
         except FileNotFoundError:
             pass
->>>>>>> 851822ad
 
     def test_list_models(self):
         _, response = self.client.get("/models")
