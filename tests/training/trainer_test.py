import copy
import glob
import json
import os
import re
import time
from typing import Any, Dict, List, Optional

import math
import pytest

import torch
from torch.nn.utils import clip_grad_norm_

from allennlp.common.checks import ConfigurationError
from allennlp.common.params import Params
from allennlp.common.testing import AllenNlpTestCase, requires_gpu, requires_multi_gpu
from allennlp.data import Vocabulary
from allennlp.data.data_loaders import MultiProcessDataLoader, SimpleDataLoader, TensorDict
from allennlp.data.dataset_readers import SequenceTaggingDatasetReader, DatasetReader
from allennlp.data.token_indexers import SingleIdTokenIndexer
from allennlp.data import Token, Instance
from allennlp.models.model import Model
from allennlp.models.simple_tagger import SimpleTagger
from allennlp.training import (
    GradientDescentTrainer,
    Checkpointer,
    TrainerCallback,
    TrackEpochCallback,
    TensorBoardCallback,
)
from allennlp.training.learning_rate_schedulers import CosineWithRestarts
from allennlp.training.learning_rate_schedulers import ExponentialLearningRateScheduler
from allennlp.training.momentum_schedulers import MomentumScheduler
from allennlp.training.moving_average import ExponentialMovingAverage
<<<<<<< HEAD
from allennlp.data.fields import (
    TextField,
    IndexField,
    MetadataField,
    LabelField,
    MultiLabelField,
    SpanField,
    FlagField,
    AdjacencyField,
    TensorField,
)
=======
from allennlp.training.optimizers import Optimizer
>>>>>>> d2ae540d


class TrainerTestBase(AllenNlpTestCase):
    def setup_method(self):
        super().setup_method()
        self.data_path = str(self.FIXTURES_ROOT / "data" / "sequence_tagging.tsv")
        self.reader = SequenceTaggingDatasetReader()
        self.data_loader = MultiProcessDataLoader(self.reader, self.data_path, batch_size=2)
        self.data_loader_lazy = MultiProcessDataLoader(
            self.reader, self.data_path, batch_size=2, max_instances_in_memory=10
        )
        self.instances = list(self.data_loader.iter_instances())
        self.vocab = Vocabulary.from_instances(self.instances)
        self.data_loader.index_with(self.vocab)
        self.data_loader_lazy.index_with(self.vocab)
        self.model_params = Params(
            {
                "text_field_embedder": {
                    "token_embedders": {"tokens": {"type": "embedding", "embedding_dim": 5}}
                },
                "encoder": {"type": "lstm", "input_size": 5, "hidden_size": 7, "num_layers": 2},
            }
        )
        self.model = SimpleTagger.from_params(vocab=self.vocab, params=self.model_params)
        self.optimizer = torch.optim.SGD(self.model.parameters(), 0.01, momentum=0.9)
        self.validation_data_loader = MultiProcessDataLoader(
            self.reader, self.data_path, batch_size=2
        )
        self.validation_data_loader.index_with(self.vocab)


class TestTrainer(TrainerTestBase):
    def test_trainer_can_run(self):
        trainer = GradientDescentTrainer(
            model=self.model,
            optimizer=self.optimizer,
            data_loader=self.data_loader,
            validation_data_loader=self.validation_data_loader,
            num_epochs=2,
        )
        metrics = trainer.train()
        assert "best_validation_loss" in metrics
        assert isinstance(metrics["best_validation_loss"], float)
        assert "best_validation_accuracy" in metrics
        assert isinstance(metrics["best_validation_accuracy"], float)
        assert "best_validation_accuracy3" in metrics
        assert isinstance(metrics["best_validation_accuracy3"], float)
        assert "best_epoch" in metrics
        assert isinstance(metrics["best_epoch"], int)

        # Making sure that both increasing and decreasing validation metrics work.
        trainer = GradientDescentTrainer(
            model=self.model,
            optimizer=self.optimizer,
            data_loader=self.data_loader,
            validation_data_loader=self.validation_data_loader,
            validation_metric="+loss",
            num_epochs=2,
        )
        metrics = trainer.train()
        assert "best_validation_loss" in metrics
        assert isinstance(metrics["best_validation_loss"], float)
        assert "best_validation_accuracy" in metrics
        assert isinstance(metrics["best_validation_accuracy"], float)
        assert "best_validation_accuracy3" in metrics
        assert isinstance(metrics["best_validation_accuracy3"], float)
        assert "best_epoch" in metrics
        assert isinstance(metrics["best_epoch"], int)
        assert "peak_worker_0_memory_MB" in metrics
        assert isinstance(metrics["peak_worker_0_memory_MB"], float)
        assert metrics["peak_worker_0_memory_MB"] > 0

    def test_trainer_can_run_exponential_moving_average(self):
        moving_average = ExponentialMovingAverage(self.model.named_parameters(), decay=0.9999)
        trainer = GradientDescentTrainer(
            model=self.model,
            optimizer=self.optimizer,
            data_loader=self.data_loader,
            validation_data_loader=self.validation_data_loader,
            num_epochs=2,
            moving_average=moving_average,
        )
        trainer.train()

    @requires_gpu
    def test_trainer_can_run_cuda(self):
        self.model.cuda()
        trainer = GradientDescentTrainer(
            self.model, self.optimizer, self.data_loader, num_epochs=2, cuda_device=0
        )
        metrics = trainer.train()
        assert "peak_worker_0_memory_MB" in metrics
        assert isinstance(metrics["peak_worker_0_memory_MB"], float)
        assert metrics["peak_worker_0_memory_MB"] > 0
        assert "peak_gpu_0_memory_MB" in metrics
        assert isinstance(metrics["peak_gpu_0_memory_MB"], float)

    @requires_multi_gpu
    def test_passing_trainer_multiple_gpus_raises_error(self):
        self.model.cuda()

        with pytest.raises(ConfigurationError):
            GradientDescentTrainer(
                self.model,
                self.optimizer,
                self.data_loader,
                num_epochs=2,
                cuda_device=[0, 1],
            )

    def test_data_loader_lazy_epoch_size_correct(self):
        num_epochs = 3
        trainer = GradientDescentTrainer(
            self.model,
            self.optimizer,
            self.data_loader_lazy,
            validation_data_loader=self.validation_data_loader,
            num_epochs=num_epochs,
            serialization_dir=self.TEST_DIR,
        )
        assert trainer._batch_num_total == 0
        metrics = trainer.train()
        epoch = metrics["epoch"]
        assert epoch == num_epochs - 1
        assert trainer._batch_num_total == num_epochs * 2

    def test_data_loader_lazy_epoch_size_correct_custom_epoch_size(self):
        self.data_loader_lazy.batches_per_epoch = 3
        num_epochs = 3
        trainer = GradientDescentTrainer(
            self.model,
            self.optimizer,
            self.data_loader_lazy,
            validation_data_loader=self.validation_data_loader,
            num_epochs=num_epochs,
            serialization_dir=self.TEST_DIR,
        )
        assert trainer._batch_num_total == 0
        metrics = trainer.train()
        epoch = metrics["epoch"]
        assert epoch == num_epochs - 1
        assert trainer._batch_num_total == num_epochs * 3

    def test_trainer_respects_epoch_size_equals_total(self):
        batches_per_epoch = 4
        num_epochs = 3
        data_loader_equal_epoch = SimpleDataLoader(
            self.instances,
            2,
            batches_per_epoch=batches_per_epoch,
        )
        trainer = GradientDescentTrainer(
            self.model,
            self.optimizer,
            data_loader_equal_epoch,
            validation_data_loader=self.validation_data_loader,
            num_epochs=num_epochs,
            serialization_dir=self.TEST_DIR,
        )
        assert trainer._batch_num_total == 0
        metrics = trainer.train()
        epoch = metrics["epoch"]
        assert epoch == num_epochs - 1
        assert trainer._batch_num_total == num_epochs * batches_per_epoch

    def test_trainer_respects_epoch_size_larger_tnan_total(self):
        batches_per_epoch = 7
        num_epochs = 3
        data_loader_larger_epoch = SimpleDataLoader(
            self.instances,
            2,
            batches_per_epoch=batches_per_epoch,
        )
        trainer = GradientDescentTrainer(
            self.model,
            self.optimizer,
            data_loader_larger_epoch,
            validation_data_loader=self.validation_data_loader,
            num_epochs=num_epochs,
            serialization_dir=self.TEST_DIR,
        )
        assert trainer._batch_num_total == 0
        metrics = trainer.train()
        epoch = metrics["epoch"]
        assert epoch == num_epochs - 1
        assert trainer._batch_num_total == num_epochs * batches_per_epoch

    def test_trainer_respects_epoch_size_smaller_tnan_total(self):
        batches_per_epoch = 1
        num_epochs = 2
        data_loader_smaller_epoch = SimpleDataLoader(
            self.instances,
            2,
            batches_per_epoch=batches_per_epoch,
        )
        trainer = GradientDescentTrainer(
            self.model,
            self.optimizer,
            data_loader_smaller_epoch,
            validation_data_loader=self.validation_data_loader,
            num_epochs=num_epochs,
            serialization_dir=self.TEST_DIR,
        )
        assert trainer._batch_num_total == 0
        metrics = trainer.train()
        epoch = metrics["epoch"]
        assert epoch == num_epochs - 1
        assert trainer._batch_num_total == num_epochs * batches_per_epoch

    def test_trainer_can_resume_training(self):
        trainer = GradientDescentTrainer(
            self.model,
            self.optimizer,
            self.data_loader,
            validation_data_loader=self.validation_data_loader,
            num_epochs=1,
            serialization_dir=self.TEST_DIR,
        )
        trainer.train()
        new_trainer = GradientDescentTrainer(
            self.model,
            self.optimizer,
            self.data_loader,
            validation_data_loader=self.validation_data_loader,
            num_epochs=3,
            serialization_dir=self.TEST_DIR,
        )

        epoch = new_trainer._restore_checkpoint()
        assert epoch == 1

        tracker = trainer._metric_tracker
        assert tracker.is_best_so_far()
        assert tracker._best_so_far is not None

        new_trainer.train()

    def test_trainer_can_resume_training_for_exponential_moving_average(self):
        moving_average = ExponentialMovingAverage(self.model.named_parameters())

        trainer = GradientDescentTrainer(
            self.model,
            self.optimizer,
            self.data_loader,
            validation_data_loader=self.validation_data_loader,
            num_epochs=1,
            serialization_dir=self.TEST_DIR,
            moving_average=moving_average,
        )
        trainer.train()

        new_moving_average = ExponentialMovingAverage(self.model.named_parameters())
        new_trainer = GradientDescentTrainer(
            self.model,
            self.optimizer,
            self.data_loader,
            validation_data_loader=self.validation_data_loader,
            num_epochs=3,
            serialization_dir=self.TEST_DIR,
            moving_average=new_moving_average,
        )

        epoch = new_trainer._restore_checkpoint()
        assert epoch == 1

        tracker = trainer._metric_tracker
        assert tracker.is_best_so_far()
        assert tracker._best_so_far is not None

        new_trainer.train()

    def test_metric_only_considered_best_so_far_when_strictly_better_than_those_before_it_increasing_metric(
        self,
    ):
        new_trainer = GradientDescentTrainer(
            self.model,
            self.optimizer,
            self.data_loader,
            validation_data_loader=self.validation_data_loader,
            num_epochs=3,
            serialization_dir=self.TEST_DIR,
            patience=5,
            validation_metric="+acc",
        )
        tracker = new_trainer._metric_tracker

        # when it is the only metric it should be considered the best
        new_tracker = copy.deepcopy(tracker)
        new_tracker.add_metrics({"acc": 1})
        assert new_tracker.is_best_so_far()

        # when it is the same as one before it it is not considered the best
        new_tracker = copy.deepcopy(tracker)
        for acc in [0.3, 0.3, 0.3, 0.2, 0.5, 0.1, 0.3]:
            new_tracker.add_metrics({"acc": acc})
        assert not new_tracker.is_best_so_far()

        # when it is the best it is considered the best
        new_tracker = copy.deepcopy(tracker)
        for acc in [0.3, 0.3, 0.3, 0.2, 0.5, 0.1, 13]:
            new_tracker.add_metrics({"acc": acc})
        assert new_tracker.is_best_so_far()

        # when it is not the the best it is not considered the best
        new_tracker = copy.deepcopy(tracker)
        for acc in [0.3, 0.3, 0.3, 0.2, 0.5, 0.1, 0.0013]:
            new_tracker.add_metrics({"acc": acc})
        assert not new_tracker.is_best_so_far()

    def test_metric_only_considered_best_so_far_when_strictly_better_than_those_before_it_decreasing_metric(
        self,
    ):
        new_trainer = GradientDescentTrainer(
            self.model,
            self.optimizer,
            self.data_loader,
            validation_data_loader=self.validation_data_loader,
            num_epochs=3,
            serialization_dir=self.TEST_DIR,
            patience=5,
            validation_metric="-acc",
        )
        tracker = new_trainer._metric_tracker

        # when it is the only metric it should be considered the best
        new_tracker = copy.deepcopy(tracker)
        new_tracker.add_metrics({"acc": 1})
        assert new_tracker.is_best_so_far()

        # when it is the same as one before it it is not considered the best
        new_tracker = copy.deepcopy(tracker)
        for acc in [0.3, 0.3, 0.3, 0.2, 0.5, 0.1, 0.3]:
            new_tracker.add_metrics({"acc": acc})
        assert not new_tracker.is_best_so_far()

        # when it is the best it is considered the best
        new_tracker = copy.deepcopy(tracker)
        for acc in [0.3, 0.3, 0.3, 0.2, 0.5, 0.1, 0.0013]:
            new_tracker.add_metrics({"acc": acc})
        assert new_tracker.is_best_so_far()

        # when it is not the the best it is not considered the best
        new_tracker = copy.deepcopy(tracker)
        for acc in [0.3, 0.3, 0.3, 0.2, 0.5, 0.1, 13]:
            new_tracker.add_metrics({"acc": acc})

    def test_should_stop_early_with_increasing_metric(self):
        new_trainer = GradientDescentTrainer(
            self.model,
            self.optimizer,
            self.data_loader,
            validation_data_loader=self.validation_data_loader,
            num_epochs=3,
            serialization_dir=self.TEST_DIR,
            patience=5,
            validation_metric="+acc",
        )

        tracker = new_trainer._metric_tracker

        new_tracker = copy.deepcopy(tracker)
        for acc in [0.5, 0.3, 0.2, 0.1, 0.4, 0.4]:
            new_tracker.add_metrics({"acc": acc})
        assert new_tracker.should_stop_early()

        new_tracker = copy.deepcopy(tracker)
        for acc in [0.3, 0.3, 0.3, 0.2, 0.5, 0.1]:
            new_tracker.add_metrics({"acc": acc})
        assert not new_tracker.should_stop_early()

    def test_should_stop_early_with_flat_lining_metric(self):
        flatline = [{"acc": 0.2}] * 6
        tracker = GradientDescentTrainer(
            self.model,
            self.optimizer,
            self.data_loader,
            validation_data_loader=self.validation_data_loader,
            num_epochs=3,
            serialization_dir=self.TEST_DIR,
            patience=5,
            validation_metric="+acc",
        )._metric_tracker
        for m in flatline:
            tracker.add_metrics(m)
        assert tracker.should_stop_early

        tracker = GradientDescentTrainer(
            self.model,
            self.optimizer,
            self.data_loader,
            validation_data_loader=self.validation_data_loader,
            num_epochs=3,
            serialization_dir=self.TEST_DIR,
            patience=5,
            validation_metric="-acc",
        )._metric_tracker
        for m in flatline:
            tracker.add_metrics(m)
        assert tracker.should_stop_early

    def test_should_stop_early_with_decreasing_metric(self):
        new_trainer = GradientDescentTrainer(
            self.model,
            self.optimizer,
            self.data_loader,
            validation_data_loader=self.validation_data_loader,
            num_epochs=3,
            serialization_dir=self.TEST_DIR,
            patience=5,
            validation_metric="-acc",
        )
        tracker = new_trainer._metric_tracker

        new_tracker = copy.deepcopy(tracker)
        for acc in [0.02, 0.3, 0.2, 0.1, 0.4, 0.4]:
            new_tracker.add_metrics({"acc": acc})
        assert new_tracker.should_stop_early()

        new_tracker = copy.deepcopy(tracker)
        for acc in [0.3, 0.3, 0.2, 0.1, 0.4, 0.5]:
            new_tracker.add_metrics({"acc": acc})
        assert not new_tracker.should_stop_early()

        new_tracker = copy.deepcopy(tracker)
        for acc in [0.1, 0.3, 0.2, 0.1, 0.4, 0.5]:
            new_tracker.add_metrics({"acc": acc})
        assert new_tracker.should_stop_early()

    def test_should_stop_early_with_early_stopping_disabled(self):
        # Increasing metric
        trainer = GradientDescentTrainer(
            self.model,
            self.optimizer,
            self.data_loader,
            validation_data_loader=self.validation_data_loader,
            num_epochs=100,
            patience=None,
            validation_metric="+acc",
        )
        tracker = trainer._metric_tracker
        for m in [{"acc": float(i)} for i in reversed(range(20))]:
            tracker.add_metrics(m)
        assert not tracker.should_stop_early()

        # Decreasing metric
        trainer = GradientDescentTrainer(
            self.model,
            self.optimizer,
            self.data_loader,
            validation_data_loader=self.validation_data_loader,
            num_epochs=100,
            patience=None,
            validation_metric="-acc",
        )
        tracker = trainer._metric_tracker
        for m in [{"acc": float(i)} for i in range(20)]:
            tracker.add_metrics(m)
        assert not tracker.should_stop_early()

    def test_should_stop_early_with_invalid_patience(self):
        for patience in [0, -1, -2, 1.5, "None"]:
            with pytest.raises(
                ConfigurationError,
                match='.* is an invalid value for "patience": '
                "it must be a positive integer or None "
                "\\(if you want to disable early stopping\\)",
            ):
                GradientDescentTrainer(
                    self.model,
                    self.optimizer,
                    self.data_loader,
                    validation_data_loader=self.validation_data_loader,
                    num_epochs=100,
                    patience=patience,
                    validation_metric="+acc",
                )

    def test_trainer_can_run_and_resume_with_momentum_scheduler(self):
        scheduler = MomentumScheduler.from_params(
            optimizer=self.optimizer,
            params=Params({"type": "inverted_triangular", "cool_down": 2, "warm_up": 2}),
        )
        trainer = GradientDescentTrainer(
            model=self.model,
            optimizer=self.optimizer,
            data_loader=self.data_loader,
            momentum_scheduler=scheduler,
            validation_metric="-loss",
            validation_data_loader=self.validation_data_loader,
            num_epochs=4,
            serialization_dir=self.TEST_DIR,
        )
        trainer.train()

        new_scheduler = MomentumScheduler.from_params(
            optimizer=self.optimizer,
            params=Params({"type": "inverted_triangular", "cool_down": 2, "warm_up": 2}),
        )
        new_trainer = GradientDescentTrainer(
            model=self.model,
            optimizer=self.optimizer,
            data_loader=self.data_loader,
            momentum_scheduler=new_scheduler,
            validation_metric="-loss",
            validation_data_loader=self.validation_data_loader,
            num_epochs=6,
            serialization_dir=self.TEST_DIR,
        )
        epoch = new_trainer._restore_checkpoint()
        assert epoch == 4
        assert new_trainer._momentum_scheduler.last_epoch == 3
        new_trainer.train()

    def test_trainer_can_run_with_lr_scheduler(self):
        lr_scheduler = ExponentialLearningRateScheduler(self.optimizer, gamma=0.5)
        trainer = GradientDescentTrainer(
            model=self.model,
            optimizer=self.optimizer,
            data_loader=self.data_loader,
            learning_rate_scheduler=lr_scheduler,
            validation_metric="-loss",
            validation_data_loader=self.validation_data_loader,
            num_epochs=2,
        )
        trainer.train()

    def test_trainer_sends_metric_to_lr_scheduler(self):
        from allennlp.training.learning_rate_schedulers import ReduceOnPlateauLearningRateScheduler

        class RecordMetricLearningRateScheduler(ReduceOnPlateauLearningRateScheduler):
            def __init__(self, optimizer: Optimizer):
                super(RecordMetricLearningRateScheduler, self).__init__(optimizer)
                self.recordings: List[float] = []

            def step(self, metric: float = None) -> None:
                self.recordings.append(metric)
                super().step(metric)

        lr_scheduler = RecordMetricLearningRateScheduler(self.optimizer)
        trainer = GradientDescentTrainer(
            model=self.model,
            optimizer=self.optimizer,
            data_loader=self.data_loader,
            learning_rate_scheduler=lr_scheduler,
            validation_metric="-loss",
            validation_data_loader=self.validation_data_loader,
            num_epochs=2,
        )
        trainer.train()

        assert all([value != 0 for value in lr_scheduler.recordings])

    def test_trainer_can_resume_with_lr_scheduler(self):
        lr_scheduler = CosineWithRestarts(self.optimizer, t_initial=5)
        trainer = GradientDescentTrainer(
            model=self.model,
            optimizer=self.optimizer,
            data_loader=self.data_loader,
            learning_rate_scheduler=lr_scheduler,
            validation_data_loader=self.validation_data_loader,
            num_epochs=2,
            serialization_dir=self.TEST_DIR,
        )
        trainer.train()

        new_lr_scheduler = CosineWithRestarts(self.optimizer, t_initial=5)
        new_trainer = GradientDescentTrainer(
            model=self.model,
            optimizer=self.optimizer,
            data_loader=self.data_loader,
            learning_rate_scheduler=new_lr_scheduler,
            validation_data_loader=self.validation_data_loader,
            num_epochs=4,
            serialization_dir=self.TEST_DIR,
        )
        epoch = new_trainer._restore_checkpoint()
        assert epoch == 2
        assert new_trainer._learning_rate_scheduler.last_epoch == 1
        new_trainer.train()

    def test_trainer_raises_on_model_with_no_loss_key(self):
        class FakeModel(Model):
            def forward(self, **kwargs):
                return {}

        with pytest.raises(RuntimeError):
            trainer = GradientDescentTrainer(
                FakeModel(None),
                self.optimizer,
                self.data_loader,
                num_epochs=2,
                serialization_dir=self.TEST_DIR,
            )
            trainer.train()

    def test_trainer_can_log_histograms(self):
        # enable activation logging
        for module in self.model.modules():
            module.should_log_activations = True

        trainer = GradientDescentTrainer(
            self.model,
            self.optimizer,
            self.data_loader,
            num_epochs=3,
            serialization_dir=self.TEST_DIR,
            callbacks=[
                TensorBoardCallback.from_params(
                    Params({"tensorboard_writer": {"histogram_interval": 2}}),
                    serialization_dir=self.TEST_DIR,
                )
            ],
        )
        trainer.train()

    def test_trainer_respects_num_serialized_models_to_keep(self):
        trainer = GradientDescentTrainer(
            self.model,
            self.optimizer,
            self.data_loader,
            num_epochs=5,
            serialization_dir=self.TEST_DIR,
            checkpointer=Checkpointer(
                serialization_dir=self.TEST_DIR, num_serialized_models_to_keep=3
            ),
        )
        trainer.train()

        # Now check the serialized files
        for prefix in ["model_state_epoch_*", "training_state_epoch_*"]:
            file_names = glob.glob(os.path.join(self.TEST_DIR, prefix))
            epochs = [int(re.search(r"_([0-9])\.th", fname).group(1)) for fname in file_names]
            assert sorted(epochs) == [2, 3, 4]

    def test_trainer_saves_metrics_every_epoch(self):
        trainer = GradientDescentTrainer(
            model=self.model,
            optimizer=self.optimizer,
            data_loader=self.data_loader,
            validation_data_loader=self.validation_data_loader,
            num_epochs=5,
            serialization_dir=self.TEST_DIR,
            checkpointer=Checkpointer(
                serialization_dir=self.TEST_DIR, num_serialized_models_to_keep=3
            ),
        )
        trainer.train()

        for epoch in range(5):
            epoch_file = self.TEST_DIR / f"metrics_epoch_{epoch}.json"
            assert epoch_file.exists()
            metrics = json.load(open(epoch_file))
            assert "validation_loss" in metrics
            assert "best_validation_loss" in metrics
            assert metrics.get("epoch") == epoch

    def test_trainer_respects_keep_serialized_model_every_num_seconds(self):
        # To test:
        #   Create an fake data loader that sleeps for 2.5 second per epoch, so the total
        #   training time for one epoch is slightly greater then 2.5 seconds.
        #   Run for 6 epochs, keeping the last 2 models, models also kept every 5 seconds.
        #   Check the resulting checkpoints.  Should then have models at epochs
        #       2, 4, plus the last two at 5 and 6.

        class SlowDataLoader:
            data_loader = SimpleDataLoader(self.instances, batch_size=2)

            def __iter__(self):
                time.sleep(2.5)
                return iter(self.data_loader)

            def __len__(self):
                return len(self.data_loader)

            def set_target_device(self, _):
                pass

        trainer = GradientDescentTrainer(
            self.model,
            self.optimizer,
            SlowDataLoader(),
            num_epochs=6,
            serialization_dir=self.TEST_DIR,
            checkpointer=Checkpointer(
                serialization_dir=self.TEST_DIR,
                num_serialized_models_to_keep=2,
                keep_serialized_model_every_num_seconds=5,
            ),
        )
        trainer.train()

        # Now check the serialized files
        for prefix in ["model_state_epoch_*", "training_state_epoch_*"]:
            file_names = glob.glob(os.path.join(self.TEST_DIR, prefix))
            epochs = [int(re.search(r"_([0-9])\.th", fname).group(1)) for fname in file_names]
            # epoch N has N-1 in file name
            assert sorted(epochs) == [1, 3, 4, 5]

    def test_trainer_can_log_learning_rates_tensorboard(self):
        data_loader = SimpleDataLoader(self.instances, 4)
        trainer = GradientDescentTrainer(
            self.model,
            self.optimizer,
            data_loader,
            num_epochs=2,
            serialization_dir=self.TEST_DIR,
            callbacks=[
                TensorBoardCallback.from_params(
                    Params(
                        {
                            "tensorboard_writer": {
                                "summary_interval": 2,
                                "should_log_learning_rate": True,
                            }
                        }
                    ),
                    serialization_dir=self.TEST_DIR,
                )
            ],
        )

        trainer.train()

    def test_trainer_saves_models_at_specified_interval(self):
        data_loader = SimpleDataLoader(self.instances, 4)

        trainer = GradientDescentTrainer(
            self.model,
            self.optimizer,
            data_loader,
            num_epochs=2,
            serialization_dir=self.TEST_DIR,
            checkpointer=Checkpointer(
                serialization_dir=self.TEST_DIR,
                model_save_interval=0.0001,
                num_serialized_models_to_keep=10,
            ),
        )

        trainer.train()

        # Now check the serialized files for models saved during the epoch.
        prefix = "model_state_epoch_*"
        file_names = sorted(glob.glob(os.path.join(self.TEST_DIR, prefix)))
        epochs = [re.search(r"_([0-9\.\-]+)\.th", fname).group(1) for fname in file_names]
        # We should have checkpoints at the end of each epoch and during each, e.g.
        # [0.timestamp, 0, 1.timestamp, 1]
        assert len(epochs) == 4
        assert epochs[3] == "1"
        assert "." in epochs[0]

        # Now make certain we can restore from timestamped checkpoint.
        # To do so, remove the checkpoint from the end of epoch 1&2, so
        # that we are forced to restore from the timestamped checkpoints.
        for k in range(2):
            os.remove(os.path.join(self.TEST_DIR, "model_state_epoch_{}.th".format(k)))
            os.remove(os.path.join(self.TEST_DIR, "training_state_epoch_{}.th".format(k)))
        os.remove(os.path.join(self.TEST_DIR, "best.th"))

        restore_trainer = GradientDescentTrainer(
            self.model,
            self.optimizer,
            self.data_loader,
            num_epochs=2,
            serialization_dir=self.TEST_DIR,
            checkpointer=Checkpointer(serialization_dir=self.TEST_DIR, model_save_interval=0.0001),
        )
        epoch = restore_trainer._restore_checkpoint()
        assert epoch == 2
        # One batch per epoch.
        assert restore_trainer._batch_num_total == 2

    def test_trainer_saves_and_loads_best_validation_metrics_correctly_1(self):
        # Use -loss and run 1 epoch of original-training, and one of restored-training
        # Run 1 epoch of original training.
        trainer = GradientDescentTrainer(
            self.model,
            self.optimizer,
            self.data_loader,
            validation_data_loader=self.validation_data_loader,
            validation_metric="-loss",
            num_epochs=1,
            serialization_dir=self.TEST_DIR,
        )
        trainer.train()
        _ = trainer._restore_checkpoint()
        best_epoch_1 = trainer._metric_tracker.best_epoch
        best_validation_metrics_epoch_1 = trainer._metric_tracker.best_epoch_metrics
        # best_validation_metrics_epoch_1: {'accuracy': 0.75, 'accuracy3': 1.0, 'loss': 0.6243013441562653}
        assert isinstance(best_validation_metrics_epoch_1, dict)
        assert "loss" in best_validation_metrics_epoch_1

        # Run 1 epoch of restored training.
        restore_trainer = GradientDescentTrainer(
            self.model,
            self.optimizer,
            self.data_loader,
            validation_data_loader=self.validation_data_loader,
            validation_metric="-loss",
            num_epochs=2,
            serialization_dir=self.TEST_DIR,
        )
        restore_trainer.train()
        _ = restore_trainer._restore_checkpoint()
        best_epoch_2 = restore_trainer._metric_tracker.best_epoch
        best_validation_metrics_epoch_2 = restore_trainer._metric_tracker.best_epoch_metrics

        # Because of using -loss, 2nd epoch would be better than 1st. So best val metrics should not be same.
        assert best_epoch_1 == 0 and best_epoch_2 == 1
        assert best_validation_metrics_epoch_2 != best_validation_metrics_epoch_1

    def test_trainer_saves_and_loads_best_validation_metrics_correctly_2(self):
        # Use -loss and run 1 epoch of original-training, and one of restored-training
        # Run 1 epoch of original training.
        trainer = GradientDescentTrainer(
            self.model,
            self.optimizer,
            self.data_loader,
            validation_data_loader=self.validation_data_loader,
            validation_metric="+loss",
            num_epochs=1,
            serialization_dir=self.TEST_DIR,
        )
        trainer.train()

        _ = trainer._restore_checkpoint()
        best_epoch_1 = trainer._metric_tracker.best_epoch
        best_validation_metrics_epoch_1 = trainer._metric_tracker.best_epoch_metrics
        # best_validation_metrics_epoch_1: {'accuracy': 0.75, 'accuracy3': 1.0, 'loss': 0.6243013441562653}
        assert isinstance(best_validation_metrics_epoch_1, dict)
        assert "loss" in best_validation_metrics_epoch_1

        # Run 1 more epoch of restored training.
        restore_trainer = GradientDescentTrainer(
            self.model,
            self.optimizer,
            self.data_loader,
            validation_data_loader=self.validation_data_loader,
            validation_metric="+loss",
            num_epochs=2,
            serialization_dir=self.TEST_DIR,
        )
        restore_trainer.train()
        _ = restore_trainer._restore_checkpoint()
        best_epoch_2 = restore_trainer._metric_tracker.best_epoch
        best_validation_metrics_epoch_2 = restore_trainer._metric_tracker.best_epoch_metrics

        # Because of using +loss, 2nd epoch won't be better than 1st. So best val metrics should be same.
        assert best_epoch_1 == best_epoch_2 == 0
        assert best_validation_metrics_epoch_2 == best_validation_metrics_epoch_1

    def test_restored_training_returns_best_epoch_metrics_even_if_no_better_epoch_is_found_after_restoring(
        self,
    ):
        # Instead of -loss, use +loss to assure 2nd epoch is considered worse.
        # Run 1 epoch of original training.
        original_trainer = GradientDescentTrainer(
            self.model,
            self.optimizer,
            self.data_loader,
            validation_data_loader=self.validation_data_loader,
            validation_metric="+loss",
            num_epochs=1,
            serialization_dir=self.TEST_DIR,
        )
        training_metrics = original_trainer.train()

        # Run 1 epoch of restored training.
        restored_trainer = GradientDescentTrainer(
            self.model,
            self.optimizer,
            self.data_loader,
            validation_data_loader=self.validation_data_loader,
            validation_metric="+loss",
            num_epochs=2,
            serialization_dir=self.TEST_DIR,
        )
        restored_metrics = restored_trainer.train()

        assert "best_validation_loss" in restored_metrics
        assert "best_validation_accuracy" in restored_metrics
        assert "best_validation_accuracy3" in restored_metrics
        assert "best_epoch" in restored_metrics

        # Epoch 2 validation loss should be lesser than that of Epoch 1
        assert training_metrics["best_validation_loss"] == restored_metrics["best_validation_loss"]
        assert training_metrics["best_epoch"] == 0
        assert training_metrics["validation_loss"] > restored_metrics["validation_loss"]

    def test_trainer_can_run_gradient_accumulation(self):
        instances = list(self.instances)
        steps_to_accumulate = 2

        trainer = GradientDescentTrainer(
            self.model,
            self.optimizer,
            self.data_loader,
            validation_data_loader=self.validation_data_loader,
            num_epochs=2,
            num_gradient_accumulation_steps=steps_to_accumulate,
        )
        assert trainer._num_gradient_accumulation_steps == steps_to_accumulate

        metrics = trainer.train()

        num_batches_trained_per_epoch = trainer._batch_num_total // (metrics["training_epochs"] + 1)
        num_batches_expected = math.ceil(
            math.ceil(len(instances) / self.data_loader.batch_size) / steps_to_accumulate
        )

        assert num_batches_trained_per_epoch == num_batches_expected

    def test_track_epoch_callback(self):
        num_epochs = 4
        trainer = GradientDescentTrainer(
            self.model,
            self.optimizer,
            self.data_loader,
            num_epochs=num_epochs,
            validation_data_loader=self.validation_data_loader,
            callbacks=[TrackEpochCallback(serialization_dir=self.TEST_DIR)],
        )
        trainer.train()
        assert trainer.model.epoch == num_epochs

    def test_trainer_callback_is_called_everywhere(self):
        class FakeTrainerCallback(TrainerCallback):
            def on_start(
                self, trainer: "GradientDescentTrainer", is_primary: bool = True, **kwargs
            ) -> None:
                if not hasattr(trainer, "start_callback_is_fired_first"):
                    trainer.start_callback_is_fired_first = True  # type: ignore

            def on_batch(
                self,
                trainer: "GradientDescentTrainer",
                batch_inputs: List[List[TensorDict]],
                batch_outputs: List[Dict[str, Any]],
                batch_metrics: Dict[str, Any],
                epoch: int,
                batch_number: int,
                is_training: bool,
                is_primary: bool = True,
                batch_grad_norm: Optional[float] = None,
                **kwargs,
            ) -> None:
                if not hasattr(trainer, "start_callback_is_fired_first"):
                    trainer.start_callback_is_fired_first = False  # type: ignore

                if not hasattr(trainer, "batch_callback_calls"):
                    trainer.batch_callback_calls = []  # type: ignore
                trainer.batch_callback_calls.append((epoch, batch_number, is_training))  # type: ignore

            def on_epoch(
                self,
                trainer: "GradientDescentTrainer",
                metrics: Dict[str, Any],
                epoch: int,
                is_primary: bool = True,
                **kwargs,
            ) -> None:
                if not hasattr(trainer, "start_callback_is_fired_first"):
                    trainer.start_callback_is_fired_first = False  # type: ignore

                if not hasattr(trainer, "epoch_callback_calls"):
                    trainer.epoch_callback_calls = []  # type: ignore
                trainer.epoch_callback_calls.append(epoch)  # type: ignore

            def on_end(
                self,
                trainer: "GradientDescentTrainer",
                metrics: Dict[str, Any] = None,
                epoch: int = None,
                is_primary: bool = True,
                **kwargs,
            ) -> None:
                if not hasattr(trainer, "start_callback_is_fired_first"):
                    trainer.start_callback_is_fired_first = False  # type: ignore

                if not hasattr(trainer, "end_callback_calls"):
                    trainer.end_callback_calls = []  # type: ignore
                trainer.end_callback_calls.append(epoch)  # type: ignore

        trainer = GradientDescentTrainer(
            self.model,
            self.optimizer,
            self.data_loader,
            num_epochs=2,
            validation_data_loader=self.validation_data_loader,
            callbacks=[FakeTrainerCallback(serialization_dir=self.TEST_DIR)],
        )
        trainer.train()
        expected_batch_calls = [
            (epoch, batch_number + 1, is_train)
            for epoch in range(2)
            for is_train in (True, False)
            for batch_number in range(len(self.instances) // 2)
        ]
        expected_epoch_calls = [epoch for epoch in range(0, 2)]
        expected_end_calls = [1]

        assert trainer.start_callback_is_fired_first
        assert trainer.batch_callback_calls == expected_batch_calls
        assert trainer.epoch_callback_calls == expected_epoch_calls
        assert trainer.end_callback_calls == expected_end_calls

    def test_total_loss_is_average_of_batch_loss(self):
        batches_per_epoch = 3

        self.data_loader_lazy.batches_per_epoch = 3

        class FakeOnBatchCallback(TrainerCallback):
            def on_batch(
                self,
                trainer: "GradientDescentTrainer",
                batch_inputs: List[List[TensorDict]],
                batch_outputs: List[Dict[str, Any]],
                batch_metrics: Dict[str, Any],
                epoch: int,
                batch_number: int,
                is_training: bool,
                is_primary: bool = True,
                batch_grad_norm: Optional[float] = None,
                **kwargs,
            ) -> None:
                if not hasattr(trainer, "batch_losses"):
                    trainer.batch_losses = []  # type: ignore
                trainer.batch_losses.append(batch_outputs[0]["loss"].item())  # type: ignore

        trainer = GradientDescentTrainer(
            self.model,
            self.optimizer,
            self.data_loader_lazy,
            num_epochs=1,
            callbacks=[FakeOnBatchCallback(serialization_dir=self.TEST_DIR)],
        )
        metrics = trainer.train()

        assert metrics["training_loss"] == float(sum(trainer.batch_losses) / batches_per_epoch)

    def test_trainer_can_log_batch_inputs(self):
        total_instances = 1000
        batch_size = 25

        class FakeDatasetReader(DatasetReader):
            def _read(self, file_path):
                for i in range(total_instances):
                    yield self.text_to_instance(i, "label")

            def text_to_instance(self, index: int, field_type: str):  # type: ignore
                field = TextField(
                    [Token(t) for t in ["The", "number", "is", str(index), "."]],
                    token_indexers={"words": SingleIdTokenIndexer("words")},
                )

                return Instance(
                    {
                        "text": field,
                        "label": LabelField(index, skip_indexing=True),
                        "flag": FlagField(23),
                        "index": IndexField(index % batch_size, field),
                        "metadata": MetadataField(
                            {"some_key": "This will not be logged as a histogram."}
                        ),
                        "adjacency": AdjacencyField([(0, 1), (1, 2)], field),
                        "multilabel": MultiLabelField(["l1", "l2"]),
                        "span": SpanField(2, 3, field),
                        "tensor": TensorField(torch.randn(2, 3)),
                    }
                )

        class FakeModel(Model):
            def __init__(self, vocab):
                super().__init__(vocab)
                self.lin = torch.nn.Linear(1, 2)
                self.loss_fn = torch.nn.MSELoss()

            def forward(self, **kwargs):
                out = kwargs["label"].sum().unsqueeze(-1)
                out = out.type(torch.FloatTensor)
                out = self.lin(out)
                loss = out.sum()
                return {"loss": loss}

        reader = FakeDatasetReader()
        data_loader = SimpleDataLoader.from_dataset_reader(reader, "fake_path", batch_size=25)
        instances = list(data_loader.iter_instances())
        vocab = Vocabulary.from_instances(instances)
        data_loader.index_with(vocab)
        model = FakeModel(vocab)
        optimizer = torch.optim.SGD(model.parameters(), 0.01, momentum=0.9)

        trainer = GradientDescentTrainer(
            model,
            optimizer,
            data_loader,
            num_epochs=2,
            serialization_dir=self.TEST_DIR,
            tensorboard_writer=TensorboardWriter(
                serialization_dir=self.TEST_DIR,
                histogram_interval=2,
                should_log_inputs=True,
                should_log_inputs_to_console=True,
            ),
        )
        trainer.train()


@requires_gpu
class TestAmpTrainer(TrainerTestBase):
    @pytest.mark.parametrize(
        "grad_norm, num_gradient_accumulation_steps", [(None, 1), (1.0, 1), (1.0, 2)]
    )
    def test_trainer_can_run_amp(self, grad_norm, num_gradient_accumulation_steps):
        self.model.cuda()
        trainer = GradientDescentTrainer(
            self.model,
            self.optimizer,
            self.data_loader,
            num_epochs=2,
            cuda_device=0,
            use_amp=True,
            grad_norm=True,
            num_gradient_accumulation_steps=num_gradient_accumulation_steps,
        )
        _ = trainer.train()


class TestSparseClipGrad(AllenNlpTestCase):
    def test_sparse_clip_grad(self):
        # create a sparse embedding layer, then take gradient
        embedding = torch.nn.Embedding(100, 16, sparse=True)
        embedding.zero_grad()
        ids = (torch.rand(17) * 100).long()
        # Set some of the ids to the same value so that the sparse gradient
        # has repeated indices.  This tests some additional logic.
        ids[:5] = 5
        loss = embedding(ids).sum()
        loss.backward()
        assert embedding.weight.grad.is_sparse

        # Now try to clip the gradients.
        _ = clip_grad_norm_([embedding.weight], 1.5)
        # Final norm should be 1.5
        grad = embedding.weight.grad.coalesce()
        assert grad._values().norm(2.0).item() == pytest.approx(1.5, rel=1e-4)<|MERGE_RESOLUTION|>--- conflicted
+++ resolved
@@ -33,7 +33,6 @@
 from allennlp.training.learning_rate_schedulers import ExponentialLearningRateScheduler
 from allennlp.training.momentum_schedulers import MomentumScheduler
 from allennlp.training.moving_average import ExponentialMovingAverage
-<<<<<<< HEAD
 from allennlp.data.fields import (
     TextField,
     IndexField,
@@ -45,9 +44,7 @@
     AdjacencyField,
     TensorField,
 )
-=======
 from allennlp.training.optimizers import Optimizer
->>>>>>> d2ae540d
 
 
 class TrainerTestBase(AllenNlpTestCase):
