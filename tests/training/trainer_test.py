--- conflicted
+++ resolved
@@ -29,11 +29,8 @@
     TrainerCallback,
     TrackEpochCallback,
     TensorBoardCallback,
-<<<<<<< HEAD
     SanityCheckCallback,
-=======
     ConsoleLoggerCallback,
->>>>>>> a0edfae9
 )
 from allennlp.training.learning_rate_schedulers import CosineWithRestarts
 from allennlp.training.learning_rate_schedulers import ExponentialLearningRateScheduler
@@ -836,7 +833,6 @@
             callbacks=[SanityCheckCallback(serialization_dir=self.TEST_DIR)],
         )
         trainer.train()
-        assert False
 
     def test_trainer_saves_models_at_specified_interval(self):
         data_loader = SimpleDataLoader(self.instances, 4)
