import copy
import glob
import json
import os
import re
import time
from typing import Any, Dict, List

import math
import pytest

import torch
from torch.nn.utils import clip_grad_norm_

from allennlp.common.checks import ConfigurationError
from allennlp.common.params import Params
from allennlp.common.testing import AllenNlpTestCase, requires_gpu, requires_multi_gpu
from allennlp.data import Vocabulary
<<<<<<< HEAD
from allennlp.data.data_loaders import MultiProcessDataLoader, PyTorchDataLoader, TensorDict
=======
from allennlp.data.data_loaders import MultiProcessDataLoader, SimpleDataLoader, TensorDict
>>>>>>> 94dd9cc7
from allennlp.data.dataset_readers import SequenceTaggingDatasetReader
from allennlp.models.model import Model
from allennlp.models.simple_tagger import SimpleTagger
from allennlp.training import (
    GradientDescentTrainer,
    Checkpointer,
    TensorboardWriter,
    BatchCallback,
    EpochCallback,
    TrainerCallback,
    TrackEpochCallback,
)
from allennlp.training.learning_rate_schedulers import CosineWithRestarts
from allennlp.training.learning_rate_schedulers import ExponentialLearningRateScheduler
from allennlp.training.momentum_schedulers import MomentumScheduler
from allennlp.training.moving_average import ExponentialMovingAverage


class TrainerTestBase(AllenNlpTestCase):
    def setup_method(self):
        super().setup_method()
        self.data_path = str(self.FIXTURES_ROOT / "data" / "sequence_tagging.tsv")
        self.reader = SequenceTaggingDatasetReader()
        self.data_loader = MultiProcessDataLoader(self.reader, self.data_path, batch_size=2)
        self.data_loader_lazy = MultiProcessDataLoader(
            self.reader, self.data_path, batch_size=2, max_instances_in_memory=10
        )
        self.instances = list(self.data_loader.iter_instances())
        self.vocab = Vocabulary.from_instances(self.instances)
        self.data_loader.index_with(self.vocab)
        self.data_loader_lazy.index_with(self.vocab)
        self.model_params = Params(
            {
                "text_field_embedder": {
                    "token_embedders": {"tokens": {"type": "embedding", "embedding_dim": 5}}
                },
                "encoder": {"type": "lstm", "input_size": 5, "hidden_size": 7, "num_layers": 2},
            }
        )
        self.model = SimpleTagger.from_params(vocab=self.vocab, params=self.model_params)
        self.optimizer = torch.optim.SGD(self.model.parameters(), 0.01, momentum=0.9)
        self.validation_data_loader = MultiProcessDataLoader(
            self.reader, self.data_path, batch_size=2
        )
        self.validation_data_loader.index_with(self.vocab)


class TestTrainer(TrainerTestBase):
    def test_trainer_can_run(self):
        trainer = GradientDescentTrainer(
            model=self.model,
            optimizer=self.optimizer,
            data_loader=self.data_loader,
            validation_data_loader=self.validation_data_loader,
            num_epochs=2,
        )
        metrics = trainer.train()
        assert "best_validation_loss" in metrics
        assert isinstance(metrics["best_validation_loss"], float)
        assert "best_validation_accuracy" in metrics
        assert isinstance(metrics["best_validation_accuracy"], float)
        assert "best_validation_accuracy3" in metrics
        assert isinstance(metrics["best_validation_accuracy3"], float)
        assert "best_epoch" in metrics
        assert isinstance(metrics["best_epoch"], int)

        # Making sure that both increasing and decreasing validation metrics work.
        trainer = GradientDescentTrainer(
            model=self.model,
            optimizer=self.optimizer,
            data_loader=self.data_loader,
            validation_data_loader=self.validation_data_loader,
            validation_metric="+loss",
            num_epochs=2,
        )
        metrics = trainer.train()
        assert "best_validation_loss" in metrics
        assert isinstance(metrics["best_validation_loss"], float)
        assert "best_validation_accuracy" in metrics
        assert isinstance(metrics["best_validation_accuracy"], float)
        assert "best_validation_accuracy3" in metrics
        assert isinstance(metrics["best_validation_accuracy3"], float)
        assert "best_epoch" in metrics
        assert isinstance(metrics["best_epoch"], int)
        assert "peak_worker_0_memory_MB" in metrics
        assert isinstance(metrics["peak_worker_0_memory_MB"], float)
        assert metrics["peak_worker_0_memory_MB"] > 0

    def test_trainer_can_run_exponential_moving_average(self):
        moving_average = ExponentialMovingAverage(self.model.named_parameters(), decay=0.9999)
        trainer = GradientDescentTrainer(
            model=self.model,
            optimizer=self.optimizer,
            data_loader=self.data_loader,
            validation_data_loader=self.validation_data_loader,
            num_epochs=2,
            moving_average=moving_average,
        )
        trainer.train()

    @requires_gpu
    def test_trainer_can_run_cuda(self):
        self.model.cuda()
        trainer = GradientDescentTrainer(
            self.model, self.optimizer, self.data_loader, num_epochs=2, cuda_device=0
        )
        metrics = trainer.train()
        assert "peak_worker_0_memory_MB" in metrics
        assert isinstance(metrics["peak_worker_0_memory_MB"], float)
        assert metrics["peak_worker_0_memory_MB"] > 0
        assert "peak_gpu_0_memory_MB" in metrics
        assert isinstance(metrics["peak_gpu_0_memory_MB"], float)

    @requires_multi_gpu
    def test_passing_trainer_multiple_gpus_raises_error(self):
        self.model.cuda()

        with pytest.raises(ConfigurationError):
            GradientDescentTrainer(
                self.model,
                self.optimizer,
                self.data_loader,
                num_epochs=2,
                cuda_device=[0, 1],
            )

    def test_data_loader_lazy_epoch_size_correct(self):
        num_epochs = 3
        trainer = GradientDescentTrainer(
            self.model,
            self.optimizer,
            self.data_loader_lazy,
            validation_data_loader=self.validation_data_loader,
            num_epochs=num_epochs,
            serialization_dir=self.TEST_DIR,
        )
        assert trainer._batch_num_total == 0
        metrics = trainer.train()
        epoch = metrics["epoch"]
        assert epoch == num_epochs - 1
        assert trainer._batch_num_total == num_epochs * 2

    def test_data_loader_lazy_epoch_size_correct_custom_epoch_size(self):
        self.data_loader_lazy.batches_per_epoch = 3
        num_epochs = 3
        trainer = GradientDescentTrainer(
            self.model,
            self.optimizer,
            self.data_loader_lazy,
            validation_data_loader=self.validation_data_loader,
            num_epochs=num_epochs,
            serialization_dir=self.TEST_DIR,
        )
        assert trainer._batch_num_total == 0
        metrics = trainer.train()
        epoch = metrics["epoch"]
        assert epoch == num_epochs - 1
        assert trainer._batch_num_total == num_epochs * 3

    def test_trainer_respects_epoch_size_equals_total(self):
        batches_per_epoch = 4
        num_epochs = 3
        data_loader_equal_epoch = SimpleDataLoader(
            self.instances,
            2,
            batches_per_epoch=batches_per_epoch,
        )
        trainer = GradientDescentTrainer(
            self.model,
            self.optimizer,
            data_loader_equal_epoch,
            validation_data_loader=self.validation_data_loader,
            num_epochs=num_epochs,
            serialization_dir=self.TEST_DIR,
        )
        assert trainer._batch_num_total == 0
        metrics = trainer.train()
        epoch = metrics["epoch"]
        assert epoch == num_epochs - 1
        assert trainer._batch_num_total == num_epochs * batches_per_epoch

    def test_trainer_respects_epoch_size_larger_tnan_total(self):
        batches_per_epoch = 7
        num_epochs = 3
        data_loader_larger_epoch = SimpleDataLoader(
            self.instances,
            2,
            batches_per_epoch=batches_per_epoch,
        )
        trainer = GradientDescentTrainer(
            self.model,
            self.optimizer,
            data_loader_larger_epoch,
            validation_data_loader=self.validation_data_loader,
            num_epochs=num_epochs,
            serialization_dir=self.TEST_DIR,
        )
        assert trainer._batch_num_total == 0
        metrics = trainer.train()
        epoch = metrics["epoch"]
        assert epoch == num_epochs - 1
        assert trainer._batch_num_total == num_epochs * batches_per_epoch

    def test_trainer_respects_epoch_size_smaller_tnan_total(self):
        batches_per_epoch = 1
        num_epochs = 2
        data_loader_smaller_epoch = SimpleDataLoader(
            self.instances,
            2,
            batches_per_epoch=batches_per_epoch,
        )
        trainer = GradientDescentTrainer(
            self.model,
            self.optimizer,
            data_loader_smaller_epoch,
            validation_data_loader=self.validation_data_loader,
            num_epochs=num_epochs,
            serialization_dir=self.TEST_DIR,
        )
        assert trainer._batch_num_total == 0
        metrics = trainer.train()
        epoch = metrics["epoch"]
        assert epoch == num_epochs - 1
        assert trainer._batch_num_total == num_epochs * batches_per_epoch

    def test_trainer_can_resume_training(self):
        trainer = GradientDescentTrainer(
            self.model,
            self.optimizer,
            self.data_loader,
            validation_data_loader=self.validation_data_loader,
            num_epochs=1,
            serialization_dir=self.TEST_DIR,
        )
        trainer.train()
        new_trainer = GradientDescentTrainer(
            self.model,
            self.optimizer,
            self.data_loader,
            validation_data_loader=self.validation_data_loader,
            num_epochs=3,
            serialization_dir=self.TEST_DIR,
        )

        epoch = new_trainer._restore_checkpoint()
        assert epoch == 1

        tracker = trainer._metric_tracker
        assert tracker.is_best_so_far()
        assert tracker._best_so_far is not None

        new_trainer.train()

    def test_trainer_can_resume_training_for_exponential_moving_average(self):
        moving_average = ExponentialMovingAverage(self.model.named_parameters())

        trainer = GradientDescentTrainer(
            self.model,
            self.optimizer,
            self.data_loader,
            validation_data_loader=self.validation_data_loader,
            num_epochs=1,
            serialization_dir=self.TEST_DIR,
            moving_average=moving_average,
        )
        trainer.train()

        new_moving_average = ExponentialMovingAverage(self.model.named_parameters())
        new_trainer = GradientDescentTrainer(
            self.model,
            self.optimizer,
            self.data_loader,
            validation_data_loader=self.validation_data_loader,
            num_epochs=3,
            serialization_dir=self.TEST_DIR,
            moving_average=new_moving_average,
        )

        epoch = new_trainer._restore_checkpoint()
        assert epoch == 1

        tracker = trainer._metric_tracker
        assert tracker.is_best_so_far()
        assert tracker._best_so_far is not None

        new_trainer.train()

    def test_metric_only_considered_best_so_far_when_strictly_better_than_those_before_it_increasing_metric(
        self,
    ):
        new_trainer = GradientDescentTrainer(
            self.model,
            self.optimizer,
            self.data_loader,
            validation_data_loader=self.validation_data_loader,
            num_epochs=3,
            serialization_dir=self.TEST_DIR,
            patience=5,
            validation_metric="+test",
        )
        tracker = new_trainer._metric_tracker

        # when it is the only metric it should be considered the best
        new_tracker = copy.deepcopy(tracker)
        new_tracker.add_metric(1)
        assert new_tracker.is_best_so_far()

        # when it is the same as one before it it is not considered the best
        new_tracker = copy.deepcopy(tracker)
        new_tracker.add_metrics([0.3, 0.3, 0.3, 0.2, 0.5, 0.1, 0.3])
        assert not new_tracker.is_best_so_far()

        # when it is the best it is considered the best
        new_tracker = copy.deepcopy(tracker)
        new_tracker.add_metrics([0.3, 0.3, 0.3, 0.2, 0.5, 0.1, 13])
        assert new_tracker.is_best_so_far()

        # when it is not the the best it is not considered the best
        new_tracker = copy.deepcopy(tracker)
        new_tracker.add_metrics([0.3, 0.3, 0.3, 0.2, 0.5, 0.1, 0.0013])
        assert not new_tracker.is_best_so_far()

    def test_metric_only_considered_best_so_far_when_strictly_better_than_those_before_it_decreasing_metric(
        self,
    ):
        new_trainer = GradientDescentTrainer(
            self.model,
            self.optimizer,
            self.data_loader,
            validation_data_loader=self.validation_data_loader,
            num_epochs=3,
            serialization_dir=self.TEST_DIR,
            patience=5,
            validation_metric="-test",
        )
        tracker = new_trainer._metric_tracker

        # when it is the only metric it should be considered the best
        new_tracker = copy.deepcopy(tracker)
        new_tracker.add_metric(1)
        assert new_tracker.is_best_so_far()

        # when it is the same as one before it it is not considered the best
        new_tracker = copy.deepcopy(tracker)
        new_tracker.add_metrics([0.3, 0.3, 0.3, 0.2, 0.5, 0.1, 0.3])
        assert not new_tracker.is_best_so_far()

        # when it is the best it is considered the best
        new_tracker = copy.deepcopy(tracker)
        new_tracker.add_metrics([0.3, 0.3, 0.3, 0.2, 0.5, 0.1, 0.0013])
        assert new_tracker.is_best_so_far()

        # when it is not the the best it is not considered the best
        new_tracker = copy.deepcopy(tracker)
        new_tracker.add_metrics([0.3, 0.3, 0.3, 0.2, 0.5, 0.1, 13])

    def test_should_stop_early_with_increasing_metric(self):
        new_trainer = GradientDescentTrainer(
            self.model,
            self.optimizer,
            self.data_loader,
            validation_data_loader=self.validation_data_loader,
            num_epochs=3,
            serialization_dir=self.TEST_DIR,
            patience=5,
            validation_metric="+test",
        )

        tracker = new_trainer._metric_tracker

        new_tracker = copy.deepcopy(tracker)
        new_tracker.add_metrics([0.5, 0.3, 0.2, 0.1, 0.4, 0.4])
        assert new_tracker.should_stop_early()

        new_tracker = copy.deepcopy(tracker)
        new_tracker.add_metrics([0.3, 0.3, 0.3, 0.2, 0.5, 0.1])
        assert not new_tracker.should_stop_early()

    def test_should_stop_early_with_flat_lining_metric(self):
        flatline = [0.2] * 6
        tracker = GradientDescentTrainer(
            self.model,
            self.optimizer,
            self.data_loader,
            validation_data_loader=self.validation_data_loader,
            num_epochs=3,
            serialization_dir=self.TEST_DIR,
            patience=5,
            validation_metric="+test",
        )._metric_tracker
        tracker.add_metrics(flatline)
        assert tracker.should_stop_early

        tracker = GradientDescentTrainer(
            self.model,
            self.optimizer,
            self.data_loader,
            validation_data_loader=self.validation_data_loader,
            num_epochs=3,
            serialization_dir=self.TEST_DIR,
            patience=5,
            validation_metric="-test",
        )._metric_tracker
        tracker.add_metrics(flatline)
        assert tracker.should_stop_early

    def test_should_stop_early_with_decreasing_metric(self):
        new_trainer = GradientDescentTrainer(
            self.model,
            self.optimizer,
            self.data_loader,
            validation_data_loader=self.validation_data_loader,
            num_epochs=3,
            serialization_dir=self.TEST_DIR,
            patience=5,
            validation_metric="-test",
        )
        tracker = new_trainer._metric_tracker

        new_tracker = copy.deepcopy(tracker)
        new_tracker.add_metrics([0.02, 0.3, 0.2, 0.1, 0.4, 0.4])
        assert new_tracker.should_stop_early()

        new_tracker = copy.deepcopy(tracker)
        new_tracker.add_metrics([0.3, 0.3, 0.2, 0.1, 0.4, 0.5])
        assert not new_tracker.should_stop_early()

        new_tracker = copy.deepcopy(tracker)
        new_tracker.add_metrics([0.1, 0.3, 0.2, 0.1, 0.4, 0.5])
        assert new_tracker.should_stop_early()

    def test_should_stop_early_with_early_stopping_disabled(self):
        # Increasing metric
        trainer = GradientDescentTrainer(
            self.model,
            self.optimizer,
            self.data_loader,
            validation_data_loader=self.validation_data_loader,
            num_epochs=100,
            patience=None,
            validation_metric="+test",
        )
        tracker = trainer._metric_tracker
        tracker.add_metrics([float(i) for i in reversed(range(20))])
        assert not tracker.should_stop_early()

        # Decreasing metric
        trainer = GradientDescentTrainer(
            self.model,
            self.optimizer,
            self.data_loader,
            validation_data_loader=self.validation_data_loader,
            num_epochs=100,
            patience=None,
            validation_metric="-test",
        )
        tracker = trainer._metric_tracker
        tracker.add_metrics([float(i) for i in range(20)])
        assert not tracker.should_stop_early()

    def test_should_stop_early_with_invalid_patience(self):
        for patience in [0, -1, -2, 1.5, "None"]:
            with pytest.raises(
                ConfigurationError,
                match='.* is an invalid value for "patience": '
                "it must be a positive integer or None "
                "\\(if you want to disable early stopping\\)",
            ):
                GradientDescentTrainer(
                    self.model,
                    self.optimizer,
                    self.data_loader,
                    validation_data_loader=self.validation_data_loader,
                    num_epochs=100,
                    patience=patience,
                    validation_metric="+test",
                )

    def test_trainer_can_run_and_resume_with_momentum_scheduler(self):
        scheduler = MomentumScheduler.from_params(
            optimizer=self.optimizer,
            params=Params({"type": "inverted_triangular", "cool_down": 2, "warm_up": 2}),
        )
        trainer = GradientDescentTrainer(
            model=self.model,
            optimizer=self.optimizer,
            data_loader=self.data_loader,
            momentum_scheduler=scheduler,
            validation_metric="-loss",
            validation_data_loader=self.validation_data_loader,
            num_epochs=4,
            serialization_dir=self.TEST_DIR,
        )
        trainer.train()

        new_scheduler = MomentumScheduler.from_params(
            optimizer=self.optimizer,
            params=Params({"type": "inverted_triangular", "cool_down": 2, "warm_up": 2}),
        )
        new_trainer = GradientDescentTrainer(
            model=self.model,
            optimizer=self.optimizer,
            data_loader=self.data_loader,
            momentum_scheduler=new_scheduler,
            validation_metric="-loss",
            validation_data_loader=self.validation_data_loader,
            num_epochs=6,
            serialization_dir=self.TEST_DIR,
        )
        epoch = new_trainer._restore_checkpoint()
        assert epoch == 4
        assert new_trainer._momentum_scheduler.last_epoch == 3
        new_trainer.train()

    def test_trainer_can_run_with_lr_scheduler(self):
        lr_scheduler = ExponentialLearningRateScheduler(self.optimizer, gamma=0.5)
        trainer = GradientDescentTrainer(
            model=self.model,
            optimizer=self.optimizer,
            data_loader=self.data_loader,
            learning_rate_scheduler=lr_scheduler,
            validation_metric="-loss",
            validation_data_loader=self.validation_data_loader,
            num_epochs=2,
        )
        trainer.train()

    def test_trainer_can_resume_with_lr_scheduler(self):
        lr_scheduler = CosineWithRestarts(self.optimizer, t_initial=5)
        trainer = GradientDescentTrainer(
            model=self.model,
            optimizer=self.optimizer,
            data_loader=self.data_loader,
            learning_rate_scheduler=lr_scheduler,
            validation_data_loader=self.validation_data_loader,
            num_epochs=2,
            serialization_dir=self.TEST_DIR,
        )
        trainer.train()

        new_lr_scheduler = CosineWithRestarts(self.optimizer, t_initial=5)
        new_trainer = GradientDescentTrainer(
            model=self.model,
            optimizer=self.optimizer,
            data_loader=self.data_loader,
            learning_rate_scheduler=new_lr_scheduler,
            validation_data_loader=self.validation_data_loader,
            num_epochs=4,
            serialization_dir=self.TEST_DIR,
        )
        epoch = new_trainer._restore_checkpoint()
        assert epoch == 2
        assert new_trainer._learning_rate_scheduler.last_epoch == 1
        new_trainer.train()

    def test_trainer_raises_on_model_with_no_loss_key(self):
        class FakeModel(Model):
            def forward(self, **kwargs):
                return {}

        with pytest.raises(RuntimeError):
            trainer = GradientDescentTrainer(
                FakeModel(None),
                self.optimizer,
                self.data_loader,
                num_epochs=2,
                serialization_dir=self.TEST_DIR,
            )
            trainer.train()

    def test_trainer_can_log_histograms(self):
        # enable activation logging
        for module in self.model.modules():
            module.should_log_activations = True

        trainer = GradientDescentTrainer(
            self.model,
            self.optimizer,
            self.data_loader,
            num_epochs=3,
            serialization_dir=self.TEST_DIR,
            tensorboard_writer=TensorboardWriter(
                serialization_dir=self.TEST_DIR, histogram_interval=2
            ),
        )
        trainer.train()

    def test_trainer_respects_num_serialized_models_to_keep(self):
        trainer = GradientDescentTrainer(
            self.model,
            self.optimizer,
            self.data_loader,
            num_epochs=5,
            serialization_dir=self.TEST_DIR,
            checkpointer=Checkpointer(
                serialization_dir=self.TEST_DIR, num_serialized_models_to_keep=3
            ),
        )
        trainer.train()

        # Now check the serialized files
        for prefix in ["model_state_epoch_*", "training_state_epoch_*"]:
            file_names = glob.glob(os.path.join(self.TEST_DIR, prefix))
            epochs = [int(re.search(r"_([0-9])\.th", fname).group(1)) for fname in file_names]
            assert sorted(epochs) == [2, 3, 4]

    def test_trainer_saves_metrics_every_epoch(self):
        trainer = GradientDescentTrainer(
            model=self.model,
            optimizer=self.optimizer,
            data_loader=self.data_loader,
            validation_data_loader=self.validation_data_loader,
            num_epochs=5,
            serialization_dir=self.TEST_DIR,
            checkpointer=Checkpointer(
                serialization_dir=self.TEST_DIR, num_serialized_models_to_keep=3
            ),
        )
        trainer.train()

        for epoch in range(5):
            epoch_file = self.TEST_DIR / f"metrics_epoch_{epoch}.json"
            assert epoch_file.exists()
            metrics = json.load(open(epoch_file))
            assert "validation_loss" in metrics
            assert "best_validation_loss" in metrics
            assert metrics.get("epoch") == epoch

    def test_trainer_respects_keep_serialized_model_every_num_seconds(self):
        # To test:
        #   Create an fake data loader that sleeps for 2.5 second per epoch, so the total
        #   training time for one epoch is slightly greater then 2.5 seconds.
        #   Run for 6 epochs, keeping the last 2 models, models also kept every 5 seconds.
        #   Check the resulting checkpoints.  Should then have models at epochs
        #       2, 4, plus the last two at 5 and 6.

        class SlowDataLoader:
<<<<<<< HEAD
            data_loader = PyTorchDataLoader(
                self.instances, batch_size=2, collate_fn=allennlp_collate
            )
=======
            data_loader = SimpleDataLoader(self.instances, batch_size=2)
>>>>>>> 94dd9cc7

            def __iter__(self):
                time.sleep(2.5)
                return iter(self.data_loader)

            def __len__(self):
                return len(self.data_loader)

            def set_target_device(self, _):
                pass

        trainer = GradientDescentTrainer(
            self.model,
            self.optimizer,
            SlowDataLoader(),
            num_epochs=6,
            serialization_dir=self.TEST_DIR,
            checkpointer=Checkpointer(
                serialization_dir=self.TEST_DIR,
                num_serialized_models_to_keep=2,
                keep_serialized_model_every_num_seconds=5,
            ),
        )
        trainer.train()

        # Now check the serialized files
        for prefix in ["model_state_epoch_*", "training_state_epoch_*"]:
            file_names = glob.glob(os.path.join(self.TEST_DIR, prefix))
            epochs = [int(re.search(r"_([0-9])\.th", fname).group(1)) for fname in file_names]
            # epoch N has N-1 in file name
            assert sorted(epochs) == [1, 3, 4, 5]

    def test_trainer_can_log_learning_rates_tensorboard(self):
<<<<<<< HEAD
        data_loader = PyTorchDataLoader(self.instances, batch_size=4, collate_fn=allennlp_collate)
=======
        data_loader = SimpleDataLoader(self.instances, 4)
>>>>>>> 94dd9cc7
        trainer = GradientDescentTrainer(
            self.model,
            self.optimizer,
            data_loader,
            num_epochs=2,
            serialization_dir=self.TEST_DIR,
            tensorboard_writer=TensorboardWriter(
                serialization_dir=self.TEST_DIR,
                should_log_learning_rate=True,
                summary_interval=2,
            ),
        )

        trainer.train()

    def test_trainer_saves_models_at_specified_interval(self):
<<<<<<< HEAD
        data_loader = PyTorchDataLoader(self.instances, batch_size=4, collate_fn=allennlp_collate)
=======
        data_loader = SimpleDataLoader(self.instances, 4)
>>>>>>> 94dd9cc7

        trainer = GradientDescentTrainer(
            self.model,
            self.optimizer,
            data_loader,
            num_epochs=2,
            serialization_dir=self.TEST_DIR,
            checkpointer=Checkpointer(
                serialization_dir=self.TEST_DIR,
                model_save_interval=0.0001,
                num_serialized_models_to_keep=10,
            ),
        )

        trainer.train()

        # Now check the serialized files for models saved during the epoch.
        prefix = "model_state_epoch_*"
        file_names = sorted(glob.glob(os.path.join(self.TEST_DIR, prefix)))
        epochs = [re.search(r"_([0-9\.\-]+)\.th", fname).group(1) for fname in file_names]
        # We should have checkpoints at the end of each epoch and during each, e.g.
        # [0.timestamp, 0, 1.timestamp, 1]
        assert len(epochs) == 4
        assert epochs[3] == "1"
        assert "." in epochs[0]

        # Now make certain we can restore from timestamped checkpoint.
        # To do so, remove the checkpoint from the end of epoch 1&2, so
        # that we are forced to restore from the timestamped checkpoints.
        for k in range(2):
            os.remove(os.path.join(self.TEST_DIR, "model_state_epoch_{}.th".format(k)))
            os.remove(os.path.join(self.TEST_DIR, "training_state_epoch_{}.th".format(k)))
        os.remove(os.path.join(self.TEST_DIR, "best.th"))

        restore_trainer = GradientDescentTrainer(
            self.model,
            self.optimizer,
            self.data_loader,
            num_epochs=2,
            serialization_dir=self.TEST_DIR,
            checkpointer=Checkpointer(serialization_dir=self.TEST_DIR, model_save_interval=0.0001),
        )
        epoch = restore_trainer._restore_checkpoint()
        assert epoch == 2
        # One batch per epoch.
        assert restore_trainer._batch_num_total == 2

    def test_trainer_saves_and_loads_best_validation_metrics_correctly_1(self):
        # Use -loss and run 1 epoch of original-training, and one of restored-training
        # Run 1 epoch of original training.
        trainer = GradientDescentTrainer(
            self.model,
            self.optimizer,
            self.data_loader,
            validation_data_loader=self.validation_data_loader,
            validation_metric="-loss",
            num_epochs=1,
            serialization_dir=self.TEST_DIR,
        )
        trainer.train()
        _ = trainer._restore_checkpoint()
        best_epoch_1 = trainer._metric_tracker.best_epoch
        best_validation_metrics_epoch_1 = trainer._metric_tracker.best_epoch_metrics
        # best_validation_metrics_epoch_1: {'accuracy': 0.75, 'accuracy3': 1.0, 'loss': 0.6243013441562653}
        assert isinstance(best_validation_metrics_epoch_1, dict)
        assert "loss" in best_validation_metrics_epoch_1

        # Run 1 epoch of restored training.
        restore_trainer = GradientDescentTrainer(
            self.model,
            self.optimizer,
            self.data_loader,
            validation_data_loader=self.validation_data_loader,
            validation_metric="-loss",
            num_epochs=2,
            serialization_dir=self.TEST_DIR,
        )
        restore_trainer.train()
        _ = restore_trainer._restore_checkpoint()
        best_epoch_2 = restore_trainer._metric_tracker.best_epoch
        best_validation_metrics_epoch_2 = restore_trainer._metric_tracker.best_epoch_metrics

        # Because of using -loss, 2nd epoch would be better than 1st. So best val metrics should not be same.
        assert best_epoch_1 == 0 and best_epoch_2 == 1
        assert best_validation_metrics_epoch_2 != best_validation_metrics_epoch_1

    def test_trainer_saves_and_loads_best_validation_metrics_correctly_2(self):
        # Use -loss and run 1 epoch of original-training, and one of restored-training
        # Run 1 epoch of original training.
        trainer = GradientDescentTrainer(
            self.model,
            self.optimizer,
            self.data_loader,
            validation_data_loader=self.validation_data_loader,
            validation_metric="+loss",
            num_epochs=1,
            serialization_dir=self.TEST_DIR,
        )
        trainer.train()

        _ = trainer._restore_checkpoint()
        best_epoch_1 = trainer._metric_tracker.best_epoch
        best_validation_metrics_epoch_1 = trainer._metric_tracker.best_epoch_metrics
        # best_validation_metrics_epoch_1: {'accuracy': 0.75, 'accuracy3': 1.0, 'loss': 0.6243013441562653}
        assert isinstance(best_validation_metrics_epoch_1, dict)
        assert "loss" in best_validation_metrics_epoch_1

        # Run 1 more epoch of restored training.
        restore_trainer = GradientDescentTrainer(
            self.model,
            self.optimizer,
            self.data_loader,
            validation_data_loader=self.validation_data_loader,
            validation_metric="+loss",
            num_epochs=2,
            serialization_dir=self.TEST_DIR,
        )
        restore_trainer.train()
        _ = restore_trainer._restore_checkpoint()
        best_epoch_2 = restore_trainer._metric_tracker.best_epoch
        best_validation_metrics_epoch_2 = restore_trainer._metric_tracker.best_epoch_metrics

        # Because of using +loss, 2nd epoch won't be better than 1st. So best val metrics should be same.
        assert best_epoch_1 == best_epoch_2 == 0
        assert best_validation_metrics_epoch_2 == best_validation_metrics_epoch_1

    def test_restored_training_returns_best_epoch_metrics_even_if_no_better_epoch_is_found_after_restoring(
        self,
    ):
        # Instead of -loss, use +loss to assure 2nd epoch is considered worse.
        # Run 1 epoch of original training.
        original_trainer = GradientDescentTrainer(
            self.model,
            self.optimizer,
            self.data_loader,
            validation_data_loader=self.validation_data_loader,
            validation_metric="+loss",
            num_epochs=1,
            serialization_dir=self.TEST_DIR,
        )
        training_metrics = original_trainer.train()

        # Run 1 epoch of restored training.
        restored_trainer = GradientDescentTrainer(
            self.model,
            self.optimizer,
            self.data_loader,
            validation_data_loader=self.validation_data_loader,
            validation_metric="+loss",
            num_epochs=2,
            serialization_dir=self.TEST_DIR,
        )
        restored_metrics = restored_trainer.train()

        assert "best_validation_loss" in restored_metrics
        assert "best_validation_accuracy" in restored_metrics
        assert "best_validation_accuracy3" in restored_metrics
        assert "best_epoch" in restored_metrics

        # Epoch 2 validation loss should be lesser than that of Epoch 1
        assert training_metrics["best_validation_loss"] == restored_metrics["best_validation_loss"]
        assert training_metrics["best_epoch"] == 0
        assert training_metrics["validation_loss"] > restored_metrics["validation_loss"]

    def test_restoring_works_with_older_checkpointing(self):
        trainer = GradientDescentTrainer(
            self.model,
            self.optimizer,
            self.data_loader,
            validation_data_loader=self.validation_data_loader,
            num_epochs=3,
            serialization_dir=self.TEST_DIR,
            checkpointer=Checkpointer(
                serialization_dir=self.TEST_DIR, num_serialized_models_to_keep=4
            ),
        )
        trainer.train()

        for index in range(3):
            path = str(self.TEST_DIR / "training_state_epoch_{}.th".format(index))
            state = torch.load(path)
            state.pop("metric_tracker")
            state.pop("batch_num_total")
            state["val_metric_per_epoch"] = [0.4, 0.1, 0.8]
            torch.save(state, path)

        next_epoch = trainer._restore_checkpoint()
        best_epoch = trainer._metric_tracker.best_epoch

        # Loss decreases in 3 epochs, but because we hard fed the val metrics as above:
        assert next_epoch == 3
        assert best_epoch == 1
        assert trainer._metric_tracker._best_so_far == 0.1
        assert trainer._metric_tracker._epochs_with_no_improvement == 1

    def test_trainer_can_run_gradient_accumulation(self):
        instances = list(self.instances)
        steps_to_accumulate = 2

        trainer = GradientDescentTrainer(
            self.model,
            self.optimizer,
            self.data_loader,
            validation_data_loader=self.validation_data_loader,
            num_epochs=2,
            num_gradient_accumulation_steps=steps_to_accumulate,
        )
        assert trainer._num_gradient_accumulation_steps == steps_to_accumulate

        metrics = trainer.train()

        num_batches_trained_per_epoch = trainer._batch_num_total // (metrics["training_epochs"] + 1)
        num_batches_expected = math.ceil(
            math.ceil(len(instances) / self.data_loader.batch_size) / steps_to_accumulate
        )

        assert num_batches_trained_per_epoch == num_batches_expected

    def test_batch_callback_is_called_at_every_batch(self):
        class FakeBatchCallback(BatchCallback):
            def __call__(
                self,
                trainer: "GradientDescentTrainer",
                batch_inputs: List[List[TensorDict]],
                batch_outputs: List[Dict[str, Any]],
                batch_metrics: Dict[str, Any],
                epoch: int,
                batch_number: int,
                is_training: bool,
                is_primary: bool,
            ) -> None:
                if not hasattr(trainer, "batch_callback_calls"):
                    trainer.batch_callback_calls = []  # type: ignore
                trainer.batch_callback_calls.append((epoch, batch_number, is_training))  # type: ignore

        trainer = GradientDescentTrainer(
            self.model,
            self.optimizer,
            self.data_loader,
            num_epochs=2,
            validation_data_loader=self.validation_data_loader,
            batch_callbacks=[FakeBatchCallback()],
        )
        trainer.train()
        expected_calls = [
            (epoch, batch_number + 1, is_train)
            for epoch in range(2)
            for is_train in (True, False)
            for batch_number in range(len(self.instances) // 2)
        ]
        assert trainer.batch_callback_calls == expected_calls

    def test_epoch_callback_is_called_at_every_epoch(self):
        class FakeEpochCallback(EpochCallback):
            def __call__(
                self,
                trainer: "GradientDescentTrainer",
                metrics: Dict[str, Any],
                epoch: int,
                is_primary: bool,
            ) -> None:
                if not hasattr(trainer, "epoch_callback_calls"):
                    trainer.epoch_callback_calls = []  # type: ignore
                trainer.epoch_callback_calls.append(epoch)  # type: ignore

        trainer = GradientDescentTrainer(
            self.model,
            self.optimizer,
            self.data_loader,
            num_epochs=4,
            validation_data_loader=self.validation_data_loader,
            epoch_callbacks=[FakeEpochCallback()],
        )
        trainer.train()
        expected_calls = [epoch for epoch in range(-1, 4)]
        assert trainer.epoch_callback_calls == expected_calls

    def test_track_epoch_callback(self):
        num_epochs = 4
        trainer = GradientDescentTrainer(
            self.model,
            self.optimizer,
            self.data_loader,
            num_epochs=num_epochs,
            validation_data_loader=self.validation_data_loader,
            epoch_callbacks=[TrackEpochCallback()],
        )
        trainer.train()
        assert trainer.model.epoch == num_epochs

    def test_end_callback_is_called_at_end(self):
        class FakeEndCallback(EpochCallback):
            def __call__(
                self,
                trainer: "GradientDescentTrainer",
                metrics: Dict[str, Any],
                epoch: int,
                is_primary: bool,
            ) -> None:
                if not hasattr(trainer, "end_callback_calls"):
                    trainer.end_callback_calls = []  # type: ignore
                trainer.end_callback_calls.append(epoch)  # type: ignore

        trainer = GradientDescentTrainer(
            self.model,
            self.optimizer,
            self.data_loader,
            num_epochs=4,
            validation_data_loader=self.validation_data_loader,
            end_callbacks=[FakeEndCallback()],
        )
        trainer.train()
        expected_calls = [3]
        assert trainer.end_callback_calls == expected_calls

    def test_trainer_callback_is_called_everywhere(self):
        class FakeTrainerCallback(TrainerCallback):
            def on_batch(
                self,
                trainer: "GradientDescentTrainer",
                batch_inputs: List[List[TensorDict]],
                batch_outputs: List[Dict[str, Any]],
                batch_metrics: Dict[str, Any],
                epoch: int,
                batch_number: int,
                is_training: bool,
                is_primary: bool,
            ) -> None:
                if not hasattr(trainer, "batch_callback_calls"):
                    trainer.batch_callback_calls = []  # type: ignore
                trainer.batch_callback_calls.append((epoch, batch_number, is_training))  # type: ignore

            def on_epoch(
                self,
                trainer: "GradientDescentTrainer",
                metrics: Dict[str, Any],
                epoch: int,
                is_primary: bool,
            ) -> None:
                if not hasattr(trainer, "epoch_callback_calls"):
                    trainer.epoch_callback_calls = []  # type: ignore
                trainer.epoch_callback_calls.append(epoch)  # type: ignore

            def on_end(
                self,
                trainer: "GradientDescentTrainer",
                metrics: Dict[str, Any],
                epoch: int,
                is_primary: bool,
            ) -> None:
                if not hasattr(trainer, "end_callback_calls"):
                    trainer.end_callback_calls = []  # type: ignore
                trainer.end_callback_calls.append(epoch)  # type: ignore

        trainer = GradientDescentTrainer(
            self.model,
            self.optimizer,
            self.data_loader,
            num_epochs=2,
            validation_data_loader=self.validation_data_loader,
            trainer_callbacks=[FakeTrainerCallback()],
        )
        trainer.train()
        expected_batch_calls = [
            (epoch, batch_number + 1, is_train)
            for epoch in range(2)
            for is_train in (True, False)
            for batch_number in range(len(self.instances) // 2)
        ]
        expected_epoch_calls = [epoch for epoch in range(-1, 2)]
        expected_end_calls = [1]

        assert trainer.batch_callback_calls == expected_batch_calls
        assert trainer.epoch_callback_calls == expected_epoch_calls
        assert trainer.end_callback_calls == expected_end_calls

    def test_total_loss_is_average_of_batch_loss(self):
        batches_per_epoch = 3

        self.data_loader_lazy.batches_per_epoch = 3

        class FakeBatchCallback(BatchCallback):
            def __call__(
                self,
                trainer: "GradientDescentTrainer",
                batch_inputs: List[List[TensorDict]],
                batch_outputs: List[Dict[str, Any]],
                batch_metrics: Dict[str, Any],
                epoch: int,
                batch_number: int,
                is_training: bool,
                is_primary: bool,
            ) -> None:
                if not hasattr(trainer, "batch_losses"):
                    trainer.batch_losses = []  # type: ignore
                trainer.batch_losses.append(batch_outputs[0]["loss"].item())  # type: ignore

        trainer = GradientDescentTrainer(
            self.model,
            self.optimizer,
            self.data_loader_lazy,
            num_epochs=1,
            batch_callbacks=[FakeBatchCallback()],
        )
        metrics = trainer.train()

        assert metrics["training_loss"] == float(sum(trainer.batch_losses) / batches_per_epoch)


@requires_gpu
class TestAmpTrainer(TrainerTestBase):
    @pytest.mark.parametrize(
        "grad_norm, num_gradient_accumulation_steps", [(None, 1), (1.0, 1), (1.0, 2)]
    )
    def test_trainer_can_run_amp(self, grad_norm, num_gradient_accumulation_steps):
        self.model.cuda()
        trainer = GradientDescentTrainer(
            self.model,
            self.optimizer,
            self.data_loader,
            num_epochs=2,
            cuda_device=0,
            use_amp=True,
            grad_norm=True,
            num_gradient_accumulation_steps=num_gradient_accumulation_steps,
        )
        _ = trainer.train()


class TestSparseClipGrad(AllenNlpTestCase):
    def test_sparse_clip_grad(self):
        # create a sparse embedding layer, then take gradient
        embedding = torch.nn.Embedding(100, 16, sparse=True)
        embedding.zero_grad()
        ids = (torch.rand(17) * 100).long()
        # Set some of the ids to the same value so that the sparse gradient
        # has repeated indices.  This tests some additional logic.
        ids[:5] = 5
        loss = embedding(ids).sum()
        loss.backward()
        assert embedding.weight.grad.is_sparse

        # Now try to clip the gradients.
        _ = clip_grad_norm_([embedding.weight], 1.5)
        # Final norm should be 1.5
        grad = embedding.weight.grad.coalesce()
        assert grad._values().norm(2.0).item() == pytest.approx(1.5, rel=1e-4)<|MERGE_RESOLUTION|>--- conflicted
+++ resolved
@@ -16,11 +16,7 @@
 from allennlp.common.params import Params
 from allennlp.common.testing import AllenNlpTestCase, requires_gpu, requires_multi_gpu
 from allennlp.data import Vocabulary
-<<<<<<< HEAD
-from allennlp.data.data_loaders import MultiProcessDataLoader, PyTorchDataLoader, TensorDict
-=======
 from allennlp.data.data_loaders import MultiProcessDataLoader, SimpleDataLoader, TensorDict
->>>>>>> 94dd9cc7
 from allennlp.data.dataset_readers import SequenceTaggingDatasetReader
 from allennlp.models.model import Model
 from allennlp.models.simple_tagger import SimpleTagger
@@ -658,13 +654,7 @@
         #       2, 4, plus the last two at 5 and 6.
 
         class SlowDataLoader:
-<<<<<<< HEAD
-            data_loader = PyTorchDataLoader(
-                self.instances, batch_size=2, collate_fn=allennlp_collate
-            )
-=======
             data_loader = SimpleDataLoader(self.instances, batch_size=2)
->>>>>>> 94dd9cc7
 
             def __iter__(self):
                 time.sleep(2.5)
@@ -698,11 +688,7 @@
             assert sorted(epochs) == [1, 3, 4, 5]
 
     def test_trainer_can_log_learning_rates_tensorboard(self):
-<<<<<<< HEAD
-        data_loader = PyTorchDataLoader(self.instances, batch_size=4, collate_fn=allennlp_collate)
-=======
         data_loader = SimpleDataLoader(self.instances, 4)
->>>>>>> 94dd9cc7
         trainer = GradientDescentTrainer(
             self.model,
             self.optimizer,
@@ -719,11 +705,7 @@
         trainer.train()
 
     def test_trainer_saves_models_at_specified_interval(self):
-<<<<<<< HEAD
-        data_loader = PyTorchDataLoader(self.instances, batch_size=4, collate_fn=allennlp_collate)
-=======
         data_loader = SimpleDataLoader(self.instances, 4)
->>>>>>> 94dd9cc7
 
         trainer = GradientDescentTrainer(
             self.model,
