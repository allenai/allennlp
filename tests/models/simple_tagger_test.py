# pylint: disable=invalid-name
from flaky import flaky
import pytest
import numpy

from allennlp.common.testing import ModelTestCase
<<<<<<< HEAD
from allennlp.common.checks import ConfigurationError
from allennlp.common.params import Params
from allennlp.data.fields import TextField
from allennlp.data.token_indexers import SingleIdTokenIndexer
from allennlp.models.simple_tagger import SimpleTagger
=======
>>>>>>> 686ba640
from allennlp.nn.util import arrays_to_variables


class SimpleTaggerTest(ModelTestCase):
    def setUp(self):
        super(SimpleTaggerTest, self).setUp()
        self.set_up_model('tests/fixtures/simple_tagger/experiment.json',
                          'tests/fixtures/data/sequence_tagging.tsv')

    def test_simple_tagger_can_train_save_and_load(self):
        self.ensure_model_can_train_save_and_load(self.param_file)

    @flaky
    def test_batch_predictions_are_consistent(self):
        self.ensure_batch_predictions_are_consistent()

    def test_forward_pass_runs_correctly(self):
        training_arrays = self.dataset.as_array_dict()
<<<<<<< HEAD
        _ = self.model.forward(**arrays_to_variables(training_arrays))

    def test_tag_returns_distributions_per_token(self):
        text = TextField(["This", "is", "a", "sentence"], token_indexers={"tokens": SingleIdTokenIndexer()})
        output = self.model.tag(text)
        possible_tags = self.vocab.get_index_to_token_vocabulary("labels").values()
        for tag in output["tags"]:
            assert tag in possible_tags
        # Predictions are a distribution.
        numpy.testing.assert_almost_equal(numpy.sum(output["class_probabilities"], -1),
                                          numpy.array([1, 1, 1, 1]))

    def test_mismatching_dimensions_throws_configuration_error(self):
        params = Params.from_file(self.param_file)
        # Make the stacked_encoder wrong - it should be 2 to match
        # the embedding dimension from the text_field_embedder.
        params["model"]["stacked_encoder"]["input_size"] = 10
        with pytest.raises(ConfigurationError):
            SimpleTagger.from_params(self.vocab, params)
=======
        output_dict = self.model.forward(**arrays_to_variables(training_arrays))
        class_probs = output_dict['class_probabilities'][0].data.numpy()
        numpy.testing.assert_almost_equal(numpy.sum(class_probs, -1), numpy.array([1, 1, 1, 1]))
>>>>>>> 686ba640
<|MERGE_RESOLUTION|>--- conflicted
+++ resolved
@@ -4,14 +4,11 @@
 import numpy
 
 from allennlp.common.testing import ModelTestCase
-<<<<<<< HEAD
 from allennlp.common.checks import ConfigurationError
 from allennlp.common.params import Params
 from allennlp.data.fields import TextField
 from allennlp.data.token_indexers import SingleIdTokenIndexer
 from allennlp.models.simple_tagger import SimpleTagger
-=======
->>>>>>> 686ba640
 from allennlp.nn.util import arrays_to_variables
 
 
@@ -30,8 +27,9 @@
 
     def test_forward_pass_runs_correctly(self):
         training_arrays = self.dataset.as_array_dict()
-<<<<<<< HEAD
-        _ = self.model.forward(**arrays_to_variables(training_arrays))
+        output_dict = self.model.forward(**arrays_to_variables(training_arrays))
+        class_probs = output_dict['class_probabilities'][0].data.numpy()
+        numpy.testing.assert_almost_equal(numpy.sum(class_probs, -1), numpy.array([1, 1, 1, 1]))
 
     def test_tag_returns_distributions_per_token(self):
         text = TextField(["This", "is", "a", "sentence"], token_indexers={"tokens": SingleIdTokenIndexer()})
@@ -50,8 +48,3 @@
         params["model"]["stacked_encoder"]["input_size"] = 10
         with pytest.raises(ConfigurationError):
             SimpleTagger.from_params(self.vocab, params)
-=======
-        output_dict = self.model.forward(**arrays_to_variables(training_arrays))
-        class_probs = output_dict['class_probabilities'][0].data.numpy()
-        numpy.testing.assert_almost_equal(numpy.sum(class_probs, -1), numpy.array([1, 1, 1, 1]))
->>>>>>> 686ba640
