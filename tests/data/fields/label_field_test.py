import logging

import pytest

from allennlp.common.checks import ConfigurationError
from allennlp.common.testing import AllenNlpTestCase
from allennlp.data.fields import LabelField
from allennlp.data import Vocabulary


class TestLabelField(AllenNlpTestCase):
    def test_as_tensor_returns_integer_tensor(self):
        label = LabelField(5, skip_indexing=True)

        tensor = label.as_tensor(label.get_padding_lengths())
        assert tensor.item() == 5

    def test_label_field_can_index_with_vocab(self):
        vocab = Vocabulary()
        vocab.add_token_to_namespace("entailment", namespace="labels")
        vocab.add_token_to_namespace("contradiction", namespace="labels")
        vocab.add_token_to_namespace("neutral", namespace="labels")

        label = LabelField("entailment")
        label.index(vocab)
        tensor = label.as_tensor(label.get_padding_lengths())
        assert tensor.item() == 0

    def test_label_field_raises_with_non_integer_labels_and_no_indexing(self):
        with pytest.raises(ConfigurationError):
            _ = LabelField("non integer field", skip_indexing=True)

    def test_label_field_raises_with_incorrect_label_type(self):
        with pytest.raises(ConfigurationError):
            _ = LabelField([], skip_indexing=False)

    def test_label_field_empty_field_works(self):
        label = LabelField("test")
        empty_label = label.empty_field()
        assert empty_label.label == -1

    def test_class_variables_for_namespace_warnings_work_correctly(self, caplog):
        with caplog.at_level(logging.WARNING, logger="allennlp.data.fields.label_field"):
            assert "text" not in LabelField._already_warned_namespaces
            _ = LabelField("test", label_namespace="text")
            assert caplog.records

            # We've warned once, so we should have set the class variable to False.
            assert "text" in LabelField._already_warned_namespaces
            caplog.clear()
            _ = LabelField("test2", label_namespace="text")
            assert not caplog.records

            # ... but a new namespace should still log a warning.
            assert "text2" not in LabelField._already_warned_namespaces
            caplog.clear()
            _ = LabelField("test", label_namespace="text2")
            assert caplog.records

    def test_printing_doesnt_crash(self):
        label = LabelField("label", label_namespace="namespace")
        print(label)

<<<<<<< HEAD
    def test_to_json(self):
        label = LabelField("label", label_namespace="namespace")
        assert label.to_json() == "label"
=======
    def test_human_readable_dict(self):
        label = LabelField("apple", label_namespace="namespace")
        assert label.human_readable_repr() == "apple"
>>>>>>> 0c36019c
<|MERGE_RESOLUTION|>--- conflicted
+++ resolved
@@ -61,12 +61,6 @@
         label = LabelField("label", label_namespace="namespace")
         print(label)
 
-<<<<<<< HEAD
-    def test_to_json(self):
-        label = LabelField("label", label_namespace="namespace")
-        assert label.to_json() == "label"
-=======
     def test_human_readable_dict(self):
         label = LabelField("apple", label_namespace="namespace")
-        assert label.human_readable_repr() == "apple"
->>>>>>> 0c36019c
+        assert label.human_readable_repr() == "apple"