from allennlp.common import Params
from allennlp.data import Instance, Token, Batch
from allennlp.data.fields import TextField
from allennlp.data.samplers import BucketBatchSampler
from allennlp.data.data_loaders import MultiProcessDataLoader

from .sampler_test import SamplerTest


class TestBucketSampler(SamplerTest):
    def test_create_batches_groups_correctly(self):
        sampler = BucketBatchSampler(batch_size=2, padding_noise=0, sorting_keys=["text"])

        grouped_instances = []
        for indices in sampler.get_batch_indices(self.instances):
            grouped_instances.append([self.instances[idx] for idx in indices])
        expected_groups = [
            [self.instances[4], self.instances[2]],
            [self.instances[0], self.instances[1]],
            [self.instances[3]],
        ]
        for group in grouped_instances:
            assert group in expected_groups
            expected_groups.remove(group)
        assert expected_groups == []

    def test_guess_sorting_key_picks_the_longest_key(self):
        sampler = BucketBatchSampler(batch_size=2, padding_noise=0)
        instances = []
        short_tokens = [Token(t) for t in ["what", "is", "this", "?"]]
        long_tokens = [Token(t) for t in ["this", "is", "a", "not", "very", "long", "passage"]]
        instances.append(
            Instance(
                {
                    "question": TextField(short_tokens, self.token_indexers),
                    "passage": TextField(long_tokens, self.token_indexers),
                }
            )
        )
        instances.append(
            Instance(
                {
                    "question": TextField(short_tokens, self.token_indexers),
                    "passage": TextField(long_tokens, self.token_indexers),
                }
            )
        )
        instances.append(
            Instance(
                {
                    "question": TextField(short_tokens, self.token_indexers),
                    "passage": TextField(long_tokens, self.token_indexers),
                }
            )
        )
        assert sampler.sorting_keys is None
        sampler._guess_sorting_keys(instances)
        assert sampler.sorting_keys == ["passage"]

    def test_from_params(self):
        params = Params({})

        sorting_keys = ["s1", "s2"]
        params["sorting_keys"] = sorting_keys
        params["batch_size"] = 32
        sampler = BucketBatchSampler.from_params(params=params)

        assert sampler.sorting_keys == sorting_keys
        assert sampler.padding_noise == 0.1
        assert sampler.batch_size == 32

        params = Params(
            {
                "sorting_keys": sorting_keys,
                "padding_noise": 0.5,
                "batch_size": 100,
                "drop_last": True,
            }
        )

        sampler = BucketBatchSampler.from_params(params=params)
        assert sampler.sorting_keys == sorting_keys
        assert sampler.padding_noise == 0.5
        assert sampler.batch_size == 100
        assert sampler.drop_last

    def test_drop_last_works(self):
        sampler = BucketBatchSampler(
<<<<<<< HEAD
=======
            dataset,
>>>>>>> 2c54cf8b
            batch_size=2,
            padding_noise=0,
            sorting_keys=["text"],
            drop_last=True,
        )
        # We use a custom collate_fn for testing, which doesn't actually create tensors,
        # just the allennlp Batches.
        data_loader = MultiProcessDataLoader(
            self.get_mock_reader(),
            "fake_path",
            batch_sampler=sampler,
            collate_fn=lambda x: Batch(x),
        )
        data_loader.index_with(self.vocab)
        batches = [batch for batch in iter(data_loader)]
        stats = self.get_batches_stats(batches)

        # all batches have length batch_size
        assert all(batch_len == 2 for batch_len in stats["batch_lengths"])

        # we should have lost one instance by skipping the last batch
        assert stats["total_instances"] == len(self.instances) - 1

    def test_batch_count(self):
        sampler = BucketBatchSampler(batch_size=2, padding_noise=0, sorting_keys=["text"])
        data_loader = MultiProcessDataLoader(
            self.get_mock_reader(), "fake_path", batch_sampler=sampler
        )
        data_loader.index_with(self.vocab)
        assert len(data_loader) == 3

    def test_batch_count_with_drop_last(self):
        sampler = BucketBatchSampler(
<<<<<<< HEAD
=======
            dataset,
>>>>>>> 2c54cf8b
            batch_size=2,
            padding_noise=0,
            sorting_keys=["text"],
            drop_last=True,
        )
        data_loader = MultiProcessDataLoader(
            self.get_mock_reader(), "fake_path", batch_sampler=sampler
        )
        assert len(data_loader) == 2<|MERGE_RESOLUTION|>--- conflicted
+++ resolved
@@ -86,14 +86,7 @@
 
     def test_drop_last_works(self):
         sampler = BucketBatchSampler(
-<<<<<<< HEAD
-=======
-            dataset,
->>>>>>> 2c54cf8b
-            batch_size=2,
-            padding_noise=0,
-            sorting_keys=["text"],
-            drop_last=True,
+            batch_size=2, padding_noise=0, sorting_keys=["text"], drop_last=True,
         )
         # We use a custom collate_fn for testing, which doesn't actually create tensors,
         # just the allennlp Batches.
@@ -123,14 +116,7 @@
 
     def test_batch_count_with_drop_last(self):
         sampler = BucketBatchSampler(
-<<<<<<< HEAD
-=======
-            dataset,
->>>>>>> 2c54cf8b
-            batch_size=2,
-            padding_noise=0,
-            sorting_keys=["text"],
-            drop_last=True,
+            batch_size=2, padding_noise=0, sorting_keys=["text"], drop_last=True,
         )
         data_loader = MultiProcessDataLoader(
             self.get_mock_reader(), "fake_path", batch_sampler=sampler
