# pylint: disable=invalid-name, no-self-use
import numpy
from numpy.testing import assert_array_almost_equal, assert_almost_equal
import torch
from torch.autograd import Variable
import pytest

from allennlp.common.tensor import arrays_to_variables
from allennlp.common.tensor import get_lengths_from_binary_sequence_mask
from allennlp.common.tensor import get_text_field_mask
from allennlp.common.tensor import last_dim_softmax
from allennlp.common.tensor import masked_softmax
from allennlp.common.tensor import sort_batch_by_length
<<<<<<< HEAD
from allennlp.common.tensor import viterbi_decode
=======
from allennlp.common.tensor import weighted_sum
>>>>>>> adce8841
from allennlp.testing import AllenNlpTestCase


class TestTensor(AllenNlpTestCase):

    def test_data_structure_as_variables_handles_recursion(self):

        array_dict = {
                "sentence": {
                        "words": numpy.zeros([3, 4]),
                        "characters": numpy.ones([2, 5])
                        },
                "tags": numpy.ones([2, 3])
        }
        torch_array_dict = arrays_to_variables(array_dict)

        assert torch_array_dict["sentence"]["words"].data.equal(
                torch.DoubleTensor(numpy.zeros([3, 4])))
        assert torch_array_dict["sentence"]["characters"].data.equal(
                torch.DoubleTensor(numpy.ones([2, 5])))
        assert torch_array_dict["tags"].data.equal(
                torch.DoubleTensor(numpy.ones([2, 3])))

    def test_data_structure_as_variables_correctly_converts_mixed_types(self):

        array_dict = {
                "sentence": {
                        "words": numpy.zeros([3, 4], dtype="float32"),
                        "characters": numpy.ones([2, 5], dtype="int32")
                        },
                "tags": numpy.ones([2, 3], dtype="uint8")
        }
        torch_array_dict = arrays_to_variables(array_dict)

        assert torch_array_dict["sentence"]["words"].data.equal(
                torch.FloatTensor(numpy.zeros([3, 4])))
        assert torch_array_dict["sentence"]["characters"].data.equal(
                torch.IntTensor(numpy.ones([2, 5], dtype="int32")))
        assert torch_array_dict["tags"].data.equal(torch.ByteTensor(
                numpy.ones([2, 3], dtype="uint8")))

    @pytest.mark.skip
    def test_data_structure_as_variables_correctly_allocates_cuda_tensors(self):
        # TODO(Mark): Work out if we can test this somehow without actual GPUs.
        array_dict = {
                "sentence": {
                        "words": numpy.zeros([3, 4], dtype="float32"),
                        "characters": numpy.ones([2, 5], dtype="int32")
                        },
                "tags": numpy.ones([2, 3], dtype="uint8")
        }
        torch_array_dict = arrays_to_variables(array_dict, cuda_device=1)

        assert torch_array_dict["sentence"]["words"].data.equal(
                torch.cuda.FloatTensor(numpy.zeros([3, 4])))
        assert torch_array_dict["sentence"]["characters"].data.equal(
                torch.cuda.IntTensor(numpy.ones([2, 5], dtype="int32")))
        assert torch_array_dict["tags"].data.equal(
                torch.cuda.ByteTensor(numpy.ones([2, 3], dtype="uint8")))

    def test_get_sequence_lengths_from_binary_mask(self):
        binary_mask = torch.ByteTensor([[1, 1, 1, 0, 0, 0],
                                        [1, 1, 0, 0, 0, 0],
                                        [1, 1, 1, 1, 1, 1],
                                        [1, 0, 0, 0, 0, 0]])
        lengths = get_lengths_from_binary_sequence_mask(binary_mask)
        numpy.testing.assert_array_equal(lengths.numpy(), numpy.array([3, 2, 6, 1]))

    def test_sort_tensor_by_length(self):
        tensor = torch.rand([5, 7, 9])
        tensor[0, 3:, :] = 0
        tensor[1, 4:, :] = 0
        tensor[2, 1:, :] = 0
        tensor[3, 5:, :] = 0

        sequence_lengths = torch.LongTensor([3, 4, 1, 5, 7])
        sorted_tensor, sorted_lengths, reverse_indices = sort_batch_by_length(tensor, sequence_lengths)

        # Test sorted indices are padded correctly.
        numpy.testing.assert_array_equal(sorted_tensor[1, 5:, :].numpy(), 0.0)
        numpy.testing.assert_array_equal(sorted_tensor[2, 4:, :].numpy(), 0.0)
        numpy.testing.assert_array_equal(sorted_tensor[3, 3:, :].numpy(), 0.0)
        numpy.testing.assert_array_equal(sorted_tensor[4, 1:, :].numpy(), 0.0)

        assert sorted_lengths.equal(torch.LongTensor([7, 5, 4, 3, 1]))

        # Test restoration indices correctly recover the original tensor.
        assert sorted_tensor[reverse_indices].equal(tensor)

    def test_masked_softmax_no_mask(self):
        # Testing the general unmasked 1D case.
        vector_1d = Variable(torch.FloatTensor([[1.0, 2.0, 3.0]]))
        vector_1d_softmaxed = masked_softmax(vector_1d, None).data.numpy()
        assert_array_almost_equal(vector_1d_softmaxed,
                                  numpy.array([[0.090031, 0.244728, 0.665241]]))
        assert_almost_equal(1.0, numpy.sum(vector_1d_softmaxed), decimal=6)

        vector_1d = Variable(torch.FloatTensor([[1.0, 2.0, 5.0]]))
        vector_1d_softmaxed = masked_softmax(vector_1d, None).data.numpy()
        assert_array_almost_equal(vector_1d_softmaxed,
                                  numpy.array([[0.017148, 0.046613, 0.93624]]))

        # Testing the unmasked 1D case where the input is all 0s.
        vector_zero = Variable(torch.FloatTensor([[0.0, 0.0, 0.0]]))
        vector_zero_softmaxed = masked_softmax(vector_zero, None).data.numpy()
        assert_array_almost_equal(vector_zero_softmaxed,
                                  numpy.array([[0.33333334, 0.33333334, 0.33333334]]))

        # Testing the general unmasked batched case.
        matrix = Variable(torch.FloatTensor([[1.0, 2.0, 5.0], [1.0, 2.0, 3.0]]))
        masked_matrix_softmaxed = masked_softmax(matrix, None).data.numpy()
        assert_array_almost_equal(masked_matrix_softmaxed,
                                  numpy.array([[0.01714783, 0.04661262, 0.93623955],
                                               [0.09003057, 0.24472847, 0.66524096]]))

        # Testing the unmasked batched case where one of the inputs are all 0s.
        matrix = Variable(torch.FloatTensor([[1.0, 2.0, 5.0], [0.0, 0.0, 0.0]]))
        masked_matrix_softmaxed = masked_softmax(matrix, None).data.numpy()
        assert_array_almost_equal(masked_matrix_softmaxed,
                                  numpy.array([[0.01714783, 0.04661262, 0.93623955],
                                               [0.33333334, 0.33333334, 0.33333334]]))

    def test_masked_softmax_masked(self):
        # Testing the general masked 1D case.
        vector_1d = Variable(torch.FloatTensor([[1.0, 2.0, 5.0]]))
        mask_1d = Variable(torch.FloatTensor([[1.0, 0.0, 1.0]]))
        vector_1d_softmaxed = masked_softmax(vector_1d, mask_1d).data.numpy()
        assert_array_almost_equal(vector_1d_softmaxed,
                                  numpy.array([[0.01798621, 0.0, 0.98201382]]))

        vector_1d = Variable(torch.FloatTensor([[0.0, 2.0, 3.0, 4.0]]))
        mask_1d = Variable(torch.FloatTensor([[1.0, 0.0, 1.0, 1.0]]))
        vector_1d_softmaxed = masked_softmax(vector_1d, mask_1d).data.numpy()
        assert_array_almost_equal(vector_1d_softmaxed,
                                  numpy.array([[0.01321289, 0.0,
                                                0.26538793, 0.72139918]]))

        # Testing the masked 1D case where the input is all 0s and the mask
        # is not all 0s.
        vector_1d = Variable(torch.FloatTensor([[0.0, 0.0, 0.0, 0.0]]))
        mask_1d = Variable(torch.FloatTensor([[0.0, 0.0, 0.0, 1.0]]))
        vector_1d_softmaxed = masked_softmax(vector_1d, mask_1d).data.numpy()
        assert_array_almost_equal(vector_1d_softmaxed,
                                  numpy.array([[0, 0, 0, 1]]))

        # Testing the masked 1D case where the input is not all 0s
        # and the mask is all 0s.
        vector_1d = Variable(torch.FloatTensor([[0.0, 2.0, 3.0, 4.0]]))
        mask_1d = Variable(torch.FloatTensor([[0.0, 0.0, 0.0, 0.0]]))
        vector_1d_softmaxed = masked_softmax(vector_1d, mask_1d).data.numpy()
        assert_array_almost_equal(vector_1d_softmaxed,
                                  numpy.array([[0.0, 0.0,
                                                0.0, 0.0]]))

        # Testing the masked 1D case where the input is all 0s and
        # the mask is all 0s.
        vector_1d = Variable(torch.FloatTensor([[0.0, 0.0, 0.0, 0.0]]))
        mask_1d = Variable(torch.FloatTensor([[0.0, 0.0, 0.0, 0.0]]))
        vector_1d_softmaxed = masked_softmax(vector_1d, mask_1d).data.numpy()
        assert_array_almost_equal(vector_1d_softmaxed,
                                  numpy.array([[0.0, 0.0,
                                                0.0, 0.0]]))

        # Testing the general masked batched case.
        matrix = Variable(torch.FloatTensor([[1.0, 2.0, 5.0], [1.0, 2.0, 3.0]]))
        mask = Variable(torch.FloatTensor([[1.0, 0.0, 1.0], [1.0, 1.0, 1.0]]))
        masked_matrix_softmaxed = masked_softmax(matrix, mask).data.numpy()
        assert_array_almost_equal(masked_matrix_softmaxed,
                                  numpy.array([[0.01798621, 0.0, 0.98201382],
                                               [0.090031, 0.244728, 0.665241]]))

        # Testing the masked batch case where one of the inputs is all 0s but
        # none of the masks are all 0.
        matrix = Variable(torch.FloatTensor([[0.0, 0.0, 0.0], [1.0, 2.0, 3.0]]))
        mask = Variable(torch.FloatTensor([[1.0, 0.0, 1.0], [1.0, 1.0, 1.0]]))
        masked_matrix_softmaxed = masked_softmax(matrix, mask).data.numpy()
        assert_array_almost_equal(masked_matrix_softmaxed,
                                  numpy.array([[0.5, 0.0, 0.5],
                                               [0.090031, 0.244728, 0.665241]]))

        # Testing the masked batch case where one of the inputs is all 0s and
        # one of the masks are all 0.
        matrix = Variable(torch.FloatTensor([[0.0, 0.0, 0.0], [1.0, 2.0, 3.0]]))
        mask = Variable(torch.FloatTensor([[1.0, 0.0, 1.0], [0.0, 0.0, 0.0]]))
        masked_matrix_softmaxed = masked_softmax(matrix, mask).data.numpy()
        assert_array_almost_equal(masked_matrix_softmaxed,
                                  numpy.array([[0.5, 0.0, 0.5],
                                               [0.0, 0.0, 0.0]]))

        matrix = Variable(torch.FloatTensor([[0.0, 0.0, 0.0], [1.0, 2.0, 3.0]]))
        mask = Variable(torch.FloatTensor([[0.0, 0.0, 0.0], [1.0, 0.0, 1.0]]))
        masked_matrix_softmaxed = masked_softmax(matrix, mask).data.numpy()
        assert_array_almost_equal(masked_matrix_softmaxed,
                                  numpy.array([[0.0, 0.0, 0.0],
                                               [0.11920292, 0.0, 0.88079708]]))

<<<<<<< HEAD
    def test_viterbi_decode(self):
        # Test Viterbi decoding is equal to greedy decoding with no pairwise potentials.
        sequence_predictions = torch.nn.functional.softmax(Variable(torch.rand([5, 9])))
        transition_matrix = torch.zeros([9, 9])
        indices, _ = viterbi_decode(sequence_predictions.data, transition_matrix)
        _, argmax_indices = torch.max(sequence_predictions, 1)
        assert indices == argmax_indices.data.squeeze().tolist()

        # Test that pairwise potentials effect the sequence correctly and that
        # viterbi_decode can handle -inf values.
        sequence_predictions = torch.FloatTensor([[0, 0, 0, 3, 4],
                                                  [0, 0, 0, 3, 4],
                                                  [0, 0, 0, 3, 4],
                                                  [0, 0, 0, 3, 4],
                                                  [0, 0, 0, 3, 4],
                                                  [0, 0, 0, 3, 4]])
        # The same tags shouldn't appear sequentially.
        transition_matrix = torch.zeros([5, 5])
        for i in range(5):
            transition_matrix[i, i] = float("-inf")
        indices, _ = viterbi_decode(sequence_predictions, transition_matrix)
        assert indices == [4, 3, 4, 3, 4, 3]

        # Test that unbalanced pairwise potentials break ties
        # between paths with equal unary potentials.
        sequence_predictions = torch.FloatTensor([[0, 0, 0, 4, 4],
                                                  [0, 0, 0, 4, 4],
                                                  [0, 0, 0, 4, 4],
                                                  [0, 0, 0, 4, 4],
                                                  [0, 0, 0, 4, 4],
                                                  [0, 0, 0, 4, 4]])
        # The 5th tag has a penalty for appearing sequentially.
        transition_matrix = torch.zeros([5, 5])
        transition_matrix[4, 4] = -10

        indices, _ = viterbi_decode(sequence_predictions, transition_matrix)
        assert indices == [3, 3, 3, 3, 3, 3]
=======
    def test_get_text_field_mask_returns_a_correct_mask(self):
        text_field_arrays = {
                "tokens": numpy.asarray([[3, 4, 5, 0, 0], [1, 2, 0, 0, 0]]),
                "token_characters": numpy.asarray([[[1, 2], [3, 0], [2, 0], [0, 0], [0, 0]],
                                                   [[5, 0], [4, 6], [0, 0], [0, 0], [0, 0]]])
                }
        text_field_tensors = arrays_to_variables(text_field_arrays)
        assert_almost_equal(get_text_field_mask(text_field_tensors).data.numpy(),
                            [[1, 1, 1, 0, 0], [1, 1, 0, 0, 0]])

    def test_last_dim_softmax_does_softmax_on_last_dim(self):
        batch_size = 1
        length_1 = 5
        length_2 = 3
        num_options = 4
        options_array = numpy.zeros((batch_size, length_1, length_2, num_options))
        for i in range(length_1):
            for j in range(length_2):
                options_array[0, i, j] = [2, 4, 0, 1]
        options_tensor = Variable(torch.from_numpy(options_array))
        softmax_tensor = last_dim_softmax(options_tensor).data.numpy()
        assert softmax_tensor.shape == (batch_size, length_1, length_2, num_options)
        for i in range(length_1):
            for j in range(length_2):
                assert_almost_equal(softmax_tensor[0, i, j],
                                    [0.112457, 0.830953, 0.015219, 0.041371],
                                    decimal=5)

    def test_last_dim_softmax_handles_mask_correctly(self):
        batch_size = 1
        length_1 = 5
        length_2 = 3
        num_options = 5
        options_array = numpy.zeros((batch_size, length_1, length_2, num_options))
        for i in range(length_1):
            for j in range(length_2):
                options_array[0, i, j] = [2, 4, 0, 1, 6]
        mask = Variable(torch.IntTensor([[1, 1, 1, 1, 0]]))
        options_tensor = Variable(torch.from_numpy(options_array).float())
        softmax_tensor = last_dim_softmax(options_tensor, mask).data.numpy()
        assert softmax_tensor.shape == (batch_size, length_1, length_2, num_options)
        for i in range(length_1):
            for j in range(length_2):
                assert_almost_equal(softmax_tensor[0, i, j],
                                    [0.112457, 0.830953, 0.015219, 0.041371, 0.0],
                                    decimal=5)

    def test_weighted_sum_works_on_simple_input(self):
        batch_size = 1
        sentence_length = 5
        embedding_dim = 4
        sentence_array = numpy.random.rand(batch_size, sentence_length, embedding_dim)
        sentence_tensor = Variable(torch.from_numpy(sentence_array).float())
        attention_tensor = Variable(torch.FloatTensor([[.3, .4, .1, 0, 1.2]]))
        aggregated_array = weighted_sum(sentence_tensor, attention_tensor).data.numpy()
        assert aggregated_array.shape == (batch_size, embedding_dim)
        expected_array = (0.3 * sentence_array[0, 0] +
                          0.4 * sentence_array[0, 1] +
                          0.1 * sentence_array[0, 2] +
                          0.0 * sentence_array[0, 3] +
                          1.2 * sentence_array[0, 4])
        numpy.testing.assert_almost_equal(aggregated_array, [expected_array], decimal=5)

    def test_weighted_sum_handles_higher_order_input(self):
        batch_size = 1
        length_1 = 5
        length_2 = 6
        length_3 = 2
        embedding_dim = 4
        sentence_array = numpy.random.rand(batch_size, length_1, length_2, length_3, embedding_dim)
        attention_array = numpy.random.rand(batch_size, length_1, length_2, length_3)
        sentence_tensor = Variable(torch.from_numpy(sentence_array).float())
        attention_tensor = Variable(torch.from_numpy(attention_array).float())
        aggregated_array = weighted_sum(sentence_tensor, attention_tensor).data.numpy()
        assert aggregated_array.shape == (batch_size, length_1, length_2, embedding_dim)
        expected_array = (attention_array[0, 3, 2, 0] * sentence_array[0, 3, 2, 0] +
                          attention_array[0, 3, 2, 1] * sentence_array[0, 3, 2, 1])
        numpy.testing.assert_almost_equal(aggregated_array[0, 3, 2], expected_array, decimal=5)

    def test_weighted_sum_handles_uneven_higher_order_input(self):
        batch_size = 1
        length_1 = 5
        length_2 = 6
        length_3 = 2
        embedding_dim = 4
        sentence_array = numpy.random.rand(batch_size, length_3, embedding_dim)
        attention_array = numpy.random.rand(batch_size, length_1, length_2, length_3)
        sentence_tensor = Variable(torch.from_numpy(sentence_array).float())
        attention_tensor = Variable(torch.from_numpy(attention_array).float())
        aggregated_array = weighted_sum(sentence_tensor, attention_tensor).data.numpy()
        assert aggregated_array.shape == (batch_size, length_1, length_2, embedding_dim)
        for i in range(length_1):
            for j in range(length_2):
                expected_array = (attention_array[0, i, j, 0] * sentence_array[0, 0] +
                                  attention_array[0, i, j, 1] * sentence_array[0, 1])
                numpy.testing.assert_almost_equal(aggregated_array[0, i, j], expected_array,
                                                  decimal=5)
>>>>>>> adce8841
<|MERGE_RESOLUTION|>--- conflicted
+++ resolved
@@ -11,11 +11,8 @@
 from allennlp.common.tensor import last_dim_softmax
 from allennlp.common.tensor import masked_softmax
 from allennlp.common.tensor import sort_batch_by_length
-<<<<<<< HEAD
 from allennlp.common.tensor import viterbi_decode
-=======
 from allennlp.common.tensor import weighted_sum
->>>>>>> adce8841
 from allennlp.testing import AllenNlpTestCase
 
 
@@ -212,7 +209,106 @@
                                   numpy.array([[0.0, 0.0, 0.0],
                                                [0.11920292, 0.0, 0.88079708]]))
 
-<<<<<<< HEAD
+
+
+    def test_get_text_field_mask_returns_a_correct_mask(self):
+        text_field_arrays = {
+                "tokens": numpy.asarray([[3, 4, 5, 0, 0], [1, 2, 0, 0, 0]]),
+                "token_characters": numpy.asarray([[[1, 2], [3, 0], [2, 0], [0, 0], [0, 0]],
+                                                   [[5, 0], [4, 6], [0, 0], [0, 0], [0, 0]]])
+                }
+        text_field_tensors = arrays_to_variables(text_field_arrays)
+        assert_almost_equal(get_text_field_mask(text_field_tensors).data.numpy(),
+                            [[1, 1, 1, 0, 0], [1, 1, 0, 0, 0]])
+
+    def test_last_dim_softmax_does_softmax_on_last_dim(self):
+        batch_size = 1
+        length_1 = 5
+        length_2 = 3
+        num_options = 4
+        options_array = numpy.zeros((batch_size, length_1, length_2, num_options))
+        for i in range(length_1):
+            for j in range(length_2):
+                options_array[0, i, j] = [2, 4, 0, 1]
+        options_tensor = Variable(torch.from_numpy(options_array))
+        softmax_tensor = last_dim_softmax(options_tensor).data.numpy()
+        assert softmax_tensor.shape == (batch_size, length_1, length_2, num_options)
+        for i in range(length_1):
+            for j in range(length_2):
+                assert_almost_equal(softmax_tensor[0, i, j],
+                                    [0.112457, 0.830953, 0.015219, 0.041371],
+                                    decimal=5)
+
+    def test_last_dim_softmax_handles_mask_correctly(self):
+        batch_size = 1
+        length_1 = 5
+        length_2 = 3
+        num_options = 5
+        options_array = numpy.zeros((batch_size, length_1, length_2, num_options))
+        for i in range(length_1):
+            for j in range(length_2):
+                options_array[0, i, j] = [2, 4, 0, 1, 6]
+        mask = Variable(torch.IntTensor([[1, 1, 1, 1, 0]]))
+        options_tensor = Variable(torch.from_numpy(options_array).float())
+        softmax_tensor = last_dim_softmax(options_tensor, mask).data.numpy()
+        assert softmax_tensor.shape == (batch_size, length_1, length_2, num_options)
+        for i in range(length_1):
+            for j in range(length_2):
+                assert_almost_equal(softmax_tensor[0, i, j],
+                                    [0.112457, 0.830953, 0.015219, 0.041371, 0.0],
+                                    decimal=5)
+
+    def test_weighted_sum_works_on_simple_input(self):
+        batch_size = 1
+        sentence_length = 5
+        embedding_dim = 4
+        sentence_array = numpy.random.rand(batch_size, sentence_length, embedding_dim)
+        sentence_tensor = Variable(torch.from_numpy(sentence_array).float())
+        attention_tensor = Variable(torch.FloatTensor([[.3, .4, .1, 0, 1.2]]))
+        aggregated_array = weighted_sum(sentence_tensor, attention_tensor).data.numpy()
+        assert aggregated_array.shape == (batch_size, embedding_dim)
+        expected_array = (0.3 * sentence_array[0, 0] +
+                          0.4 * sentence_array[0, 1] +
+                          0.1 * sentence_array[0, 2] +
+                          0.0 * sentence_array[0, 3] +
+                          1.2 * sentence_array[0, 4])
+        numpy.testing.assert_almost_equal(aggregated_array, [expected_array], decimal=5)
+
+    def test_weighted_sum_handles_higher_order_input(self):
+        batch_size = 1
+        length_1 = 5
+        length_2 = 6
+        length_3 = 2
+        embedding_dim = 4
+        sentence_array = numpy.random.rand(batch_size, length_1, length_2, length_3, embedding_dim)
+        attention_array = numpy.random.rand(batch_size, length_1, length_2, length_3)
+        sentence_tensor = Variable(torch.from_numpy(sentence_array).float())
+        attention_tensor = Variable(torch.from_numpy(attention_array).float())
+        aggregated_array = weighted_sum(sentence_tensor, attention_tensor).data.numpy()
+        assert aggregated_array.shape == (batch_size, length_1, length_2, embedding_dim)
+        expected_array = (attention_array[0, 3, 2, 0] * sentence_array[0, 3, 2, 0] +
+                          attention_array[0, 3, 2, 1] * sentence_array[0, 3, 2, 1])
+        numpy.testing.assert_almost_equal(aggregated_array[0, 3, 2], expected_array, decimal=5)
+
+    def test_weighted_sum_handles_uneven_higher_order_input(self):
+        batch_size = 1
+        length_1 = 5
+        length_2 = 6
+        length_3 = 2
+        embedding_dim = 4
+        sentence_array = numpy.random.rand(batch_size, length_3, embedding_dim)
+        attention_array = numpy.random.rand(batch_size, length_1, length_2, length_3)
+        sentence_tensor = Variable(torch.from_numpy(sentence_array).float())
+        attention_tensor = Variable(torch.from_numpy(attention_array).float())
+        aggregated_array = weighted_sum(sentence_tensor, attention_tensor).data.numpy()
+        assert aggregated_array.shape == (batch_size, length_1, length_2, embedding_dim)
+        for i in range(length_1):
+            for j in range(length_2):
+                expected_array = (attention_array[0, i, j, 0] * sentence_array[0, 0] +
+                                  attention_array[0, i, j, 1] * sentence_array[0, 1])
+                numpy.testing.assert_almost_equal(aggregated_array[0, i, j], expected_array,
+                                                  decimal=5)
+
     def test_viterbi_decode(self):
         # Test Viterbi decoding is equal to greedy decoding with no pairwise potentials.
         sequence_predictions = torch.nn.functional.softmax(Variable(torch.rand([5, 9])))
@@ -249,103 +345,4 @@
         transition_matrix[4, 4] = -10
 
         indices, _ = viterbi_decode(sequence_predictions, transition_matrix)
-        assert indices == [3, 3, 3, 3, 3, 3]
-=======
-    def test_get_text_field_mask_returns_a_correct_mask(self):
-        text_field_arrays = {
-                "tokens": numpy.asarray([[3, 4, 5, 0, 0], [1, 2, 0, 0, 0]]),
-                "token_characters": numpy.asarray([[[1, 2], [3, 0], [2, 0], [0, 0], [0, 0]],
-                                                   [[5, 0], [4, 6], [0, 0], [0, 0], [0, 0]]])
-                }
-        text_field_tensors = arrays_to_variables(text_field_arrays)
-        assert_almost_equal(get_text_field_mask(text_field_tensors).data.numpy(),
-                            [[1, 1, 1, 0, 0], [1, 1, 0, 0, 0]])
-
-    def test_last_dim_softmax_does_softmax_on_last_dim(self):
-        batch_size = 1
-        length_1 = 5
-        length_2 = 3
-        num_options = 4
-        options_array = numpy.zeros((batch_size, length_1, length_2, num_options))
-        for i in range(length_1):
-            for j in range(length_2):
-                options_array[0, i, j] = [2, 4, 0, 1]
-        options_tensor = Variable(torch.from_numpy(options_array))
-        softmax_tensor = last_dim_softmax(options_tensor).data.numpy()
-        assert softmax_tensor.shape == (batch_size, length_1, length_2, num_options)
-        for i in range(length_1):
-            for j in range(length_2):
-                assert_almost_equal(softmax_tensor[0, i, j],
-                                    [0.112457, 0.830953, 0.015219, 0.041371],
-                                    decimal=5)
-
-    def test_last_dim_softmax_handles_mask_correctly(self):
-        batch_size = 1
-        length_1 = 5
-        length_2 = 3
-        num_options = 5
-        options_array = numpy.zeros((batch_size, length_1, length_2, num_options))
-        for i in range(length_1):
-            for j in range(length_2):
-                options_array[0, i, j] = [2, 4, 0, 1, 6]
-        mask = Variable(torch.IntTensor([[1, 1, 1, 1, 0]]))
-        options_tensor = Variable(torch.from_numpy(options_array).float())
-        softmax_tensor = last_dim_softmax(options_tensor, mask).data.numpy()
-        assert softmax_tensor.shape == (batch_size, length_1, length_2, num_options)
-        for i in range(length_1):
-            for j in range(length_2):
-                assert_almost_equal(softmax_tensor[0, i, j],
-                                    [0.112457, 0.830953, 0.015219, 0.041371, 0.0],
-                                    decimal=5)
-
-    def test_weighted_sum_works_on_simple_input(self):
-        batch_size = 1
-        sentence_length = 5
-        embedding_dim = 4
-        sentence_array = numpy.random.rand(batch_size, sentence_length, embedding_dim)
-        sentence_tensor = Variable(torch.from_numpy(sentence_array).float())
-        attention_tensor = Variable(torch.FloatTensor([[.3, .4, .1, 0, 1.2]]))
-        aggregated_array = weighted_sum(sentence_tensor, attention_tensor).data.numpy()
-        assert aggregated_array.shape == (batch_size, embedding_dim)
-        expected_array = (0.3 * sentence_array[0, 0] +
-                          0.4 * sentence_array[0, 1] +
-                          0.1 * sentence_array[0, 2] +
-                          0.0 * sentence_array[0, 3] +
-                          1.2 * sentence_array[0, 4])
-        numpy.testing.assert_almost_equal(aggregated_array, [expected_array], decimal=5)
-
-    def test_weighted_sum_handles_higher_order_input(self):
-        batch_size = 1
-        length_1 = 5
-        length_2 = 6
-        length_3 = 2
-        embedding_dim = 4
-        sentence_array = numpy.random.rand(batch_size, length_1, length_2, length_3, embedding_dim)
-        attention_array = numpy.random.rand(batch_size, length_1, length_2, length_3)
-        sentence_tensor = Variable(torch.from_numpy(sentence_array).float())
-        attention_tensor = Variable(torch.from_numpy(attention_array).float())
-        aggregated_array = weighted_sum(sentence_tensor, attention_tensor).data.numpy()
-        assert aggregated_array.shape == (batch_size, length_1, length_2, embedding_dim)
-        expected_array = (attention_array[0, 3, 2, 0] * sentence_array[0, 3, 2, 0] +
-                          attention_array[0, 3, 2, 1] * sentence_array[0, 3, 2, 1])
-        numpy.testing.assert_almost_equal(aggregated_array[0, 3, 2], expected_array, decimal=5)
-
-    def test_weighted_sum_handles_uneven_higher_order_input(self):
-        batch_size = 1
-        length_1 = 5
-        length_2 = 6
-        length_3 = 2
-        embedding_dim = 4
-        sentence_array = numpy.random.rand(batch_size, length_3, embedding_dim)
-        attention_array = numpy.random.rand(batch_size, length_1, length_2, length_3)
-        sentence_tensor = Variable(torch.from_numpy(sentence_array).float())
-        attention_tensor = Variable(torch.from_numpy(attention_array).float())
-        aggregated_array = weighted_sum(sentence_tensor, attention_tensor).data.numpy()
-        assert aggregated_array.shape == (batch_size, length_1, length_2, embedding_dim)
-        for i in range(length_1):
-            for j in range(length_2):
-                expected_array = (attention_array[0, i, j, 0] * sentence_array[0, 0] +
-                                  attention_array[0, i, j, 1] * sentence_array[0, 1])
-                numpy.testing.assert_almost_equal(aggregated_array[0, i, j], expected_array,
-                                                  decimal=5)
->>>>>>> adce8841
+        assert indices == [3, 3, 3, 3, 3, 3]