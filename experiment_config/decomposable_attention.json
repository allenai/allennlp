--- conflicted
+++ resolved
@@ -66,11 +66,7 @@
     "num_epochs": 40,
     "patience": 5,
     "cuda_device": 0,
-<<<<<<< HEAD
-    "serialization_dir" : "tmp_output"
-=======
-    "serialization_prefix" : "/output",
+    "serialization_dir" : "/output",
     "no_tqdm": true
->>>>>>> 91890a42
   }
 }